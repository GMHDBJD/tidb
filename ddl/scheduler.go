--- conflicted
+++ resolved
@@ -186,12 +186,8 @@
 	return nil, consumer.getResult()
 }
 
-<<<<<<< HEAD
-func (b *backfillSchedulerHandle) OnSubtaskFinished(_ context.Context, _ []byte) error {
-=======
 // OnSubtaskFinished implements the Scheduler interface.
 func (*backfillSchedulerHandle) OnSubtaskFinished(context.Context, []byte) error {
->>>>>>> f4347426
 	return nil
 }
 
