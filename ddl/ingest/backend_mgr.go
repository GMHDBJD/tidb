// Copyright 2022 PingCAP, Inc.
//
// Licensed under the Apache License, Version 2.0 (the "License");
// you may not use this file except in compliance with the License.
// You may obtain a copy of the License at
//
//     http://www.apache.org/licenses/LICENSE-2.0
//
// Unless required by applicable law or agreed to in writing, software
// distributed under the License is distributed on an "AS IS" BASIS,
// WITHOUT WARRANTIES OR CONDITIONS OF ANY KIND, either express or implied.
// See the License for the specific language governing permissions and
// limitations under the License.

package ingest

import (
	"context"
	"fmt"
	"math"

	"github.com/pingcap/tidb/br/pkg/lightning/backend/local"
	"github.com/pingcap/tidb/br/pkg/lightning/config"
	"github.com/pingcap/tidb/br/pkg/lightning/glue"
	"github.com/pingcap/tidb/parser/mysql"
	"github.com/pingcap/tidb/util/generic"
	"github.com/pingcap/tidb/util/logutil"
	"go.uber.org/zap"
)

type backendCtxManager struct {
	generic.SyncMap[int64, *BackendContext]
	memRoot  MemRoot
	diskRoot DiskRoot
}

func (m *backendCtxManager) init(memRoot MemRoot, diskRoot DiskRoot) {
	m.SyncMap = generic.NewSyncMap[int64, *BackendContext](10)
	m.memRoot = memRoot
	m.diskRoot = diskRoot
}

// Register creates a new backend and registers it to the backend context.
func (m *backendCtxManager) Register(ctx context.Context, unique bool, jobID int64, _ mysql.SQLMode) (*BackendContext, error) {
	bc, exist := m.Load(jobID)
	if !exist {
		m.memRoot.RefreshConsumption()
		ok := m.memRoot.CheckConsume(StructSizeBackendCtx)
		if !ok {
			return nil, genBackendAllocMemFailedErr(m.memRoot, jobID)
		}
		cfg, err := GenConfig(WithMemRoot(m.memRoot), WithSortedKVDir(encodeBackendTag(jobID)), WithUnique(unique))
		if err != nil {
			logutil.BgLogger().Warn(LitWarnConfigError, zap.Int64("job ID", jobID), zap.Error(err))
			return nil, err
		}
		bd, err := CreateLocalBackend(ctx, cfg)
		if err != nil {
			logutil.BgLogger().Error(LitErrCreateBackendFail, zap.Int64("job ID", jobID), zap.Error(err))
			return nil, err
		}

		bcCtx := newBackendContext(ctx, jobID, bd, cfg.Lightning, defaultImportantVariables, m.memRoot, m.diskRoot)
		m.Store(jobID, bcCtx)

		m.memRoot.Consume(StructSizeBackendCtx)
		logutil.BgLogger().Info(LitInfoCreateBackend, zap.Int64("job ID", jobID),
			zap.Int64("current memory usage", m.memRoot.CurrentUsage()),
			zap.Int64("max memory quota", m.memRoot.MaxMemoryQuota()),
			zap.Bool("is unique index", unique))
		return bcCtx, nil
	}
	return bc, nil
}

<<<<<<< HEAD
// CreateLocalBackend creates a lightning local backend.
func CreateLocalBackend(ctx context.Context, cfg *Config) (backend.Backend, error) {
=======
func createLocalBackend(ctx context.Context, cfg *Config, glue glue.Glue) (*local.Backend, error) {
>>>>>>> b118a182
	tls, err := cfg.Lightning.ToTLS()
	if err != nil {
		logutil.BgLogger().Error(LitErrCreateBackendFail, zap.Error(err))
		return nil, err
	}

	logutil.BgLogger().Info("create local backend", zap.String("keyspaceName", cfg.KeyspaceName))
	glueLit := glue.NoopGlue{}
	db, err := glueLit.GetDB()
	if err != nil {
		return nil, err
	}
	regionSizeGetter := &local.TableRegionSizeGetterImpl{
		DB: db,
	}
	backendConfig := local.NewBackendConfig(cfg.Lightning, int(LitRLimit), cfg.KeyspaceName)
	return local.NewBackend(ctx, tls, backendConfig, regionSizeGetter)
}

func newBackendContext(ctx context.Context, jobID int64, be *local.Backend,
	cfg *config.Config, vars map[string]string, memRoot MemRoot, diskRoot DiskRoot) *BackendContext {
	bc := &BackendContext{
		jobID:    jobID,
		backend:  be,
		ctx:      ctx,
		cfg:      cfg,
		sysVars:  vars,
		diskRoot: diskRoot,
	}
	bc.EngMgr.init(memRoot, diskRoot)
	return bc
}

// Unregister removes a backend context from the backend context manager.
func (m *backendCtxManager) Unregister(jobID int64) {
	bc, exist := m.Load(jobID)
	if !exist {
		return
	}
	bc.EngMgr.UnregisterAll(jobID)
	bc.backend.Close()
	m.memRoot.Release(StructSizeBackendCtx)
	m.Delete(jobID)
	m.memRoot.ReleaseWithTag(encodeBackendTag(jobID))
	logutil.BgLogger().Info(LitInfoCloseBackend, zap.Int64("job ID", jobID),
		zap.Int64("current memory usage", m.memRoot.CurrentUsage()),
		zap.Int64("max memory quota", m.memRoot.MaxMemoryQuota()))
}

// TotalDiskUsage returns the total disk usage of all backends.
func (m *backendCtxManager) TotalDiskUsage() uint64 {
	var totalDiskUsed uint64
	for _, key := range m.Keys() {
		bc, exists := m.Load(key)
		if exists {
			_, _, bcDiskUsed, _ := local.CheckDiskQuota(bc.backend, math.MaxInt64)
			totalDiskUsed += uint64(bcDiskUsed)
		}
	}
	return totalDiskUsed
}

// UpdateMemoryUsage collects the memory usages from all the backend and updates it to the memRoot.
func (m *backendCtxManager) UpdateMemoryUsage() {
	for _, key := range m.Keys() {
		bc, exists := m.Load(key)
		if exists {
			curSize := bc.backend.TotalMemoryConsume()
			m.memRoot.ReleaseWithTag(encodeBackendTag(bc.jobID))
			m.memRoot.ConsumeWithTag(encodeBackendTag(bc.jobID), curSize)
		}
	}
}

func encodeBackendTag(jobID int64) string {
	return fmt.Sprintf("%d", jobID)
}<|MERGE_RESOLUTION|>--- conflicted
+++ resolved
@@ -73,12 +73,8 @@
 	return bc, nil
 }
 
-<<<<<<< HEAD
 // CreateLocalBackend creates a lightning local backend.
-func CreateLocalBackend(ctx context.Context, cfg *Config) (backend.Backend, error) {
-=======
-func createLocalBackend(ctx context.Context, cfg *Config, glue glue.Glue) (*local.Backend, error) {
->>>>>>> b118a182
+func CreateLocalBackend(ctx context.Context, cfg *Config) (*local.Backend, error) {
 	tls, err := cfg.Lightning.ToTLS()
 	if err != nil {
 		logutil.BgLogger().Error(LitErrCreateBackendFail, zap.Error(err))
