--- conflicted
+++ resolved
@@ -56,14 +56,9 @@
 			return nil, genEngineAllocMemFailedErr(m.MemRoot, bc.jobID, indexID)
 		}
 
-<<<<<<< HEAD
+		mgr := backend.MakeEngineManager(bc.backend)
 		cfg := GenerateLocalEngineConfig(jobID, schemaName, tableName)
-		openedEn, err := bc.backend.OpenEngine(bc.ctx, cfg, tableName, int32(indexID))
-=======
-		mgr := backend.MakeEngineManager(bc.backend)
-		cfg := generateLocalEngineConfig(jobID, schemaName, tableName)
 		openedEn, err := mgr.OpenEngine(bc.ctx, cfg, tableName, int32(indexID))
->>>>>>> b118a182
 		if err != nil {
 			logutil.BgLogger().Warn(LitErrCreateEngineFail, zap.Int64("job ID", jobID),
 				zap.Int64("index ID", indexID), zap.Error(err))
