load("@bazel_gazelle//:deps.bzl", "go_repository")

def go_deps():
    go_repository(
        name = "cc_mvdan_gofumpt",
        build_file_proto_mode = "disable",
        importpath = "mvdan.cc/gofumpt",
        sum = "h1:JVf4NN1mIpHogBj7ABpgOyZc65/UUOkKQFkoURsz4MM=",
        version = "v0.4.0",
    )
    go_repository(
        name = "cc_mvdan_interfacer",
        build_file_proto_mode = "disable",
        importpath = "mvdan.cc/interfacer",
        sum = "h1:WX1yoOaKQfddO/mLzdV4wptyWgoH/6hwLs7QHTixo0I=",
        version = "v0.0.0-20180901003855-c20040233aed",
    )
    go_repository(
        name = "cc_mvdan_lint",
        build_file_proto_mode = "disable",
        importpath = "mvdan.cc/lint",
        sum = "h1:DxJ5nJdkhDlLok9K6qO+5290kphDJbHOQO1DFFFTeBo=",
        version = "v0.0.0-20170908181259-adc824a0674b",
    )
    go_repository(
        name = "cc_mvdan_unparam",
        build_file_proto_mode = "disable",
        importpath = "mvdan.cc/unparam",
        sum = "h1:3rvTIIM22r9pvXk+q3swxUQAQOxksVMGK7sml4nG57w=",
        version = "v0.0.0-20221223090309-7455f1af531d",
    )

    go_repository(
        name = "co_honnef_go_tools",
        build_file_proto_mode = "disable_global",
        importpath = "honnef.co/go/tools",
        sum = "h1:o/n5/K5gXqk8Gozvs2cnL0F2S1/g1vcGCAx2vETjITw=",
        version = "v0.4.3",
    )
    go_repository(
        name = "com_4d63_gocheckcompilerdirectives",
        build_file_proto_mode = "disable",
        importpath = "4d63.com/gocheckcompilerdirectives",
        sum = "h1:AHcMYuw56NPjq/2y615IGg2kYkBdTvOaojYCBcRE7MA=",
        version = "v1.2.1",
    )

    go_repository(
        name = "com_4d63_gochecknoglobals",
        build_file_proto_mode = "disable",
        importpath = "4d63.com/gochecknoglobals",
        sum = "h1:1eiorGsgHOFOuoOiJDy2psSrQbRdIHrlge0IJIkUgDc=",
        version = "v0.2.1",
    )
    go_repository(
        name = "com_github_abirdcfly_dupword",
        build_file_proto_mode = "disable",
        importpath = "github.com/Abirdcfly/dupword",
        sum = "h1:z6v8rMETchZXUIuHxYNmlUAuKuB21PeaSymTed16wgU=",
        version = "v0.0.11",
    )

    go_repository(
        name = "com_github_acarl005_stripansi",
        build_file_proto_mode = "disable",
        importpath = "github.com/acarl005/stripansi",
        sum = "h1:licZJFw2RwpHMqeKTCYkitsPqHNxTmd4SNR5r94FGM8=",
        version = "v0.0.0-20180116102854-5a71ef0e047d",
    )

    go_repository(
        name = "com_github_ajg_form",
        build_file_proto_mode = "disable_global",
        importpath = "github.com/ajg/form",
        sum = "h1:t9c7v8JUKu/XxOGBU0yjNpaMloxGEJhUkqFRq0ibGeU=",
        version = "v1.5.1",
    )
    go_repository(
        name = "com_github_ajstarks_svgo",
        build_file_proto_mode = "disable_global",
        importpath = "github.com/ajstarks/svgo",
        sum = "h1:wVe6/Ea46ZMeNkQjjBW6xcqyQA/j5e0D6GytH95g0gQ=",
        version = "v0.0.0-20180226025133-644b8db467af",
    )
    go_repository(
        name = "com_github_alecthomas_template",
        build_file_proto_mode = "disable_global",
        importpath = "github.com/alecthomas/template",
        sum = "h1:JYp7IbQjafoB+tBA3gMyHYHrpOtNuDiK/uB5uXxq5wM=",
        version = "v0.0.0-20190718012654-fb15b899a751",
    )
    go_repository(
        name = "com_github_alecthomas_units",
        build_file_proto_mode = "disable_global",
        importpath = "github.com/alecthomas/units",
        sum = "h1:UQZhZ2O0vMHr2cI+DC1Mbh0TJxzA3RcLoMsFw+aXw7E=",
        version = "v0.0.0-20190924025748-f65c72e2690d",
    )
    go_repository(
        name = "com_github_aleksi_gocov_xml",
        build_file_proto_mode = "disable",
        importpath = "github.com/AlekSi/gocov-xml",
        sum = "h1:4QctJBgXEkbzeKz6PJy6bt3JSPNSN4I2mITYW+eKUoQ=",
        version = "v1.0.0",
    )

    go_repository(
        name = "com_github_alexkohler_prealloc",
        build_file_proto_mode = "disable",
        importpath = "github.com/alexkohler/prealloc",
        sum = "h1:Hbq0/3fJPQhNkN0dR95AVrr6R7tou91y0uHG5pOcUuw=",
        version = "v1.0.0",
    )
    go_repository(
        name = "com_github_alingse_asasalint",
        build_file_proto_mode = "disable",
        importpath = "github.com/alingse/asasalint",
        sum = "h1:SFwnQXJ49Kx/1GghOFz1XGqHYKp21Kq1nHad/0WQRnw=",
        version = "v0.0.11",
    )

    go_repository(
        name = "com_github_aliyun_alibaba_cloud_sdk_go",
        build_file_proto_mode = "disable",
        importpath = "github.com/aliyun/alibaba-cloud-sdk-go",
        sum = "h1:Q/yk4z/cHUVZfgTqtD09qeYBxHwshQAjVRX73qs8UH0=",
        version = "v1.61.1581",
    )

    go_repository(
        name = "com_github_andreasbriese_bbloom",
        build_file_proto_mode = "disable_global",
        importpath = "github.com/AndreasBriese/bbloom",
        sum = "h1:HD8gA2tkByhMAwYaFAX9w2l7vxvBQ5NMoxDrkhqhtn4=",
        version = "v0.0.0-20190306092124-e2d15f34fcf9",
    )
    go_repository(
        name = "com_github_antihax_optional",
        build_file_proto_mode = "disable_global",
        importpath = "github.com/antihax/optional",
        sum = "h1:xK2lYat7ZLaVVcIuj82J8kIro4V6kDe0AUDFboUCwcg=",
        version = "v1.0.0",
    )
    go_repository(
        name = "com_github_antonboom_errname",
        build_file_proto_mode = "disable",
        importpath = "github.com/Antonboom/errname",
        sum = "h1:BZDX4r3l4TBZxZ2o2LNrlGxSHran4d1u4veZdoORTT4=",
        version = "v0.1.9",
    )
    go_repository(
        name = "com_github_antonboom_nilnil",
        build_file_proto_mode = "disable",
        importpath = "github.com/Antonboom/nilnil",
        sum = "h1:6RTbx3d2mcEu3Zwq9TowQpQMVpP75zugwOtqY1RTtcE=",
        version = "v0.1.3",
    )
    go_repository(
        name = "com_github_apache_skywalking_eyes",
        build_file_proto_mode = "disable",
        importpath = "github.com/apache/skywalking-eyes",
        sum = "h1:O13kdRU6FCEZevfD01mdhTgCZLLfPZIQ0GXZrLl7FpQ=",
        version = "v0.4.0",
    )

    go_repository(
        name = "com_github_apache_thrift",
        build_file_proto_mode = "disable_global",
        importpath = "github.com/apache/thrift",
        sum = "h1:Jz3KVLYY5+JO7rDiX0sAuRGtuv2vG01r17Y9nLMWNUw=",
        version = "v0.13.1-0.20201008052519-daf620915714",
    )
    go_repository(
        name = "com_github_armon_circbuf",
        build_file_proto_mode = "disable_global",
        importpath = "github.com/armon/circbuf",
        sum = "h1:QEF07wC0T1rKkctt1RINW/+RMTVmiwxETico2l3gxJA=",
        version = "v0.0.0-20150827004946-bbbad097214e",
    )
    go_repository(
        name = "com_github_armon_consul_api",
        build_file_proto_mode = "disable_global",
        importpath = "github.com/armon/consul-api",
        sum = "h1:G1bPvciwNyF7IUmKXNt9Ak3m6u9DE1rF+RmtIkBpVdA=",
        version = "v0.0.0-20180202201655-eb2c6b5be1b6",
    )
    go_repository(
        name = "com_github_armon_go_metrics",
        build_file_proto_mode = "disable_global",
        importpath = "github.com/armon/go-metrics",
        sum = "h1:8GUt8eRujhVEGZFFEjBj46YV4rDjvGrNxb0KMWYkL2I=",
        version = "v0.0.0-20180917152333-f0300d1749da",
    )
    go_repository(
        name = "com_github_armon_go_radix",
        build_file_proto_mode = "disable_global",
        importpath = "github.com/armon/go-radix",
        sum = "h1:BUAU3CGlLvorLI26FmByPp2eC2qla6E1Tw+scpcg/to=",
        version = "v0.0.0-20180808171621-7fddfc383310",
    )
    go_repository(
        name = "com_github_armon_go_socks5",
        build_file_proto_mode = "disable",
        importpath = "github.com/armon/go-socks5",
        sum = "h1:0CwZNZbxp69SHPdPJAN/hZIm0C4OItdklCFmMRWYpio=",
        version = "v0.0.0-20160902184237-e75332964ef5",
    )

    go_repository(
        name = "com_github_ashanbrown_forbidigo",
        build_file_proto_mode = "disable",
        importpath = "github.com/ashanbrown/forbidigo",
        sum = "h1:WXhzLjOlnuDYPYQo/eFlcFMi8X/kLfvWLYu6CSoebis=",
        version = "v1.5.1",
    )
    go_repository(
        name = "com_github_ashanbrown_makezero",
        build_file_proto_mode = "disable",
        importpath = "github.com/ashanbrown/makezero",
        sum = "h1:iCQ87C0V0vSyO+M9E/FZYbu65auqH0lnsOkf5FcB28s=",
        version = "v1.1.1",
    )

    go_repository(
        name = "com_github_aws_aws_sdk_go",
        build_file_proto_mode = "disable_global",
        importpath = "github.com/aws/aws-sdk-go",
        sum = "h1:jLDC9RsNoYMLFlKpB8LdqUnoDdC2yvkS4QbuyPQJ8+M=",
        version = "v1.44.48",
    )
    go_repository(
        name = "com_github_axw_gocov",
        build_file_proto_mode = "disable",
        importpath = "github.com/axw/gocov",
        sum = "h1:YsqYR66hUmilVr23tu8USgnJIJvnwh3n7j5zRn7x4LU=",
        version = "v1.0.0",
    )

    go_repository(
        name = "com_github_aymerick_raymond",
        build_file_proto_mode = "disable_global",
        importpath = "github.com/aymerick/raymond",
        sum = "h1:Ppm0npCCsmuR9oQaBtRuZcmILVE74aXE+AmrJj8L2ns=",
        version = "v2.0.3-0.20180322193309-b565731e1464+incompatible",
    )
    go_repository(
        name = "com_github_azure_azure_sdk_for_go",
        build_file_proto_mode = "disable",
        importpath = "github.com/Azure/azure-sdk-for-go",
        sum = "h1:bch1RS060vGpHpY3zvQDV4rOiRw25J1zmR/B9a76aSA=",
        version = "v23.2.0+incompatible",
    )

    go_repository(
        name = "com_github_azure_azure_sdk_for_go_sdk_azcore",
        build_file_proto_mode = "disable_global",
        importpath = "github.com/Azure/azure-sdk-for-go/sdk/azcore",
        sum = "h1:KQgdWmEOmaJKxaUUZwHAYh12t+b+ZJf8q3friycK1kA=",
        version = "v0.20.0",
    )
    go_repository(
        name = "com_github_azure_azure_sdk_for_go_sdk_azidentity",
        build_file_proto_mode = "disable_global",
        importpath = "github.com/Azure/azure-sdk-for-go/sdk/azidentity",
        sum = "h1:VBvHGLJbaY0+c66NZHdS9cgjHVYSH6DDa0XJMyrblsI=",
        version = "v0.12.0",
    )
    go_repository(
        name = "com_github_azure_azure_sdk_for_go_sdk_internal",
        build_file_proto_mode = "disable_global",
        importpath = "github.com/Azure/azure-sdk-for-go/sdk/internal",
        sum = "h1:BUYIbDf/mMZ8945v3QkG3OuqGVyS4Iek0AOLwdRAYoc=",
        version = "v0.8.1",
    )
    go_repository(
        name = "com_github_azure_azure_sdk_for_go_sdk_storage_azblob",
        build_file_proto_mode = "disable_global",
        importpath = "github.com/Azure/azure-sdk-for-go/sdk/storage/azblob",
        sum = "h1:62Ew5xXg5UCGIXDOM7+y4IL5/6mQJq1nenhBCJAeGX8=",
        version = "v0.2.0",
    )
    go_repository(
        name = "com_github_azure_go_autorest",
        build_file_proto_mode = "disable",
        importpath = "github.com/Azure/go-autorest",
        sum = "h1:Q2feRPMlcfVcqz3pF87PJzkm5lZrL+x6BDtzhODzNJM=",
        version = "v11.2.8+incompatible",
    )
    go_repository(
        name = "com_github_bazelbuild_buildtools",
        build_file_proto_mode = "disable",
        importpath = "github.com/bazelbuild/buildtools",
        sum = "h1:XmPu4mXICgdGnC5dXGjUGbwUD/kUmS0l5Aop3LaevBM=",
        version = "v0.0.0-20230317132445-9c3c1fc0106e",
    )

    go_repository(
        name = "com_github_benbjohnson_clock",
        build_file_proto_mode = "disable_global",
        importpath = "github.com/benbjohnson/clock",
        sum = "h1:ip6w0uFQkncKQ979AypyG0ER7mqUSBdKLOgAle/AT8A=",
        version = "v1.3.0",
    )
    go_repository(
        name = "com_github_beorn7_perks",
        build_file_proto_mode = "disable_global",
        importpath = "github.com/beorn7/perks",
        sum = "h1:VlbKKnNfV8bJzeqoa4cOKqO6bYr3WgKZxO8Z16+hsOM=",
        version = "v1.0.1",
    )
    go_repository(
        name = "com_github_bgentry_speakeasy",
        build_file_proto_mode = "disable_global",
        importpath = "github.com/bgentry/speakeasy",
        sum = "h1:ByYyxL9InA1OWqxJqqp2A5pYHUrCiAL6K3J+LKSsQkY=",
        version = "v0.1.0",
    )
    go_repository(
        name = "com_github_biogo_store",
        build_file_proto_mode = "disable",
        importpath = "github.com/biogo/store",
        sum = "h1:tYoz1OeRpx3dJZlh9T4dQt4kAndcmpl+VNdzbSgFC/0=",
        version = "v0.0.0-20160505134755-913427a1d5e8",
    )
    go_repository(
        name = "com_github_bitly_go_simplejson",
        build_file_proto_mode = "disable",
        importpath = "github.com/bitly/go-simplejson",
        sum = "h1:6IH+V8/tVMab511d5bn4M7EwGXZf9Hj6i2xSwkNEM+Y=",
        version = "v0.5.0",
    )

    go_repository(
        name = "com_github_bketelsen_crypt",
        build_file_proto_mode = "disable_global",
        importpath = "github.com/bketelsen/crypt",
        sum = "h1:+0HFd5KSZ/mm3JmhmrDukiId5iR6w4+BdFtfSy4yWIc=",
        version = "v0.0.3-0.20200106085610-5cbc8cc4026c",
    )
    go_repository(
        name = "com_github_bkielbasa_cyclop",
        build_file_proto_mode = "disable",
        importpath = "github.com/bkielbasa/cyclop",
        sum = "h1:7Jmnh0yL2DjKfw28p86YTd/B4lRGcNuu12sKE35sM7A=",
        version = "v1.2.0",
    )

    go_repository(
        name = "com_github_blacktear23_go_proxyprotocol",
        build_file_proto_mode = "disable_global",
        importpath = "github.com/blacktear23/go-proxyprotocol",
        sum = "h1:moi4x1lJlrQj2uYUJdEyCxqj9UNmaSKZwaGZIXnbAis=",
        version = "v1.0.5",
    )
    go_repository(
        name = "com_github_blizzy78_varnamelen",
        build_file_proto_mode = "disable",
        importpath = "github.com/blizzy78/varnamelen",
        sum = "h1:oqSblyuQvFsW1hbBHh1zfwrKe3kcSj0rnXkKzsQ089M=",
        version = "v0.8.0",
    )
    go_repository(
        name = "com_github_bmatcuk_doublestar_v2",
        build_file_proto_mode = "disable",
        importpath = "github.com/bmatcuk/doublestar/v2",
        sum = "h1:6I6oUiT/sU27eE2OFcWqBhL1SwjyvQuOssxT4a1yidI=",
        version = "v2.0.4",
    )

    go_repository(
        name = "com_github_bombsimon_wsl_v3",
        build_file_proto_mode = "disable",
        importpath = "github.com/bombsimon/wsl/v3",
        sum = "h1:RkSxjT3tmlptwfgEgTgU+KYKLI35p/tviNXNXiL2aNU=",
        version = "v3.4.0",
    )
    go_repository(
        name = "com_github_breeswish_gin_jwt_v2",
        build_file_proto_mode = "disable",
        importpath = "github.com/breeswish/gin-jwt/v2",
        sum = "h1:KLE/YeX+9FNaGVW5MtImRVPhjDpfpgJhvkuYWBmOYbo=",
        version = "v2.6.4-jwt-patch",
    )

    go_repository(
        name = "com_github_breml_bidichk",
        build_file_proto_mode = "disable",
        importpath = "github.com/breml/bidichk",
        sum = "h1:i3yedFWWQ7YzjdZJHnPo9d/xURinSq3OM+gyM43K4/8=",
        version = "v0.2.4",
    )
    go_repository(
        name = "com_github_breml_errchkjson",
        build_file_proto_mode = "disable",
        importpath = "github.com/breml/errchkjson",
        sum = "h1:hlIeXuspTyt8Y/UmP5qy1JocGNR00KQHgfaNtRAjoxQ=",
        version = "v0.3.1",
    )

    go_repository(
        name = "com_github_burntsushi_toml",
        build_file_proto_mode = "disable_global",
        importpath = "github.com/BurntSushi/toml",
        sum = "h1:9F2/+DoOYIOksmaJFPw1tGFy1eDnIJXg+UHjuD8lTak=",
        version = "v1.2.1",
    )
    go_repository(
        name = "com_github_burntsushi_xgb",
        build_file_proto_mode = "disable_global",
        importpath = "github.com/BurntSushi/xgb",
        sum = "h1:1BDTz0u9nC3//pOCMdNH+CiXJVYJh5UQNCOBG7jbELc=",
        version = "v0.0.0-20160522181843-27f122750802",
    )
    go_repository(
        name = "com_github_butuzov_ireturn",
        build_file_proto_mode = "disable",
        importpath = "github.com/butuzov/ireturn",
        sum = "h1:QvrO2QF2+/Cx1WA/vETCIYBKtRjc30vesdoPUNo1EbY=",
        version = "v0.1.1",
    )
    go_repository(
        name = "com_github_cakturk_go_netstat",
        build_file_proto_mode = "disable",
        importpath = "github.com/cakturk/go-netstat",
        sum = "h1:BjkPE3785EwPhhyuFkbINB+2a1xATwk8SNDWnJiD41g=",
        version = "v0.0.0-20200220111822-e5b49efee7a5",
    )

    go_repository(
        name = "com_github_carlmjohnson_flagext",
        build_file_proto_mode = "disable_global",
        importpath = "github.com/carlmjohnson/flagext",
        sum = "h1:/c4uK3ie786Z7caXLcIMvePNSSiH3bQVGDvmGLMme60=",
        version = "v0.21.0",
    )
    go_repository(
        name = "com_github_cenk_backoff",
        build_file_proto_mode = "disable",
        importpath = "github.com/cenk/backoff",
        sum = "h1:7vXVw3g7XE+Vnj0A9TmFGtMeP4oZQ5ZzpPvKhLFa80E=",
        version = "v2.0.0+incompatible",
    )
    go_repository(
        name = "com_github_cenkalti_backoff_v4",
        build_file_proto_mode = "disable",
        importpath = "github.com/cenkalti/backoff/v4",
        sum = "h1:JIufpQLbh4DkbQoii76ItQIUFzevQSqOLZca4eamEDs=",
        version = "v4.0.2",
    )

    go_repository(
        name = "com_github_census_instrumentation_opencensus_proto",
        build_file_proto_mode = "disable_global",
        importpath = "github.com/census-instrumentation/opencensus-proto",
        sum = "h1:glEXhBS5PSLLv4IXzLA5yPRVX4bilULVyxxbrfOtDAk=",
        version = "v0.2.1",
    )
    go_repository(
        name = "com_github_certifi_gocertifi",
        build_file_proto_mode = "disable_global",
        importpath = "github.com/certifi/gocertifi",
        sum = "h1:uH66TXeswKn5PW5zdZ39xEwfS9an067BirqA+P4QaLI=",
        version = "v0.0.0-20200922220541-2c3bb06c6054",
    )
    go_repository(
        name = "com_github_cespare_xxhash",
        build_file_proto_mode = "disable_global",
        importpath = "github.com/cespare/xxhash",
        sum = "h1:a6HrQnmkObjyL+Gs60czilIUGqrzKutQD6XZog3p+ko=",
        version = "v1.1.0",
    )
    go_repository(
        name = "com_github_cespare_xxhash_v2",
        build_file_proto_mode = "disable_global",
        importpath = "github.com/cespare/xxhash/v2",
        sum = "h1:DC2CZ1Ep5Y4k3ZQ899DldepgrayRUGE6BBZ/cd9Cj44=",
        version = "v2.2.0",
    )
    go_repository(
        name = "com_github_charithe_durationcheck",
        build_file_proto_mode = "disable",
        importpath = "github.com/charithe/durationcheck",
        sum = "h1:wgw73BiocdBDQPik+zcEoBG/ob8uyBHf2iyoHGPf5w4=",
        version = "v0.0.10",
    )
    go_repository(
        name = "com_github_chavacava_garif",
        build_file_proto_mode = "disable",
        importpath = "github.com/chavacava/garif",
        sum = "h1:W9o46d2kbNL06lq7UNDPV0zYLzkrde/bjIqO02eoll0=",
        version = "v0.0.0-20230227094218-b8c73b2037b8",
    )

    go_repository(
        name = "com_github_cheggaaa_pb_v3",
        build_file_proto_mode = "disable_global",
        importpath = "github.com/cheggaaa/pb/v3",
        sum = "h1:bC8oemdChbke2FHIIGy9mn4DPJ2caZYQnfbRqwmdCoA=",
        version = "v3.0.8",
    )
    go_repository(
        name = "com_github_cheynewallace_tabby",
        build_file_proto_mode = "disable_global",
        importpath = "github.com/cheynewallace/tabby",
        sum = "h1:JvUR8waht4Y0S3JF17G6Vhyt+FRhnqVCkk8l4YrOU54=",
        version = "v1.1.1",
    )
    go_repository(
        name = "com_github_chzyer_logex",
        build_file_proto_mode = "disable_global",
        importpath = "github.com/chzyer/logex",
        sum = "h1:Swpa1K6QvQznwJRcfTfQJmTE72DqScAa40E+fbHEXEE=",
        version = "v1.1.10",
    )
    go_repository(
        name = "com_github_chzyer_readline",
        build_file_proto_mode = "disable_global",
        importpath = "github.com/chzyer/readline",
        sum = "h1:fY5BOSpyZCqRo5OhCuC+XN+r/bBCmeuuJtjz+bCNIf8=",
        version = "v0.0.0-20180603132655-2972be24d48e",
    )
    go_repository(
        name = "com_github_chzyer_test",
        build_file_proto_mode = "disable_global",
        importpath = "github.com/chzyer/test",
        sum = "h1:q763qf9huN11kDQavWsoZXJNW3xEE4JJyHa5Q25/sd8=",
        version = "v0.0.0-20180213035817-a1ea475d72b1",
    )
    go_repository(
        name = "com_github_client9_misspell",
        build_file_proto_mode = "disable_global",
        importpath = "github.com/client9/misspell",
        sum = "h1:ta993UF76GwbvJcIo3Y68y/M3WxlpEHPWIGDkJYwzJI=",
        version = "v0.3.4",
    )
    go_repository(
        name = "com_github_cloudfoundry_gosigar",
        build_file_proto_mode = "disable",
        importpath = "github.com/cloudfoundry/gosigar",
        sum = "h1:gIc08FbB3QPb+nAQhINIK/qhf5REKkY0FTGgRGXkcVc=",
        version = "v1.3.6",
    )

    go_repository(
        name = "com_github_cloudykit_fastprinter",
        build_file_proto_mode = "disable_global",
        importpath = "github.com/CloudyKit/fastprinter",
        sum = "h1:3SgJcK9l5uPdBC/X17wanyJAMxM33+4ZhEIV96MIH8U=",
        version = "v0.0.0-20170127035650-74b38d55f37a",
    )
    go_repository(
        name = "com_github_cloudykit_jet",
        build_file_proto_mode = "disable_global",
        importpath = "github.com/CloudyKit/jet",
        sum = "h1:rZgFj+Gtf3NMi/U5FvCvhzaxzW/TaPYgUYx3bAPz9DE=",
        version = "v2.1.3-0.20180809161101-62edd43e4f88+incompatible",
    )
    go_repository(
        name = "com_github_cncf_udpa_go",
        build_file_proto_mode = "disable_global",
        importpath = "github.com/cncf/udpa/go",
        sum = "h1:hzAQntlaYRkVSFEfj9OTWlVV1H155FMD8BTKktLv0QI=",
        version = "v0.0.0-20210930031921-04548b0d99d4",
    )
    go_repository(
        name = "com_github_cncf_xds_go",
        build_file_proto_mode = "disable_global",
        importpath = "github.com/cncf/xds/go",
        sum = "h1:zH8ljVhhq7yC0MIeUL/IviMtY8hx2mK8cN9wEYb8ggw=",
        version = "v0.0.0-20211011173535-cb28da3451f1",
    )
    go_repository(
        name = "com_github_cockroachdb_apd",
        build_file_proto_mode = "disable",
        importpath = "github.com/cockroachdb/apd",
        sum = "h1:3LFP3629v+1aKXU5Q37mxmRxX/pIu1nijXydLShEq5I=",
        version = "v1.1.0",
    )
    go_repository(
        name = "com_github_cockroachdb_cmux",
        build_file_proto_mode = "disable",
        importpath = "github.com/cockroachdb/cmux",
        sum = "h1:dzj1/xcivGjNPwwifh/dWTczkwcuqsXXFHY1X/TZMtw=",
        version = "v0.0.0-20170110192607-30d10be49292",
    )
    go_repository(
        name = "com_github_cockroachdb_cockroach",
        build_file_proto_mode = "disable",
        importpath = "github.com/cockroachdb/cockroach",
        sum = "h1:0FHGBrsIyDci8tF7zujQkHdMTJdCTSIV9esrni2fKQI=",
        version = "v0.0.0-20170608034007-84bc9597164f",
    )
    go_repository(
        name = "com_github_cockroachdb_cockroach_go",
        build_file_proto_mode = "disable",
        importpath = "github.com/cockroachdb/cockroach-go",
        sum = "h1:2zRrJWIt/f9c9HhNHAgrRgq0San5gRRUJTBXLkchal0=",
        version = "v0.0.0-20181001143604-e0a95dfd547c",
    )

    go_repository(
        name = "com_github_cockroachdb_datadriven",
        build_file_proto_mode = "disable_global",
        importpath = "github.com/cockroachdb/datadriven",
        sum = "h1:uhZrAfEayBecH2w2tZmhe20HJ7hDvrrA4x2Bg9YdZKM=",
        version = "v1.0.0",
    )
    go_repository(
        name = "com_github_cockroachdb_errors",
        build_file_proto_mode = "disable_global",
        importpath = "github.com/cockroachdb/errors",
        sum = "h1:A5+txlVZfOqFBDa4mGz2bUWSp0aHElvHX2bKkdbQu+Y=",
        version = "v1.8.1",
    )
    go_repository(
        name = "com_github_cockroachdb_logtags",
        build_file_proto_mode = "disable_global",
        importpath = "github.com/cockroachdb/logtags",
        sum = "h1:o/kfcElHqOiXqcou5a3rIlMc7oJbMQkeLk0VQJ7zgqY=",
        version = "v0.0.0-20190617123548-eb05cc24525f",
    )
    go_repository(
        name = "com_github_cockroachdb_pebble",
        build_file_proto_mode = "disable_global",
        importpath = "github.com/cockroachdb/pebble",
        sum = "h1:Igd6YmtOZ77EgLAIaE9+mHl7+sAKaZ5m4iMI0Dz/J2A=",
        version = "v0.0.0-20210719141320-8c3bd06debb5",
    )
    go_repository(
        name = "com_github_cockroachdb_redact",
        build_file_proto_mode = "disable_global",
        importpath = "github.com/cockroachdb/redact",
        sum = "h1:8QG/764wK+vmEYoOlfobpe12EQcS81ukx/a4hdVMxNw=",
        version = "v1.0.8",
    )
    go_repository(
        name = "com_github_cockroachdb_sentry_go",
        build_file_proto_mode = "disable_global",
        importpath = "github.com/cockroachdb/sentry-go",
        sum = "h1:IKgmqgMQlVJIZj19CdocBeSfSaiCbEBZGKODaixqtHM=",
        version = "v0.6.1-cockroachdb.2",
    )
    go_repository(
        name = "com_github_codahale_hdrhistogram",
        build_file_proto_mode = "disable_global",
        importpath = "github.com/codahale/hdrhistogram",
        sum = "h1:qMd81Ts1T2OTKmB4acZcyKaMtRnY5Y44NuXGX2GFJ1w=",
        version = "v0.0.0-20161010025455-3a0bb77429bd",
    )
    go_repository(
        name = "com_github_codegangsta_inject",
        build_file_proto_mode = "disable_global",
        importpath = "github.com/codegangsta/inject",
        sum = "h1:sDMmm+q/3+BukdIpxwO365v/Rbspp2Nt5XntgQRXq8Q=",
        version = "v0.0.0-20150114235600-33e0aa1cb7c0",
    )
    go_repository(
        name = "com_github_colinmarc_hdfs_v2",
        build_file_proto_mode = "disable_global",
        importpath = "github.com/colinmarc/hdfs/v2",
        sum = "h1:x0hw/m+o3UE20Scso/KCkvYNc9Di39TBlCfGMkJ1/a0=",
        version = "v2.1.1",
    )
    go_repository(
        name = "com_github_coocood_bbloom",
        build_file_proto_mode = "disable_global",
        importpath = "github.com/coocood/bbloom",
        sum = "h1:W1SHiII3e0jVwvaQFglwu3kS9NLxOeTpvik7MbKCyuQ=",
        version = "v0.0.0-20190830030839-58deb6228d64",
    )
    go_repository(
        name = "com_github_coocood_freecache",
        build_file_proto_mode = "disable_global",
        importpath = "github.com/coocood/freecache",
        sum = "h1:/v1CqMq45NFH9mp/Pt142reundeBM0dVUD3osQBeu/U=",
        version = "v1.2.1",
    )
    go_repository(
        name = "com_github_coocood_rtutil",
        build_file_proto_mode = "disable_global",
        importpath = "github.com/coocood/rtutil",
        sum = "h1:NnLfQ77q0G4k2Of2c1ceQ0ec6MkLQyDp+IGdVM0D8XM=",
        version = "v0.0.0-20190304133409-c84515f646f2",
    )
    go_repository(
        name = "com_github_coreos_bbolt",
        build_file_proto_mode = "disable_global",
        importpath = "github.com/coreos/bbolt",
        sum = "h1:wZwiHHUieZCquLkDL0B8UhzreNWsPHooDAG3q34zk0s=",
        version = "v1.3.2",
    )
    go_repository(
        name = "com_github_coreos_etcd",
        build_file_proto_mode = "disable_global",
        importpath = "github.com/coreos/etcd",
        sum = "h1:8F3hqu9fGYLBifCmRCJsicFqDx/D68Rt3q1JMazcgBQ=",
        version = "v3.3.13+incompatible",
    )
    go_repository(
        name = "com_github_coreos_go_etcd",
        build_file_proto_mode = "disable_global",
        importpath = "github.com/coreos/go-etcd",
        sum = "h1:bXhRBIXoTm9BYHS3gE0TtQuyNZyeEMux2sDi4oo5YOo=",
        version = "v2.0.0+incompatible",
    )
    go_repository(
        name = "com_github_coreos_go_semver",
        build_file_proto_mode = "disable_global",
        importpath = "github.com/coreos/go-semver",
        sum = "h1:wkHLiw0WNATZnSG7epLsujiMCgPAc9xhjJ4tgnAxmfM=",
        version = "v0.3.0",
    )
    go_repository(
        name = "com_github_coreos_go_systemd",
        build_file_proto_mode = "disable_global",
        importpath = "github.com/coreos/go-systemd",
        sum = "h1:Wf6HqHfScWJN9/ZjdUKyjop4mf3Qdd+1TvvltAvM3m8=",
        version = "v0.0.0-20190321100706-95778dfbb74e",
    )
    go_repository(
        name = "com_github_coreos_go_systemd_v22",
        build_file_proto_mode = "disable_global",
        importpath = "github.com/coreos/go-systemd/v22",
        sum = "h1:D9/bQk5vlXQFZ6Kwuu6zaiXJ9oTPe68++AzAJc1DzSI=",
        version = "v22.3.2",
    )
    go_repository(
        name = "com_github_coreos_pkg",
        build_file_proto_mode = "disable_global",
        importpath = "github.com/coreos/pkg",
        sum = "h1:lBNOc5arjvs8E5mO2tbpBpLoyyu8B6e44T7hJy6potg=",
        version = "v0.0.0-20180928190104-399ea9e2e55f",
    )
    go_repository(
        name = "com_github_cpuguy83_go_md2man",
        build_file_proto_mode = "disable_global",
        importpath = "github.com/cpuguy83/go-md2man",
        sum = "h1:BSKMNlYxDvnunlTymqtgONjNnaRV1sTpcovwwjF22jk=",
        version = "v1.0.10",
    )
    go_repository(
        name = "com_github_cpuguy83_go_md2man_v2",
        build_file_proto_mode = "disable_global",
        importpath = "github.com/cpuguy83/go-md2man/v2",
        sum = "h1:p1EgwI/C7NhT0JmVkwCD2ZBK8j4aeHQX2pMHHBfMQ6w=",
        version = "v2.0.2",
    )
    go_repository(
        name = "com_github_creack_pty",
        build_file_proto_mode = "disable_global",
        importpath = "github.com/creack/pty",
        sum = "h1:07n33Z8lZxZ2qwegKbObQohDhXDQxiMMz1NOUGYlesw=",
        version = "v1.1.11",
    )
    go_repository(
        name = "com_github_curioswitch_go_reassign",
        build_file_proto_mode = "disable",
        importpath = "github.com/curioswitch/go-reassign",
        sum = "h1:G9UZyOcpk/d7Gd6mqYgd8XYWFMw/znxwGDUstnC9DIo=",
        version = "v0.2.0",
    )

    go_repository(
        name = "com_github_cznic_mathutil",
        build_file_proto_mode = "disable_global",
        importpath = "github.com/cznic/mathutil",
        sum = "h1:iwZdTE0PVqJCos1vaoKsclOGD3ADKpshg3SRtYBbwso=",
        version = "v0.0.0-20181122101859-297441e03548",
    )
    go_repository(
        name = "com_github_cznic_sortutil",
        build_file_proto_mode = "disable_global",
        importpath = "github.com/cznic/sortutil",
        sum = "h1:LpMLYGyy67BoAFGda1NeOBQwqlv7nUXpm+rIVHGxZZ4=",
        version = "v0.0.0-20181122101858-f5f958428db8",
    )
    go_repository(
        name = "com_github_cznic_strutil",
        build_file_proto_mode = "disable_global",
        importpath = "github.com/cznic/strutil",
        sum = "h1:0rkFMAbn5KBKNpJyHQ6Prb95vIKanmAe62KxsrN+sqA=",
        version = "v0.0.0-20171016134553-529a34b1c186",
    )
    go_repository(
        name = "com_github_daixiang0_gci",
        build_file_proto_mode = "disable",
        importpath = "github.com/daixiang0/gci",
        sum = "h1:eheNA3ljF6SxnPD/vE4lCBusVHmV3Rs3dkKvFrJ7MR0=",
        version = "v0.10.1",
    )

    go_repository(
        name = "com_github_danjacques_gofslock",
        build_file_proto_mode = "disable_global",
        importpath = "github.com/danjacques/gofslock",
        sum = "h1:X6mKGhCFOxrKeeHAjv/3UvT6e5RRxW6wRdlqlV6/H4w=",
        version = "v0.0.0-20191023191349-0a45f885bc37",
    )
    go_repository(
        name = "com_github_data_dog_go_sqlmock",
        build_file_proto_mode = "disable_global",
        importpath = "github.com/DATA-DOG/go-sqlmock",
        sum = "h1:Shsta01QNfFxHCfpW6YH2STWB0MudeXXEWMr20OEh60=",
        version = "v1.5.0",
    )
    go_repository(
        name = "com_github_datadog_zstd",
        build_file_proto_mode = "disable_global",
        importpath = "github.com/DataDog/zstd",
        sum = "h1:EndNeuB0l9syBZhut0wns3gV1hL8zX8LIu6ZiVHWLIQ=",
        version = "v1.4.5",
    )
    go_repository(
        name = "com_github_davecgh_go_spew",
        build_file_proto_mode = "disable_global",
        importpath = "github.com/davecgh/go-spew",
        sum = "h1:vj9j/u1bqnvCEfJOwUhtlOARqs3+rkHYY13jYWTU97c=",
        version = "v1.1.1",
    )
    go_repository(
        name = "com_github_decred_dcrd_crypto_blake256",
        build_file_proto_mode = "disable",
        importpath = "github.com/decred/dcrd/crypto/blake256",
        sum = "h1:/8DMNYp9SGi5f0w7uCm6d6M4OU2rGFK09Y2A4Xv7EE0=",
        version = "v1.0.0",
    )
    go_repository(
        name = "com_github_decred_dcrd_dcrec_secp256k1_v4",
        build_file_proto_mode = "disable",
        importpath = "github.com/decred/dcrd/dcrec/secp256k1/v4",
        sum = "h1:HbphB4TFFXpv7MNrT52FGrrgVXF1owhMVTHFZIlnvd4=",
        version = "v4.1.0",
    )

    go_repository(
        name = "com_github_denis_tingaikin_go_header",
        build_file_proto_mode = "disable",
        importpath = "github.com/denis-tingaikin/go-header",
        sum = "h1:tEaZKAlqql6SKCY++utLmkPLd6K8IBM20Ha7UVm+mtU=",
        version = "v0.4.3",
    )

    go_repository(
        name = "com_github_dgraph_io_badger",
        build_file_proto_mode = "disable_global",
        importpath = "github.com/dgraph-io/badger",
        sum = "h1:DshxFxZWXUcO0xX476VJC07Xsr6ZCBVRHKZ93Oh7Evo=",
        version = "v1.6.0",
    )
    go_repository(
        name = "com_github_dgraph_io_ristretto",
        build_file_proto_mode = "disable_global",
        importpath = "github.com/dgraph-io/ristretto",
        sum = "h1:6CWw5tJNgpegArSHpNHJKldNeq03FQCwYvfMVWajOK8=",
        version = "v0.1.1",
    )
    go_repository(
        name = "com_github_dgrijalva_jwt_go",
        build_file_proto_mode = "disable_global",
        importpath = "github.com/dgrijalva/jwt-go",
        replace = "github.com/form3tech-oss/jwt-go",
        sum = "h1:0sWoh2EtO7UrQdNTAN+hnU3QXa4AoivplyPLLHkcrLk=",
        version = "v3.2.6-0.20210809144907-32ab6a8243d7+incompatible",
    )
    go_repository(
        name = "com_github_dgryski_go_farm",
        build_file_proto_mode = "disable_global",
        importpath = "github.com/dgryski/go-farm",
        sum = "h1:fAjc9m62+UWV/WAFKLNi6ZS0675eEUC9y3AlwSbQu1Y=",
        version = "v0.0.0-20200201041132-a6ae2369ad13",
    )
    go_repository(
        name = "com_github_dgryski_go_sip13",
        build_file_proto_mode = "disable_global",
        importpath = "github.com/dgryski/go-sip13",
        sum = "h1:RMLoZVzv4GliuWafOuPuQDKSm1SJph7uCRnnS61JAn4=",
        version = "v0.0.0-20181026042036-e10d5fee7954",
    )
    go_repository(
        name = "com_github_djarvur_go_err113",
        build_file_proto_mode = "disable",
        importpath = "github.com/Djarvur/go-err113",
        sum = "h1:sHglBQTwgx+rWPdisA5ynNEsoARbiCBOyGcJM4/OzsM=",
        version = "v0.0.0-20210108212216-aea10b59be24",
    )

    go_repository(
        name = "com_github_dnaeon_go_vcr",
        build_file_proto_mode = "disable_global",
        importpath = "github.com/dnaeon/go-vcr",
        sum = "h1:zHCHvJYTMh1N7xnV7zf1m1GPBF9Ad0Jk/whtQ1663qI=",
        version = "v1.2.0",
    )
    go_repository(
        name = "com_github_dnephin_pflag",
        build_file_proto_mode = "disable",
        importpath = "github.com/dnephin/pflag",
        sum = "h1:oxONGlWxhmUct0YzKTgrpQv9AUA1wtPBn7zuSjJqptk=",
        version = "v1.0.7",
    )

    go_repository(
        name = "com_github_docker_go_units",
        build_file_proto_mode = "disable_global",
        importpath = "github.com/docker/go-units",
        sum = "h1:3uh0PgVws3nIA0Q+MwDC8yjEPf9zjRfZZWXZYDct3Tw=",
        version = "v0.4.0",
    )
    go_repository(
        name = "com_github_dustin_go_humanize",
        build_file_proto_mode = "disable_global",
        importpath = "github.com/dustin/go-humanize",
        sum = "h1:VSnTsYCnlFHaM2/igO1h6X3HA71jcobQuxemgkq4zYo=",
        version = "v1.0.0",
    )
    go_repository(
        name = "com_github_eapache_go_resiliency",
        build_file_proto_mode = "disable_global",
        importpath = "github.com/eapache/go-resiliency",
        sum = "h1:v7g92e/KSN71Rq7vSThKaWIq68fL4YHvWyiUKorFR1Q=",
        version = "v1.2.0",
    )
    go_repository(
        name = "com_github_eapache_go_xerial_snappy",
        build_file_proto_mode = "disable_global",
        importpath = "github.com/eapache/go-xerial-snappy",
        sum = "h1:YEetp8/yCZMuEPMUDHG0CW/brkkEp8mzqk2+ODEitlw=",
        version = "v0.0.0-20180814174437-776d5712da21",
    )
    go_repository(
        name = "com_github_eapache_queue",
        build_file_proto_mode = "disable_global",
        importpath = "github.com/eapache/queue",
        sum = "h1:YOEu7KNc61ntiQlcEeUIoDTJ2o8mQznoNvUhiigpIqc=",
        version = "v1.1.0",
    )
    go_repository(
        name = "com_github_eknkc_amber",
        build_file_proto_mode = "disable_global",
        importpath = "github.com/eknkc/amber",
        sum = "h1:clC1lXBpe2kTj2VHdaIu9ajZQe4kcEY9j0NsnDDBZ3o=",
        version = "v0.0.0-20171010120322-cdade1c07385",
    )
    go_repository(
        name = "com_github_elastic_gosigar",
        build_file_proto_mode = "disable",
        importpath = "github.com/elastic/gosigar",
        sum = "h1:Dg80n8cr90OZ7x+bAax/QjoW/XqTI11RmA79ZwIm9/4=",
        version = "v0.14.2",
    )
    go_repository(
        name = "com_github_elazarl_go_bindata_assetfs",
        build_file_proto_mode = "disable",
        importpath = "github.com/elazarl/go-bindata-assetfs",
        sum = "h1:G/bYguwHIzWq9ZoyUQqrjTmJbbYn3j3CKKpKinvZLFk=",
        version = "v1.0.0",
    )
    go_repository(
        name = "com_github_elazarl_goproxy",
        build_file_proto_mode = "disable",
        importpath = "github.com/elazarl/goproxy",
        sum = "h1:yUdfgN0XgIJw7foRItutHYUIhlcKzcSf5vDpdhQAKTc=",
        version = "v0.0.0-20180725130230-947c36da3153",
    )
    go_repository(
        name = "com_github_elliotchance_pie_v2",
        build_file_proto_mode = "disable",
        importpath = "github.com/elliotchance/pie/v2",
        sum = "h1:KEVAAzxYxTyFs4hvebFZVzBdEo3YeMzl2HYDWn+P3F4=",
        version = "v2.1.0",
    )

    go_repository(
        name = "com_github_emirpasic_gods",
        build_file_proto_mode = "disable",
        importpath = "github.com/emirpasic/gods",
        sum = "h1:FXtiHYKDGKCW2KzwZKx0iC0PQmdlorYgdFG9jPXJ1Bc=",
        version = "v1.18.1",
    )

    go_repository(
        name = "com_github_envoyproxy_go_control_plane",
        build_file_proto_mode = "disable_global",
        importpath = "github.com/envoyproxy/go-control-plane",
        sum = "h1:xvqufLtNVwAhN8NMyWklVgxnWohi+wtMGQMhtxexlm0=",
        version = "v0.10.2-0.20220325020618-49ff273808a1",
    )
    go_repository(
        name = "com_github_envoyproxy_protoc_gen_validate",
        build_file_proto_mode = "disable_global",
        importpath = "github.com/envoyproxy/protoc-gen-validate",
        sum = "h1:EQciDnbrYxy13PgWoY8AqoxGiPrpgBZ1R8UNe3ddc+A=",
        version = "v0.1.0",
    )
    go_repository(
        name = "com_github_esimonov_ifshort",
        build_file_proto_mode = "disable",
        importpath = "github.com/esimonov/ifshort",
        sum = "h1:6SID4yGWfRae/M7hkVDVVyppy8q/v9OuxNdmjLQStBA=",
        version = "v1.0.4",
    )

    go_repository(
        name = "com_github_etcd_io_bbolt",
        build_file_proto_mode = "disable_global",
        importpath = "github.com/etcd-io/bbolt",
        sum = "h1:gSJmxrs37LgTqR/oyJBWok6k6SvXEUerFTbltIhXkBM=",
        version = "v1.3.3",
    )
    go_repository(
        name = "com_github_etcd_io_gofail",
        build_file_proto_mode = "disable_global",
        importpath = "github.com/etcd-io/gofail",
        sum = "h1:Y2I0lxOttdUKz+hNaIdG3FtjuQrTmwXun1opRV65IZc=",
        version = "v0.0.0-20190801230047-ad7f989257ca",
    )
    go_repository(
        name = "com_github_ettle_strcase",
        build_file_proto_mode = "disable",
        importpath = "github.com/ettle/strcase",
        sum = "h1:htFueZyVeE1XNnMEfbqp5r67qAN/4r6ya1ysq8Q+Zcw=",
        version = "v0.1.1",
    )
    go_repository(
        name = "com_github_evanphx_json_patch",
        build_file_proto_mode = "disable",
        importpath = "github.com/evanphx/json-patch",
        sum = "h1:K1MDoo4AZ4wU0GIU/fPmtZg7VpzLjCxu+UwBD1FvwOc=",
        version = "v4.1.0+incompatible",
    )
    go_repository(
        name = "com_github_facebookgo_clock",
        build_file_proto_mode = "disable",
        importpath = "github.com/facebookgo/clock",
        sum = "h1:yDWHCSQ40h88yih2JAcL6Ls/kVkSE8GFACTGVnMPruw=",
        version = "v0.0.0-20150410010913-600d898af40a",
    )

    go_repository(
        name = "com_github_fasthttp_contrib_websocket",
        build_file_proto_mode = "disable_global",
        importpath = "github.com/fasthttp-contrib/websocket",
        sum = "h1:DddqAaWDpywytcG8w/qoQ5sAN8X12d3Z3koB0C3Rxsc=",
        version = "v0.0.0-20160511215533-1f3b11f56072",
    )
    go_repository(
        name = "com_github_fatanugraha_noloopclosure",
        build_file_proto_mode = "disable",
        importpath = "github.com/fatanugraha/noloopclosure",
        sum = "h1:AhepjAikNpk50qTZoipHZqeZtnyKT/C2Tk5dGn7nC+A=",
        version = "v0.1.1",
    )

    go_repository(
        name = "com_github_fatih_color",
        build_file_proto_mode = "disable_global",
        importpath = "github.com/fatih/color",
        sum = "h1:kOqh6YHBtK8aywxGerMG2Eq3H6Qgoqeo13Bk2Mv/nBs=",
        version = "v1.15.0",
    )
    go_repository(
        name = "com_github_fatih_structs",
        build_file_proto_mode = "disable_global",
        importpath = "github.com/fatih/structs",
        sum = "h1:Q7juDM0QtcnhCpeyLGQKyg4TOIghuNXrkL32pHAUMxo=",
        version = "v1.1.0",
    )
    go_repository(
        name = "com_github_fatih_structtag",
        build_file_proto_mode = "disable",
        importpath = "github.com/fatih/structtag",
        sum = "h1:/OdNE99OxoI/PqaW/SuSK9uxxT3f/tcSZgon/ssNSx4=",
        version = "v1.2.0",
    )

    go_repository(
        name = "com_github_felixge_httpsnoop",
        build_file_proto_mode = "disable_global",
        importpath = "github.com/felixge/httpsnoop",
        sum = "h1:+nS9g82KMXccJ/wp0zyRW9ZBHFETmMGtkk+2CTTrW4o=",
        version = "v1.0.2",
    )
    go_repository(
        name = "com_github_firefart_nonamedreturns",
        build_file_proto_mode = "disable",
        importpath = "github.com/firefart/nonamedreturns",
        sum = "h1:abzI1p7mAEPYuR4A+VLKn4eNDOycjYo2phmY9sfv40Y=",
        version = "v1.0.4",
    )

    go_repository(
        name = "com_github_flosch_pongo2",
        build_file_proto_mode = "disable_global",
        importpath = "github.com/flosch/pongo2",
        sum = "h1:GY1+t5Dr9OKADM64SYnQjw/w99HMYvQ0A8/JoUkxVmc=",
        version = "v0.0.0-20190707114632-bbf5a6c351f4",
    )
    go_repository(
        name = "com_github_fogleman_gg",
        build_file_proto_mode = "disable_global",
        importpath = "github.com/fogleman/gg",
        sum = "h1:WXb3TSNmHp2vHoCroCIB1foO/yQ36swABL8aOVeDpgg=",
        version = "v1.2.1-0.20190220221249-0403632d5b90",
    )
    go_repository(
        name = "com_github_form3tech_oss_jwt_go",
        build_file_proto_mode = "disable_global",
        importpath = "github.com/form3tech-oss/jwt-go",
        sum = "h1:/l4kBbb4/vGSsdtB5nUe8L7B9mImVMaBPw9L/0TBHU8=",
        version = "v3.2.5+incompatible",
    )
    go_repository(
        name = "com_github_fortytw2_leaktest",
        build_file_proto_mode = "disable_global",
        importpath = "github.com/fortytw2/leaktest",
        sum = "h1:u8491cBMTQ8ft8aeV+adlcytMZylmA5nnwwkRZjI8vw=",
        version = "v1.3.0",
    )
    go_repository(
        name = "com_github_frankban_quicktest",
        build_file_proto_mode = "disable_global",
        importpath = "github.com/frankban/quicktest",
        sum = "h1:FJKSZTDHjyhriyC81FLQ0LY93eSai0ZyR/ZIkd3ZUKE=",
        version = "v1.14.3",
    )
    go_repository(
        name = "com_github_fsnotify_fsnotify",
        build_file_proto_mode = "disable_global",
        importpath = "github.com/fsnotify/fsnotify",
        sum = "h1:n+5WquG0fcWoWp6xPWfHdbskMCQaFnG6PfBrh1Ky4HY=",
        version = "v1.6.0",
    )
    go_repository(
        name = "com_github_fsouza_fake_gcs_server",
        build_file_proto_mode = "disable_global",
        importpath = "github.com/fsouza/fake-gcs-server",
        sum = "h1:Lw/mrvs45AfCUPVpry6qFkZnZPqe9thpLQHW+ZwHRLs=",
        version = "v1.44.0",
    )
    go_repository(
        name = "com_github_fzipp_gocyclo",
        build_file_proto_mode = "disable_global",
        importpath = "github.com/fzipp/gocyclo",
        sum = "h1:lsblElZG7d3ALtGMx9fmxeTKZaLLpU8mET09yN4BBLo=",
        version = "v0.6.0",
    )
    go_repository(
        name = "com_github_gaijinentertainment_go_exhaustruct_v2",
        build_file_proto_mode = "disable",
        importpath = "github.com/GaijinEntertainment/go-exhaustruct/v2",
        sum = "h1:+r1rSv4gvYn0wmRjC8X7IAzX8QezqtFV9m0MUHFJgts=",
        version = "v2.3.0",
    )

    go_repository(
        name = "com_github_gavv_httpexpect",
        build_file_proto_mode = "disable_global",
        importpath = "github.com/gavv/httpexpect",
        sum = "h1:1X9kcRshkSKEjNJJxX9Y9mQ5BRfbxU5kORdjhlA1yX8=",
        version = "v2.0.0+incompatible",
    )
    go_repository(
        name = "com_github_getsentry_raven_go",
        build_file_proto_mode = "disable_global",
        importpath = "github.com/getsentry/raven-go",
        sum = "h1:no+xWJRb5ZI7eE8TWgIq1jLulQiIoLG0IfYxv5JYMGs=",
        version = "v0.2.0",
    )
    go_repository(
        name = "com_github_ghemawat_stream",
        build_file_proto_mode = "disable_global",
        importpath = "github.com/ghemawat/stream",
        sum = "h1:r5GgOLGbza2wVHRzK7aAj6lWZjfbAwiu/RDCVOKjRyM=",
        version = "v0.0.0-20171120220530-696b145b53b9",
    )
    go_repository(
        name = "com_github_ghodss_yaml",
        build_file_proto_mode = "disable_global",
        importpath = "github.com/ghodss/yaml",
        sum = "h1:wQHKEahhL6wmXdzwWG11gIVCkOv05bNOh+Rxn0yngAk=",
        version = "v1.0.0",
    )
    go_repository(
        name = "com_github_gin_contrib_cors",
        build_file_proto_mode = "disable",
        importpath = "github.com/gin-contrib/cors",
        sum = "h1:oJ6gwtUl3lqV0WEIwM/LxPF1QZ5qe2lGWdY2+bz7y0g=",
        version = "v1.4.0",
    )
    go_repository(
        name = "com_github_gin_contrib_gzip",
        build_file_proto_mode = "disable",
        importpath = "github.com/gin-contrib/gzip",
        sum = "h1:ezvKOL6jH+jlzdHNE4h9h8q8uMpDQjyl0NN0Jd7jozc=",
        version = "v0.0.1",
    )

    go_repository(
        name = "com_github_gin_contrib_sse",
        build_file_proto_mode = "disable_global",
        importpath = "github.com/gin-contrib/sse",
        sum = "h1:t8FVkw33L+wilf2QiWkw0UV77qRpcH/JHPKGpKa2E8g=",
        version = "v0.0.0-20190301062529-5545eab6dad3",
    )
    go_repository(
        name = "com_github_gin_gonic_gin",
        build_file_proto_mode = "disable_global",
        importpath = "github.com/gin-gonic/gin",
        sum = "h1:3tMoCCfM7ppqsR0ptz/wi1impNpT7/9wQtMZ8lr1mCQ=",
        version = "v1.4.0",
    )
    go_repository(
        name = "com_github_go_check_check",
        build_file_proto_mode = "disable_global",
        importpath = "github.com/go-check/check",
        sum = "h1:0gkP6mzaMqkmpcJYCFOLkIBwI7xFExG03bbkOkCvUPI=",
        version = "v0.0.0-20180628173108-788fd7840127",
    )
    go_repository(
        name = "com_github_go_critic_go_critic",
        build_file_proto_mode = "disable",
        importpath = "github.com/go-critic/go-critic",
        sum = "h1:tqbKzB8pqi0NsRZ+1pyU4aweAF7A7QN0Pi4Q02+rYnQ=",
        version = "v0.7.0",
    )
    go_repository(
        name = "com_github_go_echarts_go_echarts",
        build_file_proto_mode = "disable",
        importpath = "github.com/go-echarts/go-echarts",
        sum = "h1:n181E4iXwj4zrU9VYmdM2m8dyhERt2w9k9YhHqdp6A8=",
        version = "v1.0.0",
    )

    go_repository(
        name = "com_github_go_errors_errors",
        build_file_proto_mode = "disable_global",
        importpath = "github.com/go-errors/errors",
        sum = "h1:LUHzmkK3GUKUrL/1gfBUxAHzcev3apQlezX/+O7ma6w=",
        version = "v1.0.1",
    )
    go_repository(
        name = "com_github_go_gl_glfw",
        build_file_proto_mode = "disable_global",
        importpath = "github.com/go-gl/glfw",
        sum = "h1:QbL/5oDUmRBzO9/Z7Seo6zf912W/a6Sr4Eu0G/3Jho0=",
        version = "v0.0.0-20190409004039-e6da0acd62b1",
    )
    go_repository(
        name = "com_github_go_gl_glfw_v3_3_glfw",
        build_file_proto_mode = "disable_global",
        importpath = "github.com/go-gl/glfw/v3.3/glfw",
        sum = "h1:WtGNWLvXpe6ZudgnXrq0barxBImvnnJoMEhXAzcbM0I=",
        version = "v0.0.0-20200222043503-6f7a984d4dc4",
    )
    go_repository(
        name = "com_github_go_ini_ini",
        build_file_proto_mode = "disable",
        importpath = "github.com/go-ini/ini",
        sum = "h1:Mujh4R/dH6YL8bxuISne3xX2+qcQ9p0IxKAP6ExWoUo=",
        version = "v1.25.4",
    )

    go_repository(
        name = "com_github_go_kit_kit",
        build_file_proto_mode = "disable_global",
        importpath = "github.com/go-kit/kit",
        sum = "h1:wDJmvq38kDhkVxi50ni9ykkdUr1PKgqKOoi01fa0Mdk=",
        version = "v0.9.0",
    )
    go_repository(
        name = "com_github_go_kit_log",
        build_file_proto_mode = "disable_global",
        importpath = "github.com/go-kit/log",
        sum = "h1:MRVx0/zhvdseW+Gza6N9rVzU/IVzaeE1SFI4raAhmBU=",
        version = "v0.2.1",
    )
    go_repository(
        name = "com_github_go_logfmt_logfmt",
        build_file_proto_mode = "disable_global",
        importpath = "github.com/go-logfmt/logfmt",
        sum = "h1:otpy5pqBCBZ1ng9RQ0dPu4PN7ba75Y/aA+UpowDyNVA=",
        version = "v0.5.1",
    )
    go_repository(
        name = "com_github_go_logr_logr",
        build_file_proto_mode = "disable",
        importpath = "github.com/go-logr/logr",
        sum = "h1:2DntVwHkVopvECVRSlL5PSo9eG+cAkDCuckLubN+rq0=",
        version = "v1.2.3",
    )

    go_repository(
        name = "com_github_go_martini_martini",
        build_file_proto_mode = "disable_global",
        importpath = "github.com/go-martini/martini",
        sum = "h1:xveKWz2iaueeTaUgdetzel+U7exyigDYBryyVfV/rZk=",
        version = "v0.0.0-20170121215854-22fa46961aab",
    )
    go_repository(
        name = "com_github_go_ole_go_ole",
        build_file_proto_mode = "disable_global",
        importpath = "github.com/go-ole/go-ole",
        sum = "h1:/Fpf6oFPoeFik9ty7siob0G6Ke8QvQEuVcuChpwXzpY=",
        version = "v1.2.6",
    )
    go_repository(
        name = "com_github_go_openapi_jsonpointer",
        build_file_proto_mode = "disable",
        importpath = "github.com/go-openapi/jsonpointer",
        sum = "h1:gZr+CIYByUqjcgeLXnQu2gHYQC9o73G2XUeOFYEICuY=",
        version = "v0.19.5",
    )
    go_repository(
        name = "com_github_go_openapi_jsonreference",
        build_file_proto_mode = "disable",
        importpath = "github.com/go-openapi/jsonreference",
        sum = "h1:UBIxjkht+AWIgYzCDSv2GN+E/togfwXUJFRTWhl2Jjs=",
        version = "v0.19.6",
    )
    go_repository(
        name = "com_github_go_openapi_spec",
        build_file_proto_mode = "disable",
        importpath = "github.com/go-openapi/spec",
        sum = "h1:O8hJrt0UMnhHcluhIdUgCLRWyM2x7QkBXRvOs7m+O1M=",
        version = "v0.20.4",
    )
    go_repository(
        name = "com_github_go_openapi_swag",
        build_file_proto_mode = "disable",
        importpath = "github.com/go-openapi/swag",
        sum = "h1:D2NRCBzS9/pEY3gP9Nl8aDqGUcPFrwG2p+CNFrLyrCM=",
        version = "v0.19.15",
    )
    go_repository(
        name = "com_github_go_playground_locales",
        build_file_proto_mode = "disable",
        importpath = "github.com/go-playground/locales",
        sum = "h1:u50s323jtVGugKlcYeyzC0etD1HifMjqmJqb8WugfUU=",
        version = "v0.14.0",
    )
    go_repository(
        name = "com_github_go_playground_universal_translator",
        build_file_proto_mode = "disable",
        importpath = "github.com/go-playground/universal-translator",
        sum = "h1:82dyy6p4OuJq4/CByFNOn/jYrnRPArHwAcmLoJZxyho=",
        version = "v0.18.0",
    )
    go_repository(
        name = "com_github_go_playground_validator_v10",
        build_file_proto_mode = "disable",
        importpath = "github.com/go-playground/validator/v10",
        sum = "h1:I7mrTYv78z8k8VXa/qJlOlEXn/nBh+BF8dHX5nt/dr0=",
        version = "v10.10.0",
    )
    go_repository(
        name = "com_github_go_resty_resty_v2",
        build_file_proto_mode = "disable",
        importpath = "github.com/go-resty/resty/v2",
        sum = "h1:joIR5PNLM2EFqqESUjCMGXrWmXNHEU9CEiK813oKYS4=",
        version = "v2.6.0",
    )

    go_repository(
        name = "com_github_go_sql_driver_mysql",
        build_file_proto_mode = "disable_global",
        importpath = "github.com/go-sql-driver/mysql",
        sum = "h1:ueSltNNllEqE3qcWBTD0iQd3IpL/6U+mJxLkazJ7YPc=",
        version = "v1.7.0",
    )
    go_repository(
        name = "com_github_go_stack_stack",
        build_file_proto_mode = "disable_global",
        importpath = "github.com/go-stack/stack",
        sum = "h1:5SgMzNM5HxrEjV0ww2lTmX6E2Izsfxas4+YHWRs3Lsk=",
        version = "v1.8.0",
    )
    go_repository(
        name = "com_github_go_task_slim_sprig",
        build_file_proto_mode = "disable_global",
        importpath = "github.com/go-task/slim-sprig",
        sum = "h1:p104kn46Q8WdvHunIJ9dAyjPVtrBPhSr3KT2yUst43I=",
        version = "v0.0.0-20210107165309-348f09dbbbc0",
    )
    go_repository(
        name = "com_github_go_toolsmith_astcast",
        build_file_proto_mode = "disable",
        importpath = "github.com/go-toolsmith/astcast",
        sum = "h1:+JN9xZV1A+Re+95pgnMgDboWNVnIMMQXwfBwLRPgSC8=",
        version = "v1.1.0",
    )
    go_repository(
        name = "com_github_go_toolsmith_astcopy",
        build_file_proto_mode = "disable",
        importpath = "github.com/go-toolsmith/astcopy",
        sum = "h1:YGwBN0WM+ekI/6SS6+52zLDEf8Yvp3n2seZITCUBt5s=",
        version = "v1.1.0",
    )
    go_repository(
        name = "com_github_go_toolsmith_astequal",
        build_file_proto_mode = "disable",
        importpath = "github.com/go-toolsmith/astequal",
        sum = "h1:kHKm1AWqClYn15R0K1KKE4RG614D46n+nqUQ06E1dTw=",
        version = "v1.1.0",
    )
    go_repository(
        name = "com_github_go_toolsmith_astfmt",
        build_file_proto_mode = "disable",
        importpath = "github.com/go-toolsmith/astfmt",
        sum = "h1:iJVPDPp6/7AaeLJEruMsBUlOYCmvg0MoCfJprsOmcco=",
        version = "v1.1.0",
    )
    go_repository(
        name = "com_github_go_toolsmith_astp",
        build_file_proto_mode = "disable",
        importpath = "github.com/go-toolsmith/astp",
        sum = "h1:dXPuCl6u2llURjdPLLDxJeZInAeZ0/eZwFJmqZMnpQA=",
        version = "v1.1.0",
    )
    go_repository(
        name = "com_github_go_toolsmith_strparse",
        build_file_proto_mode = "disable",
        importpath = "github.com/go-toolsmith/strparse",
        sum = "h1:GAioeZUK9TGxnLS+qfdqNbA4z0SSm5zVNtCQiyP2Bvw=",
        version = "v1.1.0",
    )
    go_repository(
        name = "com_github_go_toolsmith_typep",
        build_file_proto_mode = "disable",
        importpath = "github.com/go-toolsmith/typep",
        sum = "h1:fIRYDyF+JywLfqzyhdiHzRop/GQDxxNhLGQ6gFUNHus=",
        version = "v1.1.0",
    )
    go_repository(
        name = "com_github_go_xmlfmt_xmlfmt",
        build_file_proto_mode = "disable",
        importpath = "github.com/go-xmlfmt/xmlfmt",
        sum = "h1:Nea7b4icn8s57fTx1M5AI4qQT5HEM3rVUO8MuE6g80U=",
        version = "v1.1.2",
    )
    go_repository(
        name = "com_github_gobwas_glob",
        build_file_proto_mode = "disable",
        importpath = "github.com/gobwas/glob",
        sum = "h1:A4xDbljILXROh+kObIiy5kIaPYD8e96x1tgBhUI5J+Y=",
        version = "v0.2.3",
    )

    go_repository(
        name = "com_github_gobwas_httphead",
        build_file_proto_mode = "disable_global",
        importpath = "github.com/gobwas/httphead",
        sum = "h1:s+21KNqlpePfkah2I+gwHF8xmJWRjooY+5248k6m4A0=",
        version = "v0.0.0-20180130184737-2c6c146eadee",
    )
    go_repository(
        name = "com_github_gobwas_pool",
        build_file_proto_mode = "disable_global",
        importpath = "github.com/gobwas/pool",
        sum = "h1:QEmUOlnSjWtnpRGHF3SauEiOsy82Cup83Vf2LcMlnc8=",
        version = "v0.2.0",
    )
    go_repository(
        name = "com_github_gobwas_ws",
        build_file_proto_mode = "disable_global",
        importpath = "github.com/gobwas/ws",
        sum = "h1:CoAavW/wd/kulfZmSIBt6p24n4j7tHgNVCjsfHVNUbo=",
        version = "v1.0.2",
    )
    go_repository(
        name = "com_github_goccy_go_graphviz",
        build_file_proto_mode = "disable",
        importpath = "github.com/goccy/go-graphviz",
        sum = "h1:s/FMMJ1Joj6La3S5ApO3Jk2cwM4LpXECC2muFx3IPQQ=",
        version = "v0.0.9",
    )

    go_repository(
        name = "com_github_goccy_go_json",
        build_file_proto_mode = "disable",
        importpath = "github.com/goccy/go-json",
        sum = "h1:/pAaQDLHEoCq/5FFmSKBswWmK6H0e8g4159Kc/X/nqk=",
        version = "v0.9.11",
    )

    go_repository(
        name = "com_github_godbus_dbus_v5",
        build_file_proto_mode = "disable_global",
        importpath = "github.com/godbus/dbus/v5",
        sum = "h1:9349emZab16e7zQvpmsbtjc18ykshndd8y2PG3sgJbA=",
        version = "v5.0.4",
    )
    go_repository(
        name = "com_github_gofrs_flock",
        build_file_proto_mode = "disable",
        importpath = "github.com/gofrs/flock",
        sum = "h1:+gYjHKf32LDeiEEFhQaotPbLuUXjY5ZqxKgXy7n59aw=",
        version = "v0.8.1",
    )

    go_repository(
        name = "com_github_gogo_googleapis",
        build_file_proto_mode = "disable_global",
        importpath = "github.com/gogo/googleapis",
        sum = "h1:dR8+Q0uO5S2ZBcs2IH6VBKYwSxPo2vYCYq0ot0mu7xA=",
        version = "v0.0.0-20180223154316-0cd9801be74a",
    )
    go_repository(
        name = "com_github_gogo_protobuf",
        build_file_proto_mode = "disable_global",
        importpath = "github.com/gogo/protobuf",
        sum = "h1:Ov1cvc58UF3b5XjBnZv7+opcTcQFZebYjWzi34vdm4Q=",
        version = "v1.3.2",
    )
    go_repository(
        name = "com_github_gogo_status",
        build_file_proto_mode = "disable_global",
        importpath = "github.com/gogo/status",
        sum = "h1:+eIkrewn5q6b30y+g/BJINVVdi2xH7je5MPJ3ZPK3JA=",
        version = "v1.1.0",
    )
    go_repository(
        name = "com_github_goji_httpauth",
        build_file_proto_mode = "disable",
        importpath = "github.com/goji/httpauth",
        sum = "h1:lBXNCxVENCipq4D1Is42JVOP4eQjlB8TQ6H69Yx5J9Q=",
        version = "v0.0.0-20160601135302-2da839ab0f4d",
    )

    go_repository(
        name = "com_github_golang_freetype",
        build_file_proto_mode = "disable_global",
        importpath = "github.com/golang/freetype",
        sum = "h1:DACJavvAHhabrF08vX0COfcOBJRhZ8lUbR+ZWIs0Y5g=",
        version = "v0.0.0-20170609003504-e2365dfdc4a0",
    )
    go_repository(
        name = "com_github_golang_glog",
        build_file_proto_mode = "disable_global",
        importpath = "github.com/golang/glog",
        sum = "h1:nfP3RFugxnNRyKgeWd4oI1nYvXpxrx8ck8ZrcizshdQ=",
        version = "v1.0.0",
    )
    go_repository(
        name = "com_github_golang_groupcache",
        build_file_proto_mode = "disable_global",
        importpath = "github.com/golang/groupcache",
        sum = "h1:oI5xCqsCo564l8iNU+DwB5epxmsaqB+rhGL0m5jtYqE=",
        version = "v0.0.0-20210331224755-41bb18bfe9da",
    )
    go_repository(
        name = "com_github_golang_jwt_jwt",
        build_file_proto_mode = "disable",
        importpath = "github.com/golang-jwt/jwt",
        sum = "h1:73Z+4BJcrTC+KczS6WvTPvRGOp1WmfEP4Q1lOd9Z/+c=",
        version = "v3.2.1+incompatible",
    )

    go_repository(
        name = "com_github_golang_mock",
        build_file_proto_mode = "disable_global",
        importpath = "github.com/golang/mock",
        sum = "h1:ErTB+efbowRARo13NNdxyJji2egdxLGQhRaY+DUumQc=",
        version = "v1.6.0",
    )
    go_repository(
        name = "com_github_golang_protobuf",
        build_file_proto_mode = "disable_global",
        importpath = "github.com/golang/protobuf",
        patch_args = ["-p1"],
        patches = [
            "//build/patches:com_github_golang_protobuf.patch",
        ],
        sum = "h1:ROPKBNFfQgOUMifHyP+KYbvpjbdoFNs+aK7DXlji0Tw=",
        version = "v1.5.2",
    )
    go_repository(
        name = "com_github_golang_snappy",
        build_file_proto_mode = "disable_global",
        importpath = "github.com/golang/snappy",
        sum = "h1:yAGX7huGHXlcLOEtBnF4w7FQwA26wojNCwOYAEhLjQM=",
        version = "v0.0.4",
    )
    go_repository(
        name = "com_github_golangci_check",
        build_file_proto_mode = "disable",
        importpath = "github.com/golangci/check",
        sum = "h1:23T5iq8rbUYlhpt5DB4XJkc6BU31uODLD1o1gKvZmD0=",
        version = "v0.0.0-20180506172741-cfe4005ccda2",
    )
    go_repository(
        name = "com_github_golangci_dupl",
        build_file_proto_mode = "disable",
        importpath = "github.com/golangci/dupl",
        sum = "h1:w8hkcTqaFpzKqonE9uMCefW1WDie15eSP/4MssdenaM=",
        version = "v0.0.0-20180902072040-3e9179ac440a",
    )
    go_repository(
        name = "com_github_golangci_go_misc",
        build_file_proto_mode = "disable",
        importpath = "github.com/golangci/go-misc",
        sum = "h1:6RGUuS7EGotKx6J5HIP8ZtyMdiDscjMLfRBSPuzVVeo=",
        version = "v0.0.0-20220329215616-d24fe342adfe",
    )

    go_repository(
        name = "com_github_golangci_gofmt",
        build_file_proto_mode = "disable",
        importpath = "github.com/golangci/gofmt",
        sum = "h1:amWTbTGqOZ71ruzrdA+Nx5WA3tV1N0goTspwmKCQvBY=",
        version = "v0.0.0-20220901101216-f2edd75033f2",
    )
    go_repository(
        name = "com_github_golangci_golangci_lint",
        build_file_proto_mode = "disable",
        importpath = "github.com/golangci/golangci-lint",
        sum = "h1:TwQtQi5dGE/uFOxYGKwddJo7T9sHsRfTUN00HZMl5Jo=",
        version = "v1.52.1",
    )
    go_repository(
        name = "com_github_golangci_gosec",
        build_file_proto_mode = "disable",
        importpath = "github.com/golangci/gosec",
        sum = "h1:Bi7BYmZVg4C+mKGi8LeohcP2GGUl2XJD4xCkJoZSaYc=",
        version = "v0.0.0-20180901114220-8afd9cbb6cfb",
    )
    go_repository(
        name = "com_github_golangci_lint_1",
        build_file_proto_mode = "disable",
        importpath = "github.com/golangci/lint-1",
        sum = "h1:MfyDlzVjl1hoaPzPD4Gpb/QgoRfSBR0jdhwGyAWwMSA=",
        version = "v0.0.0-20191013205115-297bf364a8e0",
    )
    go_repository(
        name = "com_github_golangci_maligned",
        build_file_proto_mode = "disable",
        importpath = "github.com/golangci/maligned",
        sum = "h1:kNY3/svz5T29MYHubXix4aDDuE3RWHkPvopM/EDv/MA=",
        version = "v0.0.0-20180506175553-b1d89398deca",
    )

    go_repository(
        name = "com_github_golangci_misspell",
        build_file_proto_mode = "disable",
        importpath = "github.com/golangci/misspell",
        sum = "h1:KtVB/hTK4bbL/S6bs64rYyk8adjmh1BygbBiaAiX+a0=",
        version = "v0.4.0",
    )

    go_repository(
        name = "com_github_golangci_prealloc",
        build_file_proto_mode = "disable",
        importpath = "github.com/golangci/prealloc",
        sum = "h1:leSNB7iYzLYSSx3J/s5sVf4Drkc68W2wm4Ixh/mr0us=",
        version = "v0.0.0-20180630174525-215b22d4de21",
    )
    go_repository(
        name = "com_github_golangci_revgrep",
        build_file_proto_mode = "disable",
        importpath = "github.com/golangci/revgrep",
        sum = "h1:DIPQnGy2Gv2FSA4B/hh8Q7xx3B7AIDk3DAMeHclH1vQ=",
        version = "v0.0.0-20220804021717-745bb2f7c2e6",
    )
    go_repository(
        name = "com_github_golangci_unconvert",
        build_file_proto_mode = "disable",
        importpath = "github.com/golangci/unconvert",
        sum = "h1:zwtduBRr5SSWhqsYNgcuWO2kFlpdOZbP0+yRjmvPGys=",
        version = "v0.0.0-20180507085042-28b1c447d1f4",
    )

    go_repository(
        name = "com_github_gomodule_redigo",
        build_file_proto_mode = "disable_global",
        importpath = "github.com/gomodule/redigo",
        sum = "h1:y0Wmhvml7cGnzPa9nocn/fMraMH/lMDdeG+rkx4VgYY=",
        version = "v1.7.1-0.20190724094224-574c33c3df38",
    )
    go_repository(
        name = "com_github_google_btree",
        build_file_proto_mode = "disable_global",
        importpath = "github.com/google/btree",
        sum = "h1:xf4v41cLI2Z6FxbKm+8Bu+m8ifhj15JuZ9sa0jZCMUU=",
        version = "v1.1.2",
    )
    go_repository(
        name = "com_github_google_gnostic",
        build_file_proto_mode = "disable",
        importpath = "github.com/google/gnostic",
        sum = "h1:FhTMOKj2VhjpouxvWJAV1TL304uMlb9zcDqkl6cEI54=",
        version = "v0.5.7-v3refs",
    )

    go_repository(
        name = "com_github_google_go_cmp",
        build_file_proto_mode = "disable_global",
        importpath = "github.com/google/go-cmp",
        sum = "h1:O2Tfq5qg4qc4AmwVlvv0oLiVAGB7enBSJ2x2DqQFi38=",
        version = "v0.5.9",
    )
    go_repository(
        name = "com_github_google_go_github_v33",
        build_file_proto_mode = "disable",
        importpath = "github.com/google/go-github/v33",
        sum = "h1:qAf9yP0qc54ufQxzwv+u9H0tiVOnPJxo0lI/JXqw3ZM=",
        version = "v33.0.0",
    )

    go_repository(
        name = "com_github_google_go_querystring",
        build_file_proto_mode = "disable_global",
        importpath = "github.com/google/go-querystring",
        sum = "h1:AnCroh3fv4ZBgVIf1Iwtovgjaw/GiKJo8M8yD/fhyJ8=",
        version = "v1.1.0",
    )
    go_repository(
        name = "com_github_google_gofuzz",
        build_file_proto_mode = "disable_global",
        importpath = "github.com/google/gofuzz",
        sum = "h1:A8PeW59pxE9IoFRqBp37U+mSNaQoZ46F1f0f863XSXw=",
        version = "v1.0.0",
    )
    go_repository(
        name = "com_github_google_licensecheck",
        build_file_proto_mode = "disable",
        importpath = "github.com/google/licensecheck",
        sum = "h1:QoxgoDkaeC4nFrtGN1jV7IPmDCHFNIVh54e5hSt6sPs=",
        version = "v0.3.1",
    )

    go_repository(
        name = "com_github_google_martian",
        build_file_proto_mode = "disable_global",
        importpath = "github.com/google/martian",
        sum = "h1:/CP5g8u/VJHijgedC/Legn3BAbAaWPgecwXBIDzw5no=",
        version = "v2.1.0+incompatible",
    )
    go_repository(
        name = "com_github_google_martian_v3",
        build_file_proto_mode = "disable_global",
        importpath = "github.com/google/martian/v3",
        sum = "h1:d8MncMlErDFTwQGBK1xhv026j9kqhvw1Qv9IbWT1VLQ=",
        version = "v3.2.1",
    )
    go_repository(
        name = "com_github_google_pprof",
        build_file_proto_mode = "disable_global",
        importpath = "github.com/google/pprof",
        sum = "h1:c8EUapQFi+kjzedr4c6WqbwMdmB95+oDBWZ5XFHFYxY=",
        version = "v0.0.0-20211122183932-1daafda22083",
    )
    go_repository(
        name = "com_github_google_renameio",
        build_file_proto_mode = "disable_global",
        importpath = "github.com/google/renameio",
        sum = "h1:GOZbcHa3HfsPKPlmyPyN2KEohoMXOhdMbHrvbpl2QaA=",
        version = "v0.1.0",
    )
    go_repository(
        name = "com_github_google_renameio_v2",
        build_file_proto_mode = "disable",
        importpath = "github.com/google/renameio/v2",
        sum = "h1:UifI23ZTGY8Tt29JbYFiuyIU3eX+RNFtUwefq9qAhxg=",
        version = "v2.0.0",
    )

    go_repository(
        name = "com_github_google_shlex",
        build_file_proto_mode = "disable",
        importpath = "github.com/google/shlex",
        sum = "h1:El6M4kTTCOh6aBiKaUGG7oYTSPP8MxqL4YI3kZKwcP4=",
        version = "v0.0.0-20191202100458-e7afc7fbc510",
    )

    go_repository(
        name = "com_github_google_uuid",
        build_file_proto_mode = "disable_global",
        importpath = "github.com/google/uuid",
        sum = "h1:t6JiXgmwXMjEs8VusXIJk2BXHsn+wx8BZdTaoZ5fu7I=",
        version = "v1.3.0",
    )
    go_repository(
        name = "com_github_googleapis_enterprise_certificate_proxy",
        build_file_proto_mode = "disable",
        importpath = "github.com/googleapis/enterprise-certificate-proxy",
        sum = "h1:RY7tHKZcRlk788d5WSo/e83gOyyy742E8GSs771ySpg=",
        version = "v0.2.1",
    )

    go_repository(
        name = "com_github_googleapis_gax_go_v2",
        build_file_proto_mode = "disable_global",
        importpath = "github.com/googleapis/gax-go/v2",
        sum = "h1:IcsPKeInNvYi7eqSaDjiZqDDKu5rsmunY0Y1YupQSSQ=",
        version = "v2.7.0",
    )
    go_repository(
        name = "com_github_googleapis_gnostic",
        build_file_proto_mode = "disable",
        importpath = "github.com/googleapis/gnostic",
        sum = "h1:l6N3VoaVzTncYYW+9yOz2LJJammFZGBO13sqgEhpy9g=",
        version = "v0.2.0",
    )
    go_repository(
        name = "com_github_googleapis_go_type_adapters",
        build_file_proto_mode = "disable",
        importpath = "github.com/googleapis/go-type-adapters",
        sum = "h1:9XdMn+d/G57qq1s8dNc5IesGCXHf6V2HZ2JwRxfA2tA=",
        version = "v1.0.0",
    )

    go_repository(
        name = "com_github_gophercloud_gophercloud",
        build_file_proto_mode = "disable",
        importpath = "github.com/gophercloud/gophercloud",
        sum = "h1:hQpY0g0UGsLKLDs8UJ6xpA2gNCkEdEbvxSPqLItXCpI=",
        version = "v0.0.0-20190301152420-fca40860790e",
    )

    go_repository(
        name = "com_github_gopherjs_gopherjs",
        build_file_proto_mode = "disable_global",
        importpath = "github.com/gopherjs/gopherjs",
        sum = "h1:EGx4pi6eqNxGaHF6qqu48+N2wcFQ5qg5FXgOdqsJ5d8=",
        version = "v0.0.0-20181017120253-0766667cb4d1",
    )
    go_repository(
        name = "com_github_gordonklaus_ineffassign",
        build_file_proto_mode = "disable",
        importpath = "github.com/gordonklaus/ineffassign",
        sum = "h1:9alfqbrhuD+9fLZ4iaAVwhlp5PEhmnBt7yvK2Oy5C1U=",
        version = "v0.0.0-20230107090616-13ace0543b28",
    )
    go_repository(
        name = "com_github_gorilla_context",
        build_file_proto_mode = "disable",
        importpath = "github.com/gorilla/context",
        sum = "h1:AWwleXJkX/nhcU9bZSnZoi3h/qGYqQAGhq6zZe/aQW8=",
        version = "v1.1.1",
    )

    go_repository(
        name = "com_github_gorilla_handlers",
        build_file_proto_mode = "disable_global",
        importpath = "github.com/gorilla/handlers",
        sum = "h1:9lRY6j8DEeeBT10CvO9hGW0gmky0BprnvDI5vfhUHH4=",
        version = "v1.5.1",
    )
    go_repository(
        name = "com_github_gorilla_mux",
        build_file_proto_mode = "disable_global",
        importpath = "github.com/gorilla/mux",
        sum = "h1:i40aqfkR1h2SlN9hojwV5ZA91wcXFOvkdNIeFDP5koI=",
        version = "v1.8.0",
    )
    go_repository(
        name = "com_github_gorilla_securecookie",
        build_file_proto_mode = "disable_global",
        importpath = "github.com/gorilla/securecookie",
        sum = "h1:miw7JPhV+b/lAHSXz4qd/nN9jRiAFV5FwjeKyCS8BvQ=",
        version = "v1.1.1",
    )
    go_repository(
        name = "com_github_gorilla_sessions",
        build_file_proto_mode = "disable_global",
        importpath = "github.com/gorilla/sessions",
        sum = "h1:DHd3rPN5lE3Ts3D8rKkQ8x/0kqfeNmBAaiSi+o7FsgI=",
        version = "v1.2.1",
    )
    go_repository(
        name = "com_github_gorilla_websocket",
        build_file_proto_mode = "disable_global",
        importpath = "github.com/gorilla/websocket",
        sum = "h1:+/TMaTYc4QFitKJxsQ7Yye35DkWvkdLcvGKqM+x0Ufc=",
        version = "v1.4.2",
    )
    go_repository(
        name = "com_github_gostaticanalysis_analysisutil",
        build_file_proto_mode = "disable",
        importpath = "github.com/gostaticanalysis/analysisutil",
        sum = "h1:ZMCjoue3DtDWQ5WyU16YbjbQEQ3VuzwxALrpYd+HeKk=",
        version = "v0.7.1",
    )
    go_repository(
        name = "com_github_gostaticanalysis_comment",
        build_file_proto_mode = "disable",
        importpath = "github.com/gostaticanalysis/comment",
        sum = "h1:hlnx5+S2fY9Zo9ePo4AhgYsYHbM2+eAv8m/s1JiCd6Q=",
        version = "v1.4.2",
    )
    go_repository(
        name = "com_github_gostaticanalysis_forcetypeassert",
        build_file_proto_mode = "disable",
        importpath = "github.com/gostaticanalysis/forcetypeassert",
        sum = "h1:6eUflI3DiGusXGK6X7cCcIgVCpZ2CiZ1Q7jl6ZxNV70=",
        version = "v0.1.0",
    )
    go_repository(
        name = "com_github_gostaticanalysis_nilerr",
        build_file_proto_mode = "disable",
        importpath = "github.com/gostaticanalysis/nilerr",
        sum = "h1:ThE+hJP0fEp4zWLkWHWcRyI2Od0p7DlgYG3Uqrmrcpk=",
        version = "v0.1.1",
    )
    go_repository(
        name = "com_github_gostaticanalysis_testutil",
        build_file_proto_mode = "disable",
        importpath = "github.com/gostaticanalysis/testutil",
        sum = "h1:nhdCmubdmDF6VEatUNjgUZBJKWRqugoISdUv3PPQgHY=",
        version = "v0.4.0",
    )

    go_repository(
        name = "com_github_grpc_ecosystem_go_grpc_middleware",
        build_file_proto_mode = "disable_global",
        importpath = "github.com/grpc-ecosystem/go-grpc-middleware",
        sum = "h1:+9834+KizmvFV7pXQGSXQTsaWhq2GjuNUt0aUU0YBYw=",
        version = "v1.3.0",
    )
    go_repository(
        name = "com_github_grpc_ecosystem_go_grpc_prometheus",
        build_file_proto_mode = "disable_global",
        importpath = "github.com/grpc-ecosystem/go-grpc-prometheus",
        sum = "h1:Ovs26xHkKqVztRpIrF/92BcuyuQ/YW4NSIpoGtfXNho=",
        version = "v1.2.0",
    )
    go_repository(
        name = "com_github_grpc_ecosystem_grpc_gateway",
        build_file_proto_mode = "disable_global",
        build_naming_convention = "go_default_library",
        importpath = "github.com/grpc-ecosystem/grpc-gateway",
        patch_args = ["-p1"],
        patches = [
            "//build/patches:com_github_grpc_ecosystem_grpc_gateway.patch",
        ],
        sum = "h1:gmcG1KaJ57LophUzW0Hy8NmPhnMZb4M0+kPpLofRdBo=",
        version = "v1.16.0",
    )
    go_repository(
        name = "com_github_grpc_ecosystem_grpc_opentracing",
        build_file_proto_mode = "disable",
        importpath = "github.com/grpc-ecosystem/grpc-opentracing",
        sum = "h1:MJG/KsmcqMwFAkh8mTnAwhyKoB+sTAnY4CACC110tbU=",
        version = "v0.0.0-20180507213350-8e809c8a8645",
    )
    go_repository(
        name = "com_github_gtank_cryptopasta",
        build_file_proto_mode = "disable",
        importpath = "github.com/gtank/cryptopasta",
        sum = "h1:7xsUJsB2NrdcttQPa7JLEaGzvdbk7KvfrjgHZXOQRo0=",
        version = "v0.0.0-20170601214702-1f550f6f2f69",
    )

    go_repository(
        name = "com_github_hashicorp_consul_api",
        build_file_proto_mode = "disable_global",
        importpath = "github.com/hashicorp/consul/api",
        sum = "h1:BNQPM9ytxj6jbjjdRPioQ94T6YXriSopn0i8COv6SRA=",
        version = "v1.1.0",
    )
    go_repository(
        name = "com_github_hashicorp_consul_sdk",
        build_file_proto_mode = "disable_global",
        importpath = "github.com/hashicorp/consul/sdk",
        sum = "h1:LnuDWGNsoajlhGyHJvuWW6FVqRl8JOTPqS6CPTsYjhY=",
        version = "v0.1.1",
    )
    go_repository(
        name = "com_github_hashicorp_errwrap",
        build_file_proto_mode = "disable_global",
        importpath = "github.com/hashicorp/errwrap",
        sum = "h1:hLrqtEDnRye3+sgx6z4qVLNuviH3MR5aQ0ykNJa/UYA=",
        version = "v1.0.0",
    )
    go_repository(
        name = "com_github_hashicorp_go_cleanhttp",
        build_file_proto_mode = "disable_global",
        importpath = "github.com/hashicorp/go-cleanhttp",
        sum = "h1:dH3aiDG9Jvb5r5+bYHsikaOUIpcM0xvgMXVoDkXMzJM=",
        version = "v0.5.1",
    )
    go_repository(
        name = "com_github_hashicorp_go_immutable_radix",
        build_file_proto_mode = "disable_global",
        importpath = "github.com/hashicorp/go-immutable-radix",
        sum = "h1:AKDB1HM5PWEA7i4nhcpwOrO2byshxBjXVn/J/3+z5/0=",
        version = "v1.0.0",
    )
    go_repository(
        name = "com_github_hashicorp_go_msgpack",
        build_file_proto_mode = "disable_global",
        importpath = "github.com/hashicorp/go-msgpack",
        sum = "h1:SFT72YqIkOcLdWJUYcriVX7hbrZpwc/f7h8aW2NUqrA=",
        version = "v0.5.4",
    )
    go_repository(
        name = "com_github_hashicorp_go_multierror",
        build_file_proto_mode = "disable_global",
        importpath = "github.com/hashicorp/go-multierror",
        sum = "h1:H5DkEtf6CXdFp0N0Em5UCwQpXMWke8IA0+lD48awMYo=",
        version = "v1.1.1",
    )
    go_repository(
        name = "com_github_hashicorp_go_net",
        build_file_proto_mode = "disable_global",
        importpath = "github.com/hashicorp/go.net",
        sum = "h1:sNCoNyDEvN1xa+X0baata4RdcpKwcMS6DH+xwfqPgjw=",
        version = "v0.0.1",
    )
    go_repository(
        name = "com_github_hashicorp_go_rootcerts",
        build_file_proto_mode = "disable_global",
        importpath = "github.com/hashicorp/go-rootcerts",
        sum = "h1:Rqb66Oo1X/eSV1x66xbDccZjhJigjg0+e82kpwzSwCI=",
        version = "v1.0.0",
    )
    go_repository(
        name = "com_github_hashicorp_go_sockaddr",
        build_file_proto_mode = "disable_global",
        importpath = "github.com/hashicorp/go-sockaddr",
        sum = "h1:ztczhD1jLxIRjVejw8gFomI1BQZOe2WoVOu0SyteCQc=",
        version = "v1.0.2",
    )
    go_repository(
        name = "com_github_hashicorp_go_syslog",
        build_file_proto_mode = "disable_global",
        importpath = "github.com/hashicorp/go-syslog",
        sum = "h1:KaodqZuhUoZereWVIYmpUgZysurB1kBLX2j0MwMrUAE=",
        version = "v1.0.0",
    )
    go_repository(
        name = "com_github_hashicorp_go_uuid",
        build_file_proto_mode = "disable_global",
        importpath = "github.com/hashicorp/go-uuid",
        sum = "h1:cfejS+Tpcp13yd5nYHWDI6qVCny6wyX2Mt5SGur2IGE=",
        version = "v1.0.2",
    )
    go_repository(
        name = "com_github_hashicorp_go_version",
        build_file_proto_mode = "disable_global",
        importpath = "github.com/hashicorp/go-version",
        sum = "h1:feTTfFNnjP967rlCxM/I9g701jU+RN74YKx2mOkIeek=",
        version = "v1.6.0",
    )
    go_repository(
        name = "com_github_hashicorp_golang_lru",
        build_file_proto_mode = "disable_global",
        importpath = "github.com/hashicorp/golang-lru",
        sum = "h1:0hERBMJE1eitiLkihrMvRVBYAkpHzc/J3QdDN+dAcgU=",
        version = "v0.5.1",
    )
    go_repository(
        name = "com_github_hashicorp_hcl",
        build_file_proto_mode = "disable_global",
        importpath = "github.com/hashicorp/hcl",
        sum = "h1:0Anlzjpi4vEasTeNFn2mLJgTSwt0+6sfsiTG8qcWGx4=",
        version = "v1.0.0",
    )
    go_repository(
        name = "com_github_hashicorp_logutils",
        build_file_proto_mode = "disable_global",
        importpath = "github.com/hashicorp/logutils",
        sum = "h1:dLEQVugN8vlakKOUE3ihGLTZJRB4j+M2cdTm/ORI65Y=",
        version = "v1.0.0",
    )
    go_repository(
        name = "com_github_hashicorp_mdns",
        build_file_proto_mode = "disable_global",
        importpath = "github.com/hashicorp/mdns",
        sum = "h1:WhIgCr5a7AaVH6jPUwjtRuuE7/RDufnUvzIr48smyxs=",
        version = "v1.0.0",
    )
    go_repository(
        name = "com_github_hashicorp_memberlist",
        build_file_proto_mode = "disable_global",
        importpath = "github.com/hashicorp/memberlist",
        sum = "h1:EmmoJme1matNzb+hMpDuR/0sbJSUisxyqBGG676r31M=",
        version = "v0.1.3",
    )
    go_repository(
        name = "com_github_hashicorp_serf",
        build_file_proto_mode = "disable_global",
        importpath = "github.com/hashicorp/serf",
        sum = "h1:YZ7UKsJv+hKjqGVUUbtE3HNj79Eln2oQ75tniF6iPt0=",
        version = "v0.8.2",
    )
    go_repository(
        name = "com_github_hdrhistogram_hdrhistogram_go",
        build_file_proto_mode = "disable_global",
        importpath = "github.com/HdrHistogram/hdrhistogram-go",
        sum = "h1:5IcZpTvzydCQeHzK4Ef/D5rrSqwxob0t8PQPMybUNFM=",
        version = "v1.1.2",
    )
    go_repository(
        name = "com_github_hexops_gotextdiff",
        build_file_proto_mode = "disable",
        importpath = "github.com/hexops/gotextdiff",
        sum = "h1:gitA9+qJrrTCsiCl7+kh75nPqQt1cx4ZkudSTLoUqJM=",
        version = "v1.0.3",
    )

    go_repository(
        name = "com_github_hpcloud_tail",
        build_file_proto_mode = "disable_global",
        importpath = "github.com/hpcloud/tail",
        sum = "h1:nfCOvKYfkgYP8hkirhJocXT2+zOD8yUNjXaWfTlyFKI=",
        version = "v1.0.0",
    )
    go_repository(
        name = "com_github_huandu_xstrings",
        build_file_proto_mode = "disable",
        importpath = "github.com/huandu/xstrings",
        sum = "h1:4jgBlKK6tLKFvO8u5pmYjG91cqytmDCDvGh7ECVFfFs=",
        version = "v1.3.1",
    )

    go_repository(
        name = "com_github_hydrogen18_memlistener",
        build_file_proto_mode = "disable_global",
        importpath = "github.com/hydrogen18/memlistener",
        sum = "h1:EPRgaDqXpLFUJLXZdGLnBTy1l6CLiNAPnvn2l+kHit0=",
        version = "v0.0.0-20141126152155-54553eb933fb",
    )
    go_repository(
        name = "com_github_iancoleman_strcase",
        build_file_proto_mode = "disable_global",
        importpath = "github.com/iancoleman/strcase",
        sum = "h1:05I4QRnGpI0m37iZQRuskXh+w77mr6Z41lwQzuHLwW0=",
        version = "v0.2.0",
    )
    go_repository(
        name = "com_github_ianlancetaylor_demangle",
        build_file_proto_mode = "disable_global",
        importpath = "github.com/ianlancetaylor/demangle",
        sum = "h1:uGg2frlt3IcT7kbV6LEp5ONv4vmoO2FW4qSO+my/aoM=",
        version = "v0.0.0-20210905161508-09a460cdf81d",
    )
    go_repository(
        name = "com_github_imdario_mergo",
        build_file_proto_mode = "disable",
        importpath = "github.com/imdario/mergo",
        sum = "h1:3tnifQM4i+fbajXKBHXWEH+KvNHqojZ778UH75j3bGA=",
        version = "v0.3.11",
    )

    go_repository(
        name = "com_github_imkira_go_interpol",
        build_file_proto_mode = "disable_global",
        importpath = "github.com/imkira/go-interpol",
        sum = "h1:KIiKr0VSG2CUW1hl1jpiyuzuJeKUUpC8iM1AIE7N1Vk=",
        version = "v1.1.0",
    )
    go_repository(
        name = "com_github_inconshreveable_mousetrap",
        build_file_proto_mode = "disable_global",
        importpath = "github.com/inconshreveable/mousetrap",
        sum = "h1:U3uMjPSQEBMNp1lFxmllqCPM6P5u/Xq7Pgzkat/bFNc=",
        version = "v1.0.1",
    )
    go_repository(
        name = "com_github_influxdata_influxdb",
        build_file_proto_mode = "disable",
        importpath = "github.com/influxdata/influxdb",
        sum = "h1:O08dwjOwv9CYlJJEUZKAazSoQDKlsN34Bq3dnhqhyVI=",
        version = "v0.0.0-20170331210902-15e594fc09f1",
    )

    go_repository(
        name = "com_github_iris_contrib_blackfriday",
        build_file_proto_mode = "disable_global",
        importpath = "github.com/iris-contrib/blackfriday",
        sum = "h1:o5sHQHHm0ToHUlAJSTjW9UWicjJSDDauOOQ2AHuIVp4=",
        version = "v2.0.0+incompatible",
    )
    go_repository(
        name = "com_github_iris_contrib_go_uuid",
        build_file_proto_mode = "disable_global",
        importpath = "github.com/iris-contrib/go.uuid",
        sum = "h1:XZubAYg61/JwnJNbZilGjf3b3pB80+OQg2qf6c8BfWE=",
        version = "v2.0.0+incompatible",
    )
    go_repository(
        name = "com_github_iris_contrib_i18n",
        build_file_proto_mode = "disable_global",
        importpath = "github.com/iris-contrib/i18n",
        sum = "h1:Kyp9KiXwsyZRTeoNjgVCrWks7D8ht9+kg6yCjh8K97o=",
        version = "v0.0.0-20171121225848-987a633949d0",
    )
    go_repository(
        name = "com_github_iris_contrib_schema",
        build_file_proto_mode = "disable_global",
        importpath = "github.com/iris-contrib/schema",
        sum = "h1:10g/WnoRR+U+XXHWKBHeNy/+tZmM2kcAVGLOsz+yaDA=",
        version = "v0.0.1",
    )
    go_repository(
        name = "com_github_jackc_fake",
        build_file_proto_mode = "disable",
        importpath = "github.com/jackc/fake",
        sum = "h1:vr3AYkKovP8uR8AvSGGUK1IDqRa5lAAvEkZG1LKaCRc=",
        version = "v0.0.0-20150926172116-812a484cc733",
    )
    go_repository(
        name = "com_github_jackc_pgx",
        build_file_proto_mode = "disable",
        importpath = "github.com/jackc/pgx",
        sum = "h1:0Vihzu20St42/UDsvZGdNE6jak7oi/UOeMzwMPHkgFY=",
        version = "v3.2.0+incompatible",
    )
    go_repository(
        name = "com_github_jarcoal_httpmock",
        build_file_proto_mode = "disable",
        importpath = "github.com/jarcoal/httpmock",
        sum = "h1:gSvTxxFR/MEMfsGrvRbdfpRUMBStovlSRLw0Ep1bwwc=",
        version = "v1.2.0",
    )

    go_repository(
        name = "com_github_jcmturner_aescts_v2",
        build_file_proto_mode = "disable_global",
        importpath = "github.com/jcmturner/aescts/v2",
        sum = "h1:9YKLH6ey7H4eDBXW8khjYslgyqG2xZikXP0EQFKrle8=",
        version = "v2.0.0",
    )
    go_repository(
        name = "com_github_jcmturner_dnsutils_v2",
        build_file_proto_mode = "disable_global",
        importpath = "github.com/jcmturner/dnsutils/v2",
        sum = "h1:lltnkeZGL0wILNvrNiVCR6Ro5PGU/SeBvVO/8c/iPbo=",
        version = "v2.0.0",
    )
    go_repository(
        name = "com_github_jcmturner_gofork",
        build_file_proto_mode = "disable_global",
        importpath = "github.com/jcmturner/gofork",
        sum = "h1:J7uCkflzTEhUZ64xqKnkDxq3kzc96ajM1Gli5ktUem8=",
        version = "v1.0.0",
    )
    go_repository(
        name = "com_github_jcmturner_goidentity_v6",
        build_file_proto_mode = "disable_global",
        importpath = "github.com/jcmturner/goidentity/v6",
        sum = "h1:VKnZd2oEIMorCTsFBnJWbExfNN7yZr3EhJAxwOkZg6o=",
        version = "v6.0.1",
    )
    go_repository(
        name = "com_github_jcmturner_gokrb5_v8",
        build_file_proto_mode = "disable_global",
        importpath = "github.com/jcmturner/gokrb5/v8",
        sum = "h1:6ZIM6b/JJN0X8UM43ZOM6Z4SJzla+a/u7scXFJzodkA=",
        version = "v8.4.2",
    )
    go_repository(
        name = "com_github_jcmturner_rpc_v2",
        build_file_proto_mode = "disable_global",
        importpath = "github.com/jcmturner/rpc/v2",
        sum = "h1:7FXXj8Ti1IaVFpSAziCZWNzbNuZmnvw/i6CqLNdWfZY=",
        version = "v2.0.3",
    )
    go_repository(
        name = "com_github_jedib0t_go_pretty_v6",
        build_file_proto_mode = "disable_global",
        importpath = "github.com/jedib0t/go-pretty/v6",
        sum = "h1:o3McN0rQ4X+IU+HduppSp9TwRdGLRW2rhJXy9CJaCRw=",
        version = "v6.2.2",
    )
    go_repository(
        name = "com_github_jeffail_gabs_v2",
        build_file_proto_mode = "disable_global",
        importpath = "github.com/Jeffail/gabs/v2",
        sum = "h1:ANfZYjpMlfTTKebycu4X1AgkVWumFVDYQl7JwOr4mDk=",
        version = "v2.5.1",
    )
    go_repository(
        name = "com_github_jgautheron_goconst",
        build_file_proto_mode = "disable",
        importpath = "github.com/jgautheron/goconst",
        sum = "h1:HxVbL1MhydKs8R8n/HE5NPvzfaYmQJA3o879lE4+WcM=",
        version = "v1.5.1",
    )
    go_repository(
        name = "com_github_jingyugao_rowserrcheck",
        build_file_proto_mode = "disable",
        importpath = "github.com/jingyugao/rowserrcheck",
        sum = "h1:zibz55j/MJtLsjP1OF4bSdgXxwL1b+Vn7Tjzq7gFzUs=",
        version = "v1.1.1",
    )
    go_repository(
        name = "com_github_jinzhu_inflection",
        build_file_proto_mode = "disable",
        importpath = "github.com/jinzhu/inflection",
        sum = "h1:K317FqzuhWc8YvSVlFMCCUb36O/S9MCKRDI7QkRKD/E=",
        version = "v1.0.0",
    )
    go_repository(
        name = "com_github_jinzhu_now",
        build_file_proto_mode = "disable",
        importpath = "github.com/jinzhu/now",
        sum = "h1:eVKgfIdy9b6zbWBMgFpfDPoAMifwSZagU9HmEU6zgiI=",
        version = "v1.1.2",
    )

    go_repository(
        name = "com_github_jirfag_go_printf_func_name",
        build_file_proto_mode = "disable",
        importpath = "github.com/jirfag/go-printf-func-name",
        sum = "h1:KA9BjwUk7KlCh6S9EAGWBt1oExIUv9WyNCiRz5amv48=",
        version = "v0.0.0-20200119135958-7558a9eaa5af",
    )

    go_repository(
        name = "com_github_jmespath_go_jmespath",
        build_file_proto_mode = "disable_global",
        importpath = "github.com/jmespath/go-jmespath",
        sum = "h1:BEgLn5cpjn8UN1mAw4NjwDrS35OdebyEtFe+9YPoQUg=",
        version = "v0.4.0",
    )
    go_repository(
        name = "com_github_jmespath_go_jmespath_internal_testify",
        build_file_proto_mode = "disable_global",
        importpath = "github.com/jmespath/go-jmespath/internal/testify",
        sum = "h1:shLQSRRSCCPj3f2gpwzGwWFoC7ycTf1rcQZHOlsJ6N8=",
        version = "v1.5.1",
    )
    go_repository(
        name = "com_github_joho_godotenv",
        build_file_proto_mode = "disable",
        importpath = "github.com/joho/godotenv",
        sum = "h1:3l4+N6zfMWnkbPEXKng2o2/MR5mSwTrBih4ZEkkz1lg=",
        version = "v1.4.0",
    )

    go_repository(
        name = "com_github_joho_sqltocsv",
        build_file_proto_mode = "disable_global",
        importpath = "github.com/joho/sqltocsv",
        sum = "h1:Zrb0IbuLOGHL7nrO2WrcuNWgDTlzFv3zY69QMx4ggQE=",
        version = "v0.0.0-20210428211105-a6d6801d59df",
    )
    go_repository(
        name = "com_github_joker_hpp",
        build_file_proto_mode = "disable_global",
        importpath = "github.com/Joker/hpp",
        sum = "h1:65+iuJYdRXv/XyN62C1uEmmOx3432rNG/rKlX6V7Kkc=",
        version = "v1.0.0",
    )
    go_repository(
        name = "com_github_joker_jade",
        build_file_proto_mode = "disable_global",
        importpath = "github.com/Joker/jade",
        sum = "h1:mreN1m/5VJ/Zc3b4pzj9qU6D9SRQ6Vm+3KfI328t3S8=",
        version = "v1.0.1-0.20190614124447-d475f43051e7",
    )
    go_repository(
        name = "com_github_jonboulle_clockwork",
        build_file_proto_mode = "disable_global",
        importpath = "github.com/jonboulle/clockwork",
        sum = "h1:UOGuzwb1PwsrDAObMuhUnj0p5ULPj8V/xJ7Kx9qUBdQ=",
        version = "v0.2.2",
    )
    go_repository(
        name = "com_github_joomcode_errorx",
        build_file_proto_mode = "disable",
        importpath = "github.com/joomcode/errorx",
        sum = "h1:CalpDWz14ZHd68fIqluJasJosAewpz2TFaJALrUxjrk=",
        version = "v1.0.1",
    )
    go_repository(
        name = "com_github_josharian_intern",
        build_file_proto_mode = "disable",
        importpath = "github.com/josharian/intern",
        sum = "h1:vlS4z54oSdjm0bgjRigI+G1HpF+tI+9rE5LLzOg8HmY=",
        version = "v1.0.0",
    )

    go_repository(
        name = "com_github_jpillora_backoff",
        build_file_proto_mode = "disable_global",
        importpath = "github.com/jpillora/backoff",
        sum = "h1:uvFg412JmmHBHw7iwprIxkPMI+sGQ4kzOWsMeHnm2EA=",
        version = "v1.0.0",
    )
    go_repository(
        name = "com_github_json_iterator_go",
        build_file_proto_mode = "disable_global",
        importpath = "github.com/json-iterator/go",
        sum = "h1:PV8peI4a0ysnczrg+LtxykD8LfKY9ML6u2jnxaEnrnM=",
        version = "v1.1.12",
    )
    go_repository(
        name = "com_github_jstemmer_go_junit_report",
        build_file_proto_mode = "disable_global",
        importpath = "github.com/jstemmer/go-junit-report",
        sum = "h1:6QPYqodiu3GuPL+7mfx+NwDdp2eTkp9IfEUpgAwUN0o=",
        version = "v0.9.1",
    )
    go_repository(
        name = "com_github_jtolds_gls",
        build_file_proto_mode = "disable_global",
        importpath = "github.com/jtolds/gls",
        sum = "h1:xdiiI2gbIgH/gLH7ADydsJ1uDOEzR8yvV7C0MuV77Wo=",
        version = "v4.20.0+incompatible",
    )
    go_repository(
        name = "com_github_juju_errors",
        build_file_proto_mode = "disable_global",
        importpath = "github.com/juju/errors",
        sum = "h1:rhqTjzJlm7EbkELJDKMTU7udov+Se0xZkWmugr6zGok=",
        version = "v0.0.0-20181118221551-089d3ea4e4d5",
    )
    go_repository(
        name = "com_github_juju_loggo",
        build_file_proto_mode = "disable_global",
        importpath = "github.com/juju/loggo",
        sum = "h1:MK144iBQF9hTSwBW/9eJm034bVoG30IshVm688T2hi8=",
        version = "v0.0.0-20180524022052-584905176618",
    )
    go_repository(
        name = "com_github_juju_testing",
        build_file_proto_mode = "disable_global",
        importpath = "github.com/juju/testing",
        sum = "h1:WQM1NildKThwdP7qWrNAFGzp4ijNLw8RlgENkaI4MJs=",
        version = "v0.0.0-20180920084828-472a3e8b2073",
    )
    go_repository(
        name = "com_github_julienschmidt_httprouter",
        build_file_proto_mode = "disable_global",
        importpath = "github.com/julienschmidt/httprouter",
        sum = "h1:U0609e9tgbseu3rBINet9P48AI/D3oJs4dN7jwJOQ1U=",
        version = "v1.3.0",
    )
    go_repository(
        name = "com_github_julz_importas",
        build_file_proto_mode = "disable",
        importpath = "github.com/julz/importas",
        sum = "h1:F78HnrsjY3cR7j0etXy5+TU1Zuy7Xt08X/1aJnH5xXY=",
        version = "v0.1.0",
    )

    go_repository(
        name = "com_github_jung_kurt_gofpdf",
        build_file_proto_mode = "disable_global",
        importpath = "github.com/jung-kurt/gofpdf",
        sum = "h1:PJr+ZMXIecYc1Ey2zucXdR73SMBtgjPgwa31099IMv0=",
        version = "v1.0.3-0.20190309125859-24315acbbda5",
    )
    go_repository(
        name = "com_github_junk1tm_musttag",
        build_file_proto_mode = "disable",
        importpath = "github.com/junk1tm/musttag",
        sum = "h1:bV1DTdi38Hi4pG4OVWa7Kap0hi0o7EczuK6wQt9zPOM=",
        version = "v0.5.0",
    )

    go_repository(
        name = "com_github_k0kubun_colorstring",
        build_file_proto_mode = "disable_global",
        importpath = "github.com/k0kubun/colorstring",
        sum = "h1:uC1QfSlInpQF+M0ao65imhwqKnz3Q2z/d8PWZRMQvDM=",
        version = "v0.0.0-20150214042306-9440f1994b88",
    )
    go_repository(
        name = "com_github_kataras_golog",
        build_file_proto_mode = "disable_global",
        importpath = "github.com/kataras/golog",
        sum = "h1:J7Dl82843nbKQDrQM/abbNJZvQjS6PfmkkffhOTXEpM=",
        version = "v0.0.9",
    )
    go_repository(
        name = "com_github_kataras_iris_v12",
        build_file_proto_mode = "disable_global",
        importpath = "github.com/kataras/iris/v12",
        sum = "h1:Wo5S7GMWv5OAzJmvFTvss/C4TS1W0uo6LkDlSymT4rM=",
        version = "v12.0.1",
    )
    go_repository(
        name = "com_github_kataras_neffos",
        build_file_proto_mode = "disable_global",
        importpath = "github.com/kataras/neffos",
        sum = "h1:O06dvQlxjdWvzWbm2Bq+Si6psUhvSmEctAMk9Xujqms=",
        version = "v0.0.10",
    )
    go_repository(
        name = "com_github_kataras_pio",
        build_file_proto_mode = "disable_global",
        importpath = "github.com/kataras/pio",
        sum = "h1:V5Rs9ztEWdp58oayPq/ulmlqJJZeJP6pP79uP3qjcao=",
        version = "v0.0.0-20190103105442-ea782b38602d",
    )
    go_repository(
        name = "com_github_kisielk_errcheck",
        build_file_proto_mode = "disable_global",
        importpath = "github.com/kisielk/errcheck",
        patch_args = ["-p1"],
        patches = [
            "//build/patches:com_github_kisielk_errcheck.patch",
        ],
        sum = "h1:dEKh+GLHcWm2oN34nMvDzn1sqI0i0WxPvrgiJA5JuM8=",
        version = "v1.6.3",
    )
    go_repository(
        name = "com_github_kisielk_gotool",
        build_file_proto_mode = "disable_global",
        importpath = "github.com/kisielk/gotool",
        sum = "h1:AV2c/EiW3KqPNT9ZKl07ehoAGi4C5/01Cfbblndcapg=",
        version = "v1.0.0",
    )
    go_repository(
        name = "com_github_kkhaike_contextcheck",
        build_file_proto_mode = "disable",
        importpath = "github.com/kkHAIKE/contextcheck",
        sum = "h1:B6zAaLhOEEcjvUgIYEqystmnFk1Oemn8bvJhbt0GMb8=",
        version = "v1.1.4",
    )

    go_repository(
        name = "com_github_klauspost_compress",
        build_file_proto_mode = "disable_global",
        importpath = "github.com/klauspost/compress",
        sum = "h1:NFn1Wr8cfnenSJSA46lLq4wHCcBzKTSjnBIexDMMOV0=",
        version = "v1.15.13",
    )
    go_repository(
        name = "com_github_klauspost_cpuid",
        build_file_proto_mode = "disable_global",
        importpath = "github.com/klauspost/cpuid",
        sum = "h1:5JNjFYYQrZeKRJ0734q51WCEEn2huer72Dc7K+R/b6s=",
        version = "v1.3.1",
    )
    go_repository(
        name = "com_github_knz_strtime",
        build_file_proto_mode = "disable",
        importpath = "github.com/knz/strtime",
        sum = "h1:45aLE1GlZRKxNfTMkok85BUKAJNLdHr5GAm3h8Fqoww=",
        version = "v0.0.0-20181018220328-af2256ee352c",
    )

    go_repository(
        name = "com_github_konsorten_go_windows_terminal_sequences",
        build_file_proto_mode = "disable_global",
        importpath = "github.com/konsorten/go-windows-terminal-sequences",
        sum = "h1:CE8S1cTafDpPvMhIxNJKvHsGVBgn1xWYf1NbHQhywc8=",
        version = "v1.0.3",
    )
    go_repository(
        name = "com_github_kr_logfmt",
        build_file_proto_mode = "disable_global",
        importpath = "github.com/kr/logfmt",
        sum = "h1:T+h1c/A9Gawja4Y9mFVWj2vyii2bbUNDw3kt9VxK2EY=",
        version = "v0.0.0-20140226030751-b84e30acd515",
    )
    go_repository(
        name = "com_github_kr_pretty",
        build_file_proto_mode = "disable_global",
        importpath = "github.com/kr/pretty",
        sum = "h1:WgNl7dwNpEZ6jJ9k1snq4pZsg7DOEN8hP9Xw0Tsjwk0=",
        version = "v0.3.0",
    )
    go_repository(
        name = "com_github_kr_pty",
        build_file_proto_mode = "disable_global",
        importpath = "github.com/kr/pty",
        sum = "h1:VkoXIwSboBpnk99O/KFauAEILuNHv5DVFKZMBN/gUgw=",
        version = "v1.1.1",
    )
    go_repository(
        name = "com_github_kr_text",
        build_file_proto_mode = "disable_global",
        importpath = "github.com/kr/text",
        sum = "h1:5Nx0Ya0ZqY2ygV366QzturHI13Jq95ApcVaJBhpS+AY=",
        version = "v0.2.0",
    )
    go_repository(
        name = "com_github_kulti_thelper",
        build_file_proto_mode = "disable",
        importpath = "github.com/kulti/thelper",
        sum = "h1:ElhKf+AlItIu+xGnI990no4cE2+XaSu1ULymV2Yulxs=",
        version = "v0.6.3",
    )
    go_repository(
        name = "com_github_kunwardeep_paralleltest",
        build_file_proto_mode = "disable",
        importpath = "github.com/kunwardeep/paralleltest",
        sum = "h1:FCKYMF1OF2+RveWlABsdnmsvJrei5aoyZoaGS+Ugg8g=",
        version = "v1.0.6",
    )
    go_repository(
        name = "com_github_kylebanks_depth",
        build_file_proto_mode = "disable",
        importpath = "github.com/KyleBanks/depth",
        sum = "h1:5h8fQADFrWtarTdtDudMmGsC7GPbOAu6RVB3ffsVFHc=",
        version = "v1.2.1",
    )

    go_repository(
        name = "com_github_kyoh86_exportloopref",
        build_file_proto_mode = "disable",
        importpath = "github.com/kyoh86/exportloopref",
        sum = "h1:1Z0bcmTypkL3Q4k+IDHMWTcnCliEZcaPiIe0/ymEyhQ=",
        version = "v0.1.11",
    )

    go_repository(
        name = "com_github_labstack_echo_v4",
        build_file_proto_mode = "disable_global",
        importpath = "github.com/labstack/echo/v4",
        sum = "h1:z0BZoArY4FqdpUEl+wlHp4hnr/oSR6MTmQmv8OHSoww=",
        version = "v4.1.11",
    )
    go_repository(
        name = "com_github_labstack_gommon",
        build_file_proto_mode = "disable_global",
        importpath = "github.com/labstack/gommon",
        sum = "h1:JEeO0bvc78PKdyHxloTKiF8BD5iGrH8T6MSeGvSgob0=",
        version = "v0.3.0",
    )
    go_repository(
        name = "com_github_ldez_gomoddirectives",
        build_file_proto_mode = "disable",
        importpath = "github.com/ldez/gomoddirectives",
        sum = "h1:y7MBaisZVDYmKvt9/l1mjNCiSA1BVn34U0ObUcJwlhA=",
        version = "v0.2.3",
    )
    go_repository(
        name = "com_github_ldez_tagliatelle",
        build_file_proto_mode = "disable",
        importpath = "github.com/ldez/tagliatelle",
        sum = "h1:sylp7d9kh6AdXN2DpVGHBRb5guTVAgOxqNGhbqc4b1c=",
        version = "v0.4.0",
    )
    go_repository(
        name = "com_github_leodido_go_urn",
        build_file_proto_mode = "disable",
        importpath = "github.com/leodido/go-urn",
        sum = "h1:BqpAaACuzVSgi/VLzGZIobT2z4v53pjosyNd9Yv6n/w=",
        version = "v1.2.1",
    )

    go_repository(
        name = "com_github_leonklingele_grouper",
        build_file_proto_mode = "disable",
        importpath = "github.com/leonklingele/grouper",
        sum = "h1:suWXRU57D4/Enn6pXR0QVqqWWrnJ9Osrz+5rjt8ivzU=",
        version = "v1.1.1",
    )
    go_repository(
        name = "com_github_lestrrat_go_blackmagic",
        build_file_proto_mode = "disable",
        importpath = "github.com/lestrrat-go/blackmagic",
        sum = "h1:lS5Zts+5HIC/8og6cGHb0uCcNCa3OUt1ygh3Qz2Fe80=",
        version = "v1.0.1",
    )
    go_repository(
        name = "com_github_lestrrat_go_httpcc",
        build_file_proto_mode = "disable",
        importpath = "github.com/lestrrat-go/httpcc",
        sum = "h1:ydWCStUeJLkpYyjLDHihupbn2tYmZ7m22BGkcvZZrIE=",
        version = "v1.0.1",
    )
    go_repository(
        name = "com_github_lestrrat_go_httprc",
        build_file_proto_mode = "disable",
        importpath = "github.com/lestrrat-go/httprc",
        sum = "h1:bAZymwoZQb+Oq8MEbyipag7iSq6YIga8Wj6GOiJGdI8=",
        version = "v1.0.4",
    )
    go_repository(
        name = "com_github_lestrrat_go_iter",
        build_file_proto_mode = "disable",
        importpath = "github.com/lestrrat-go/iter",
        sum = "h1:gMXo1q4c2pHmC3dn8LzRhJfP1ceCbgSiT9lUydIzltI=",
        version = "v1.0.2",
    )
    go_repository(
        name = "com_github_lestrrat_go_jwx_v2",
        build_file_proto_mode = "disable",
        importpath = "github.com/lestrrat-go/jwx/v2",
        sum = "h1:RlyYNLV892Ed7+FTfj1ROoF6x7WxL965PGTHso/60G0=",
        version = "v2.0.6",
    )
    go_repository(
        name = "com_github_lestrrat_go_option",
        build_file_proto_mode = "disable",
        importpath = "github.com/lestrrat-go/option",
        sum = "h1:WqAWL8kh8VcSoD6xjSH34/1m8yxluXQbDeKNfvFeEO4=",
        version = "v1.0.0",
    )

    go_repository(
        name = "com_github_lib_pq",
        build_file_proto_mode = "disable",
        importpath = "github.com/lib/pq",
        sum = "h1:X5PMW56eZitiTeO7tKzZxFCSpbFZJtkMMooicw2us9A=",
        version = "v1.0.0",
    )
    go_repository(
        name = "com_github_lightstep_lightstep_tracer_go",
        build_file_proto_mode = "disable",
        importpath = "github.com/lightstep/lightstep-tracer-go",
        sum = "h1:D0GGa7afJ7GcQvu5as6ssLEEKYXvRgKI5d5cevtz8r4=",
        version = "v0.15.6",
    )

    go_repository(
        name = "com_github_lufeee_execinquery",
        build_file_proto_mode = "disable",
        importpath = "github.com/lufeee/execinquery",
        sum = "h1:hf0Ems4SHcUGBxpGN7Jz78z1ppVkP/837ZlETPCEtOM=",
        version = "v1.2.1",
    )

    go_repository(
        name = "com_github_lufia_plan9stats",
        build_file_proto_mode = "disable_global",
        importpath = "github.com/lufia/plan9stats",
        sum = "h1:6E+4a0GO5zZEnZ81pIr0yLvtUWk2if982qA3F3QD6H4=",
        version = "v0.0.0-20211012122336-39d0f177ccd0",
    )
    go_repository(
        name = "com_github_magiconair_properties",
        build_file_proto_mode = "disable_global",
        importpath = "github.com/magiconair/properties",
        sum = "h1:5ibWZ6iY0NctNGWo87LalDlEZ6R41TqbbDamhfG/Qzo=",
        version = "v1.8.6",
    )
    go_repository(
        name = "com_github_mailru_easyjson",
        build_file_proto_mode = "disable",
        importpath = "github.com/mailru/easyjson",
        sum = "h1:8yTIVnZgCoiM1TgqoeTl+LfU5Jg6/xL3QhGQnimLYnA=",
        version = "v0.7.6",
    )

    go_repository(
        name = "com_github_maratori_testableexamples",
        build_file_proto_mode = "disable",
        importpath = "github.com/maratori/testableexamples",
        sum = "h1:dU5alXRrD8WKSjOUnmJZuzdxWOEQ57+7s93SLMxb2vI=",
        version = "v1.0.0",
    )

    go_repository(
        name = "com_github_maratori_testpackage",
        build_file_proto_mode = "disable",
        importpath = "github.com/maratori/testpackage",
        sum = "h1:S58XVV5AD7HADMmD0fNnziNHqKvSdDuEKdPD1rNTU04=",
        version = "v1.1.1",
    )
    go_repository(
        name = "com_github_masterminds_goutils",
        build_file_proto_mode = "disable",
        importpath = "github.com/Masterminds/goutils",
        sum = "h1:5nUrii3FMTL5diU80unEVvNevw1nH4+ZV4DSLVJLSYI=",
        version = "v1.1.1",
    )

    go_repository(
        name = "com_github_masterminds_semver",
        build_file_proto_mode = "disable",
        importpath = "github.com/Masterminds/semver",
        sum = "h1:H65muMkzWKEuNDnfl9d70GUjFniHKHRbFPGBuZ3QEww=",
        version = "v1.5.0",
    )
    go_repository(
        name = "com_github_masterminds_semver_v3",
        build_file_proto_mode = "disable",
        importpath = "github.com/Masterminds/semver/v3",
        sum = "h1:hLg3sBzpNErnxhQtUy/mmLR2I9foDujNK030IGemrRc=",
        version = "v3.1.1",
    )
    go_repository(
        name = "com_github_masterminds_sprig_v3",
        build_file_proto_mode = "disable",
        importpath = "github.com/Masterminds/sprig/v3",
        sum = "h1:17jRggJu518dr3QaafizSXOjKYp94wKfABxUmyxvxX8=",
        version = "v3.2.2",
    )

    go_repository(
        name = "com_github_matoous_godox",
        build_file_proto_mode = "disable",
        importpath = "github.com/matoous/godox",
        sum = "h1:gWg6ZQ4JhDfJPqlo2srm/LN17lpybq15AryXIRcWYLE=",
        version = "v0.0.0-20230222163458-006bad1f9d26",
    )

    go_repository(
        name = "com_github_mattn_go_colorable",
        build_file_proto_mode = "disable_global",
        importpath = "github.com/mattn/go-colorable",
        sum = "h1:fFA4WZxdEF4tXPZVKMLwD8oUnCTTo08duU7wxecdEvA=",
        version = "v0.1.13",
    )
    go_repository(
        name = "com_github_mattn_go_isatty",
        build_file_proto_mode = "disable_global",
        importpath = "github.com/mattn/go-isatty",
        sum = "h1:BTarxUcIeDqL27Mc+vyvdWYSL28zpIhv3RoTdsLMPng=",
        version = "v0.0.17",
    )
    go_repository(
        name = "com_github_mattn_go_runewidth",
        build_file_proto_mode = "disable",
        importpath = "github.com/mattn/go-runewidth",
        sum = "h1:+xnbZSEeDbOIg5/mE6JF0w6n9duR1l3/WmbinWVwUuU=",
        version = "v0.0.14",
    )
    go_repository(
        name = "com_github_mattn_go_shellwords",
        build_file_proto_mode = "disable",
        importpath = "github.com/mattn/go-shellwords",
        sum = "h1:M2zGm7EW6UQJvDeQxo4T51eKPurbeFbe8WtebGE2xrk=",
        version = "v1.0.12",
    )
    go_repository(
        name = "com_github_mattn_go_sqlite3",
        build_file_proto_mode = "disable",
        importpath = "github.com/mattn/go-sqlite3",
        sum = "h1:10HX2Td0ocZpYEjhilsuo6WWtUqttj2Kb0KtD86/KYA=",
        version = "v1.14.9",
    )

    go_repository(
        name = "com_github_mattn_goveralls",
        build_file_proto_mode = "disable_global",
        importpath = "github.com/mattn/goveralls",
        sum = "h1:7eJB6EqsPhRVxvwEXGnqdO2sJI0PTsrWoTMXEk9/OQc=",
        version = "v0.0.2",
    )
    go_repository(
        name = "com_github_matttproud_golang_protobuf_extensions",
        build_file_proto_mode = "disable_global",
        importpath = "github.com/matttproud/golang_protobuf_extensions",
        sum = "h1:mmDVorXM7PCGKw94cs5zkfA9PSy5pEvNWRP0ET0TIVo=",
        version = "v1.0.4",
    )
    go_repository(
        name = "com_github_maxatome_go_testdeep",
        build_file_proto_mode = "disable",
        importpath = "github.com/maxatome/go-testdeep",
        sum = "h1:Tgh5efyCYyJFGUYiT0qxBSIDeXw0F5zSoatlou685kk=",
        version = "v1.11.0",
    )

    go_repository(
        name = "com_github_mbilski_exhaustivestruct",
        build_file_proto_mode = "disable",
        importpath = "github.com/mbilski/exhaustivestruct",
        sum = "h1:wCBmUnSYufAHO6J4AVWY6ff+oxWxsVFrwgOdMUQePUo=",
        version = "v1.2.0",
    )

    go_repository(
        name = "com_github_mediocregopher_mediocre_go_lib",
        build_file_proto_mode = "disable_global",
        importpath = "github.com/mediocregopher/mediocre-go-lib",
        sum = "h1:3dQJqqDouawQgl3gBE1PNHKFkJYGEuFb1DbSlaxdosE=",
        version = "v0.0.0-20181029021733-cb65787f37ed",
    )
    go_repository(
        name = "com_github_mediocregopher_radix_v3",
        build_file_proto_mode = "disable_global",
        importpath = "github.com/mediocregopher/radix/v3",
        sum = "h1:oacPXPKHJg0hcngVVrdtTnfGJiS+PtwoQwTBZGFlV4k=",
        version = "v3.3.0",
    )
    go_repository(
        name = "com_github_mgechev_dots",
        build_file_proto_mode = "disable",
        importpath = "github.com/mgechev/dots",
        sum = "h1:zpIH83+oKzcpryru8ceC6BxnoG8TBrhgAvRg8obzup0=",
        version = "v0.0.0-20210922191527-e955255bf517",
    )

    go_repository(
        name = "com_github_mgechev_revive",
        build_file_proto_mode = "disable",
        importpath = "github.com/mgechev/revive",
        sum = "h1:OlQkcH40IB2cGuprTPcjB0iIUddgVZgGmDX3IAMR8D4=",
        version = "v1.3.1",
    )

    go_repository(
        name = "com_github_microcosm_cc_bluemonday",
        build_file_proto_mode = "disable_global",
        importpath = "github.com/microcosm-cc/bluemonday",
        sum = "h1:5lPfLTTAvAbtS0VqT+94yOtFnGfUWYyx0+iToC3Os3s=",
        version = "v1.0.2",
    )
    go_repository(
        name = "com_github_miekg_dns",
        build_file_proto_mode = "disable_global",
        importpath = "github.com/miekg/dns",
        sum = "h1:oN9gL93BkuPrer2rehDbDx86k4zbYJEnMP6Krh82nh0=",
        version = "v1.1.10",
    )
    go_repository(
        name = "com_github_minio_sio",
        build_file_proto_mode = "disable",
        importpath = "github.com/minio/sio",
        sum = "h1:syEFBewzOMOYVzSTFpp1MqpSZk8rUNbz8VIIc+PNzus=",
        version = "v0.3.0",
    )

    go_repository(
        name = "com_github_mitchellh_cli",
        build_file_proto_mode = "disable_global",
        importpath = "github.com/mitchellh/cli",
        sum = "h1:iGBIsUe3+HZ/AD/Vd7DErOt5sU9fa8Uj7A2s1aggv1Y=",
        version = "v1.0.0",
    )
    go_repository(
        name = "com_github_mitchellh_copystructure",
        build_file_proto_mode = "disable",
        importpath = "github.com/mitchellh/copystructure",
        sum = "h1:Laisrj+bAB6b/yJwB5Bt3ITZhGJdqmxquMKeZ+mmkFQ=",
        version = "v1.0.0",
    )

    go_repository(
        name = "com_github_mitchellh_go_homedir",
        build_file_proto_mode = "disable_global",
        importpath = "github.com/mitchellh/go-homedir",
        sum = "h1:lukF9ziXFxDFPkA1vsr5zpc1XuPDn/wFntq5mG+4E0Y=",
        version = "v1.1.0",
    )
    go_repository(
        name = "com_github_mitchellh_go_ps",
        build_file_proto_mode = "disable",
        importpath = "github.com/mitchellh/go-ps",
        sum = "h1:i6ampVEEF4wQFF+bkYfwYgY+F/uYJDktmvLPf7qIgjc=",
        version = "v1.0.0",
    )

    go_repository(
        name = "com_github_mitchellh_go_testing_interface",
        build_file_proto_mode = "disable_global",
        importpath = "github.com/mitchellh/go-testing-interface",
        sum = "h1:fzU/JVNcaqHQEcVFAKeR41fkiLdIPrefOvVG1VZ96U0=",
        version = "v1.0.0",
    )
    go_repository(
        name = "com_github_mitchellh_go_wordwrap",
        build_file_proto_mode = "disable",
        importpath = "github.com/mitchellh/go-wordwrap",
        sum = "h1:6GlHJ/LTGMrIJbwgdqdl2eEH8o+Exx/0m8ir9Gns0u4=",
        version = "v1.0.0",
    )

    go_repository(
        name = "com_github_mitchellh_gox",
        build_file_proto_mode = "disable_global",
        importpath = "github.com/mitchellh/gox",
        sum = "h1:lfGJxY7ToLJQjHHwi0EX6uYBdK78egf954SQl13PQJc=",
        version = "v0.4.0",
    )
    go_repository(
        name = "com_github_mitchellh_iochan",
        build_file_proto_mode = "disable_global",
        importpath = "github.com/mitchellh/iochan",
        sum = "h1:C+X3KsSTLFVBr/tK1eYN/vs4rJcvsiLU338UhYPJWeY=",
        version = "v1.0.0",
    )
    go_repository(
        name = "com_github_mitchellh_mapstructure",
        build_file_proto_mode = "disable_global",
        importpath = "github.com/mitchellh/mapstructure",
        sum = "h1:jeMsZIYE/09sWLaz43PL7Gy6RuMjD2eJVyuac5Z2hdY=",
        version = "v1.5.0",
    )
    go_repository(
        name = "com_github_mitchellh_reflectwalk",
        build_file_proto_mode = "disable",
        importpath = "github.com/mitchellh/reflectwalk",
        sum = "h1:FVzMWA5RllMAKIdUSC8mdWo3XtwoecrH79BY70sEEpE=",
        version = "v1.0.1",
    )
    go_repository(
        name = "com_github_moby_spdystream",
        build_file_proto_mode = "disable",
        importpath = "github.com/moby/spdystream",
        sum = "h1:cjW1zVyyoiM0T7b6UoySUFqzXMoqRckQtXwGPiBhOM8=",
        version = "v0.2.0",
    )

    go_repository(
        name = "com_github_modern_go_concurrent",
        build_file_proto_mode = "disable_global",
        importpath = "github.com/modern-go/concurrent",
        sum = "h1:TRLaZ9cD/w8PVh93nsPXa1VrQ6jlwL5oN8l14QlcNfg=",
        version = "v0.0.0-20180306012644-bacd9c7ef1dd",
    )
    go_repository(
        name = "com_github_modern_go_reflect2",
        build_file_proto_mode = "disable_global",
        importpath = "github.com/modern-go/reflect2",
        sum = "h1:xBagoLtFs94CBntxluKeaWgTMpvLxC4ur3nMaC9Gz0M=",
        version = "v1.0.2",
    )
    go_repository(
        name = "com_github_modocache_gover",
        build_file_proto_mode = "disable_global",
        importpath = "github.com/modocache/gover",
        sum = "h1:8Q0qkMVC/MmWkpIdlvZgcv2o2jrlF6zqVOh7W5YHdMA=",
        version = "v0.0.0-20171022184752-b58185e213c5",
    )
    go_repository(
        name = "com_github_montanaflynn_stats",
        build_file_proto_mode = "disable",
        importpath = "github.com/montanaflynn/stats",
        sum = "h1:pmpDGKLw4n82EtrNiLqB+xSz/JQwFOaZuMALYUHwX5s=",
        version = "v0.0.0-20180911141734-db72e6cae808",
    )

    go_repository(
        name = "com_github_moricho_tparallel",
        build_file_proto_mode = "disable",
        importpath = "github.com/moricho/tparallel",
        sum = "h1:8dDx3S3e+jA+xiQXC7O3dvfRTe/J+FYlTDDW01Y7z/Q=",
        version = "v0.3.0",
    )

    go_repository(
        name = "com_github_moul_http2curl",
        build_file_proto_mode = "disable_global",
        importpath = "github.com/moul/http2curl",
        sum = "h1:dRMWoAtb+ePxMlLkrCbAqh4TlPHXvoGUSQ323/9Zahs=",
        version = "v1.0.0",
    )
    go_repository(
        name = "com_github_mwitkow_go_conntrack",
        build_file_proto_mode = "disable_global",
        importpath = "github.com/mwitkow/go-conntrack",
        sum = "h1:KUppIJq7/+SVif2QVs3tOP0zanoHgBEVAwHxUSIzRqU=",
        version = "v0.0.0-20190716064945-2f068394615f",
    )
    go_repository(
        name = "com_github_mxk_go_flowrate",
        build_file_proto_mode = "disable",
        importpath = "github.com/mxk/go-flowrate",
        sum = "h1:y5//uYreIhSUg3J1GEMiLbxo1LJaP8RfCpH6pymGZus=",
        version = "v0.0.0-20140419014527-cca7078d478f",
    )

    go_repository(
        name = "com_github_nakabonne_nestif",
        build_file_proto_mode = "disable",
        importpath = "github.com/nakabonne/nestif",
        sum = "h1:wm28nZjhQY5HyYPx+weN3Q65k6ilSBxDb8v5S81B81U=",
        version = "v0.3.1",
    )

    go_repository(
        name = "com_github_nats_io_nats_go",
        build_file_proto_mode = "disable_global",
        importpath = "github.com/nats-io/nats.go",
        sum = "h1:6lF/f1/NN6kzUDBz6pyvQDEXO39jqXcWRLu/tKjtOUQ=",
        version = "v1.8.1",
    )
    go_repository(
        name = "com_github_nats_io_nkeys",
        build_file_proto_mode = "disable_global",
        importpath = "github.com/nats-io/nkeys",
        sum = "h1:+qM7QpgXnvDDixitZtQUBDY9w/s9mu1ghS+JIbsrx6M=",
        version = "v0.0.2",
    )
    go_repository(
        name = "com_github_nats_io_nuid",
        build_file_proto_mode = "disable_global",
        importpath = "github.com/nats-io/nuid",
        sum = "h1:5iA8DT8V7q8WK2EScv2padNa/rTESc1KdnPw4TC2paw=",
        version = "v1.0.1",
    )
    go_repository(
        name = "com_github_nbutton23_zxcvbn_go",
        build_file_proto_mode = "disable",
        importpath = "github.com/nbutton23/zxcvbn-go",
        sum = "h1:4kuARK6Y6FxaNu/BnU2OAaLF86eTVhP2hjTB6iMvItA=",
        version = "v0.0.0-20210217022336-fa2cb2858354",
    )

    go_repository(
        name = "com_github_ncw_directio",
        build_file_proto_mode = "disable_global",
        importpath = "github.com/ncw/directio",
        sum = "h1:JSUBhdjEvVaJvOoyPAbcW0fnd0tvRXD76wEfZ1KcQz4=",
        version = "v1.0.5",
    )
    go_repository(
        name = "com_github_ngaut_pools",
        build_file_proto_mode = "disable_global",
        importpath = "github.com/ngaut/pools",
        sum = "h1:7KAv7KMGTTqSmYZtNdcNTgsos+vFzULLwyElndwn+5c=",
        version = "v0.0.0-20180318154953-b7bc8c42aac7",
    )
    go_repository(
        name = "com_github_ngaut_sync2",
        build_file_proto_mode = "disable_global",
        importpath = "github.com/ngaut/sync2",
        sum = "h1:K0Fn+DoFqNqktdZtdV3bPQ/0cuYh2H4rkg0tytX/07k=",
        version = "v0.0.0-20141008032647-7a24ed77b2ef",
    )
    go_repository(
        name = "com_github_niemeyer_pretty",
        build_file_proto_mode = "disable_global",
        importpath = "github.com/niemeyer/pretty",
        sum = "h1:fD57ERR4JtEqsWbfPhv4DMiApHyliiK5xCTNVSPiaAs=",
        version = "v0.0.0-20200227124842-a10e7caefd8e",
    )
    go_repository(
        name = "com_github_nishanths_exhaustive",
        build_file_proto_mode = "disable",
        importpath = "github.com/nishanths/exhaustive",
        sum = "h1:TzssWan6orBiLYVqewCG8faud9qlFntJE30ACpzmGME=",
        version = "v0.9.5",
    )

    go_repository(
        name = "com_github_nishanths_predeclared",
        build_file_proto_mode = "disable",
        importpath = "github.com/nishanths/predeclared",
        sum = "h1:V2EPdZPliZymNAn79T8RkNApBjMmVKh5XRpLm/w98Vk=",
        version = "v0.2.2",
    )
    go_repository(
        name = "com_github_nunnatsa_ginkgolinter",
        build_file_proto_mode = "disable",
        importpath = "github.com/nunnatsa/ginkgolinter",
        sum = "h1:Sm0zX5QfjJzkeCjEp+t6d3Ha0jwvoDjleP9XCsrEzOA=",
        version = "v0.9.0",
    )

    go_repository(
        name = "com_github_nxadm_tail",
        build_file_proto_mode = "disable_global",
        importpath = "github.com/nxadm/tail",
        sum = "h1:nPr65rt6Y5JFSKQO7qToXr7pePgD6Gwiw05lkbyAQTE=",
        version = "v1.4.8",
    )
    go_repository(
        name = "com_github_oklog_run",
        build_file_proto_mode = "disable",
        importpath = "github.com/oklog/run",
        sum = "h1:Ru7dDtJNOyC66gQ5dQmaCa0qIsAUFY3sFpK1Xk8igrw=",
        version = "v1.0.0",
    )

    go_repository(
        name = "com_github_oklog_ulid",
        build_file_proto_mode = "disable_global",
        importpath = "github.com/oklog/ulid",
        sum = "h1:EGfNDEx6MqHz8B3uNV6QAib1UR2Lm97sHi3ocA6ESJ4=",
        version = "v1.3.1",
    )
    go_repository(
        name = "com_github_oleiade_reflections",
        build_file_proto_mode = "disable",
        importpath = "github.com/oleiade/reflections",
        sum = "h1:D1XO3LVEYroYskEsoSiGItp9RUxG6jWnCVvrqH0HHQM=",
        version = "v1.0.1",
    )

    go_repository(
        name = "com_github_olekukonko_tablewriter",
        build_file_proto_mode = "disable_global",
        importpath = "github.com/olekukonko/tablewriter",
        sum = "h1:P2Ga83D34wi1o9J6Wh1mRuqd4mF/x/lgBS7N7AbDhec=",
        version = "v0.0.5",
    )
    go_repository(
        name = "com_github_oneofone_xxhash",
        build_file_proto_mode = "disable_global",
        importpath = "github.com/OneOfOne/xxhash",
        sum = "h1:zl/OfRA6nftbBK9qTohYBJ5xvw6C/oNKizR7cZGl3cI=",
        version = "v1.2.5",
    )
    go_repository(
        name = "com_github_onsi_ginkgo",
        build_file_proto_mode = "disable_global",
        importpath = "github.com/onsi/ginkgo",
        sum = "h1:8xi0RTUf59SOSfEtZMvwTvXYMzG4gV23XVHOZiXNtnE=",
        version = "v1.16.5",
    )
    go_repository(
        name = "com_github_onsi_ginkgo_v2",
        build_file_proto_mode = "disable_global",
        importpath = "github.com/onsi/ginkgo/v2",
        sum = "h1:+Ig9nvqgS5OBSACXNk15PLdp0U9XPYROt9CFzVdFGIs=",
        version = "v2.4.0",
    )
    go_repository(
        name = "com_github_onsi_gomega",
        build_file_proto_mode = "disable_global",
        importpath = "github.com/onsi/gomega",
        sum = "h1:/oxKu9c2HVap+F3PfKort2Hw5DEU+HGlW8n+tguWsys=",
        version = "v1.23.0",
    )
    go_repository(
        name = "com_github_openpeedeep_depguard",
        build_file_proto_mode = "disable",
        importpath = "github.com/OpenPeeDeeP/depguard",
        sum = "h1:TSUznLjvp/4IUP+OQ0t/4jF4QUyxIcVX8YnghZdunyA=",
        version = "v1.1.1",
    )

    go_repository(
        name = "com_github_opentracing_basictracer_go",
        build_file_proto_mode = "disable_global",
        importpath = "github.com/opentracing/basictracer-go",
        sum = "h1:YyUAhaEfjoWXclZVJ9sGoNct7j4TVk7lZWlQw5UXuoo=",
        version = "v1.0.0",
    )
    go_repository(
        name = "com_github_opentracing_contrib_go_stdlib",
        build_file_proto_mode = "disable",
        importpath = "github.com/opentracing-contrib/go-stdlib",
        sum = "h1:8KbikWulLUcMM96hBxjgoo6gTmCkG6HYSDohv/WygYU=",
        version = "v0.0.0-20170113013457-1de4cc2120e7",
    )

    go_repository(
        name = "com_github_opentracing_opentracing_go",
        build_file_proto_mode = "disable_global",
        importpath = "github.com/opentracing/opentracing-go",
        sum = "h1:uEJPy/1a5RIPAJ0Ov+OIO8OxWu77jEv+1B0VhjKrZUs=",
        version = "v1.2.0",
    )
    go_repository(
        name = "com_github_openzipkin_zipkin_go",
        build_file_proto_mode = "disable",
        importpath = "github.com/openzipkin/zipkin-go",
        sum = "h1:yXiysv1CSK7Q5yjGy1710zZGnsbMUIjluWBxtLXHPBo=",
        version = "v0.1.6",
    )
    go_repository(
        name = "com_github_otiai10_copy",
        build_file_proto_mode = "disable",
        importpath = "github.com/otiai10/copy",
        sum = "h1:HvG945u96iNadPoG2/Ja2+AUJeW5YuFQMixq9yirC+k=",
        version = "v1.2.0",
    )
    go_repository(
        name = "com_github_otiai10_curr",
        build_file_proto_mode = "disable",
        importpath = "github.com/otiai10/curr",
        sum = "h1:TJIWdbX0B+kpNagQrjgq8bCMrbhiuX73M2XwgtDMoOI=",
        version = "v1.0.0",
    )
    go_repository(
        name = "com_github_otiai10_mint",
        build_file_proto_mode = "disable",
        importpath = "github.com/otiai10/mint",
        sum = "h1:BCmzIS3n71sGfHB5NMNDB3lHYPz8fWSkCAErHed//qc=",
        version = "v1.3.1",
    )

    go_repository(
        name = "com_github_pascaldekloe_goe",
        build_file_proto_mode = "disable_global",
        importpath = "github.com/pascaldekloe/goe",
        sum = "h1:Lgl0gzECD8GnQ5QCWA8o6BtfL6mDH5rQgM4/fX3avOs=",
        version = "v0.0.0-20180627143212-57f6aae5913c",
    )
    go_repository(
        name = "com_github_pborman_getopt",
        build_file_proto_mode = "disable_global",
        importpath = "github.com/pborman/getopt",
        sum = "h1:7822vZ646Atgxkp3tqrSufChvAAYgIy+iFEGpQntwlI=",
        version = "v0.0.0-20180729010549-6fdd0a2c7117",
    )
    go_repository(
        name = "com_github_pelletier_go_toml",
        build_file_proto_mode = "disable_global",
        importpath = "github.com/pelletier/go-toml",
        sum = "h1:4yBQzkHv+7BHq2PQUZF3Mx0IYxG7LsP222s7Agd3ve8=",
        version = "v1.9.5",
    )
    go_repository(
        name = "com_github_pelletier_go_toml_v2",
        build_file_proto_mode = "disable",
        importpath = "github.com/pelletier/go-toml/v2",
        sum = "h1:ipoSadvV8oGUjnUbMub59IDPPwfxF694nG/jwbMiyQg=",
        version = "v2.0.5",
    )
    go_repository(
        name = "com_github_peterbourgon_g2s",
        build_file_proto_mode = "disable",
        importpath = "github.com/peterbourgon/g2s",
        sum = "h1:sKwxy1H95npauwu8vtF95vG/syrL0p8fSZo/XlDg5gk=",
        version = "v0.0.0-20170223122336-d4e7ad98afea",
    )
    go_repository(
        name = "com_github_petermattis_goid",
        build_file_proto_mode = "disable",
        importpath = "github.com/petermattis/goid",
        sum = "h1:64bxqeTEN0/xoEqhKGowgihNuzISS9rEG6YUMU4bzJo=",
        version = "v0.0.0-20211229010228-4d14c490ee36",
    )

    go_repository(
        name = "com_github_phayes_checkstyle",
        build_file_proto_mode = "disable",
        importpath = "github.com/phayes/checkstyle",
        sum = "h1:CdDQnGF8Nq9ocOS/xlSptM1N3BbrA6/kmaep5ggwaIA=",
        version = "v0.0.0-20170904204023-bfd46e6a821d",
    )

    go_repository(
        name = "com_github_phayes_freeport",
        build_file_proto_mode = "disable_global",
        importpath = "github.com/phayes/freeport",
        sum = "h1:JhzVVoYvbOACxoUmOs6V/G4D5nPVUW73rKvXxP4XUJc=",
        version = "v0.0.0-20180830031419-95f893ade6f2",
    )
    go_repository(
        name = "com_github_phf_go_queue",
        build_file_proto_mode = "disable",
        importpath = "github.com/phf/go-queue",
        sum = "h1:U+PMnTlV2tu7RuMK5etusZG3Cf+rpow5hqQByeCzJ2g=",
        version = "v0.0.0-20170504031614-9abe38d0371d",
    )

    go_repository(
        name = "com_github_pierrec_lz4",
        build_file_proto_mode = "disable_global",
        importpath = "github.com/pierrec/lz4",
        sum = "h1:9UY3+iC23yxF0UfGaYrGplQ+79Rg+h/q9FV9ix19jjM=",
        version = "v2.6.1+incompatible",
    )
    go_repository(
        name = "com_github_pingcap_badger",
        build_file_proto_mode = "disable_global",
        importpath = "github.com/pingcap/badger",
        sum = "h1:AEcvKyVM8CUII3bYzgz8haFXtGiqcrtXW1csu/5UELY=",
        version = "v1.5.1-0.20230103063557-828f39b09b6d",
    )
    go_repository(
        name = "com_github_pingcap_check",
        build_file_proto_mode = "disable_global",
        importpath = "github.com/pingcap/check",
        sum = "h1:R8gStypOBmpnHEx1qi//SaqxJVI4inOqljg/Aj5/390=",
        version = "v0.0.0-20200212061837-5e12011dc712",
    )
    go_repository(
        name = "com_github_pingcap_errcode",
        build_file_proto_mode = "disable",
        importpath = "github.com/pingcap/errcode",
        sum = "h1:IF6LC/4+b1KNwrMlr2rBTUrojFPMexXBcDWZSpNwxjg=",
        version = "v0.3.0",
    )

    go_repository(
        name = "com_github_pingcap_errors",
        build_file_proto_mode = "disable_global",
        importpath = "github.com/pingcap/errors",
        sum = "h1:m5ZsBa5o/0CkzZXfXLaThzKuR85SnHHetqBCpzQ30h8=",
        version = "v0.11.5-0.20221009092201-b66cddb77c32",
    )
    go_repository(
        name = "com_github_pingcap_failpoint",
        build_file_proto_mode = "disable_global",
        importpath = "github.com/pingcap/failpoint",
        sum = "h1:CgbKAHto5CQgWM9fSBIvaxsJHuGP0uM74HXtv3MyyGQ=",
        version = "v0.0.0-20220801062533-2eaa32854a6c",
    )
    go_repository(
        name = "com_github_pingcap_fn",
        build_file_proto_mode = "disable_global",
        importpath = "github.com/pingcap/fn",
        sum = "h1:Pe2LbxRmbTfAoKJ65bZLmhahmvHm7n9DUxGRQT00208=",
        version = "v0.0.0-20200306044125-d5540d389059",
    )
    go_repository(
        name = "com_github_pingcap_goleveldb",
        build_file_proto_mode = "disable_global",
        importpath = "github.com/pingcap/goleveldb",
        sum = "h1:surzm05a8C9dN8dIUmo4Be2+pMRb6f55i+UIYrluu2E=",
        version = "v0.0.0-20191226122134-f82aafb29989",
    )
    go_repository(
        name = "com_github_pingcap_kvproto",
        build_file_proto_mode = "disable_global",
        importpath = "github.com/pingcap/kvproto",
        sum = "h1:P4MWntrAwXARSLRVgnJ8W2zqIhHWvOSSLK4DjNyiN4A=",
        version = "v0.0.0-20230317010544-b47a4830141f",
    )
    go_repository(
        name = "com_github_pingcap_log",
        build_file_proto_mode = "disable_global",
        importpath = "github.com/pingcap/log",
        sum = "h1:2SOzvGvE8beiC1Y4g9Onkvu6UmuBBOeWRGQEjJaT/JY=",
        version = "v1.1.1-0.20230317032135-a0d097d16e22",
    )
    go_repository(
        name = "com_github_pingcap_sysutil",
        build_file_proto_mode = "disable_global",
        importpath = "github.com/pingcap/sysutil",
        sum = "h1:HYbcxtnkN3s5tqrZ/z3eJS4j3Db8wMphEm1q10lY/TM=",
        version = "v0.0.0-20220114020952-ea68d2dbf5b4",
    )
    go_repository(
        name = "com_github_pingcap_tidb_dashboard",
        build_file_proto_mode = "disable",
        importpath = "github.com/pingcap/tidb-dashboard",
        sum = "h1:FUdoQ6zWktVjIWLokNeulEcqIzGn6TnoOjdS9bQcFUo=",
        version = "v0.0.0-20221201151320-ea3ee6971f2e",
    )

    go_repository(
        name = "com_github_pingcap_tipb",
        build_file_proto_mode = "disable_global",
        importpath = "github.com/pingcap/tipb",
        sum = "h1:CeeMOq1aHPAhXrw4eYXtQRyWOFlbfqK1+3f9Iop4IfU=",
        version = "v0.0.0-20230310043643-5362260ee6f7",
    )
    go_repository(
        name = "com_github_pkg_browser",
        build_file_proto_mode = "disable_global",
        importpath = "github.com/pkg/browser",
        sum = "h1:49lOXmGaUpV9Fz3gd7TFZY106KVlPVa5jcYD1gaQf98=",
        version = "v0.0.0-20180916011732-0a3d74bf9ce4",
    )
    go_repository(
        name = "com_github_pkg_errors",
        build_file_proto_mode = "disable_global",
        importpath = "github.com/pkg/errors",
        sum = "h1:FEBLx1zS214owpjy7qsBeixbURkuhQAwrK5UwLGTwt4=",
        version = "v0.9.1",
    )
    go_repository(
        name = "com_github_pkg_profile",
        build_file_proto_mode = "disable_global",
        importpath = "github.com/pkg/profile",
        sum = "h1:F++O52m40owAmADcojzM+9gyjmMOY/T4oYJkgFDH8RE=",
        version = "v1.2.1",
    )
    go_repository(
        name = "com_github_pkg_xattr",
        build_file_proto_mode = "disable",
        importpath = "github.com/pkg/xattr",
        sum = "h1:5883YPCtkSd8LFbs13nXplj9g9tlrwoJRjgpgMu1/fE=",
        version = "v0.4.9",
    )

    go_repository(
        name = "com_github_pmezard_go_difflib",
        build_file_proto_mode = "disable_global",
        importpath = "github.com/pmezard/go-difflib",
        sum = "h1:4DBwDE0NGyQoBHbLQYPwSUPoCMWR5BEzIk/f1lZbAQM=",
        version = "v1.0.0",
    )
    go_repository(
        name = "com_github_polyfloyd_go_errorlint",
        build_file_proto_mode = "disable",
        importpath = "github.com/polyfloyd/go-errorlint",
        sum = "h1:b+sQ5HibPIAjEZwtuwU8Wz/u0dMZ7YL+bk+9yWyHVJk=",
        version = "v1.4.0",
    )

    go_repository(
        name = "com_github_posener_complete",
        build_file_proto_mode = "disable_global",
        importpath = "github.com/posener/complete",
        sum = "h1:ccV59UEOTzVDnDUEFdT95ZzHVZ+5+158q8+SJb2QV5w=",
        version = "v1.1.1",
    )
    go_repository(
        name = "com_github_power_devops_perfstat",
        build_file_proto_mode = "disable_global",
        importpath = "github.com/power-devops/perfstat",
        sum = "h1:ncq/mPwQF4JjgDlrVEn3C11VoGHZN7m8qihwgMEtzYw=",
        version = "v0.0.0-20210106213030-5aafc221ea8c",
    )
    go_repository(
        name = "com_github_prometheus_client_golang",
        build_file_proto_mode = "disable_global",
        importpath = "github.com/prometheus/client_golang",
        sum = "h1:nJdhIvne2eSX/XRAFV9PcvFFRbrjbcTUj0VP62TMhnw=",
        version = "v1.14.0",
    )
    go_repository(
        name = "com_github_prometheus_client_model",
        build_file_proto_mode = "disable_global",
        importpath = "github.com/prometheus/client_model",
        sum = "h1:UBgGFHqYdG/TPFD1B1ogZywDqEkwp3fBMvqdiQ7Xew4=",
        version = "v0.3.0",
    )
    go_repository(
        name = "com_github_prometheus_common",
        build_file_proto_mode = "disable_global",
        importpath = "github.com/prometheus/common",
        sum = "h1:oOyhkDq05hPZKItWVBkJ6g6AtGxi+fy7F4JvUV8uhsI=",
        version = "v0.39.0",
    )
    go_repository(
        name = "com_github_prometheus_procfs",
        build_file_proto_mode = "disable_global",
        importpath = "github.com/prometheus/procfs",
        sum = "h1:wzCHvIvM5SxWqYvwgVL7yJY8Lz3PKn49KQtpgMYJfhI=",
        version = "v0.9.0",
    )
    go_repository(
        name = "com_github_prometheus_prometheus",
        build_file_proto_mode = "disable",
        importpath = "github.com/prometheus/prometheus",
        sum = "h1:3DyLm+sTAJkfLyR/1pJ3L+fU2lFufWbpcgMFlGtqeyA=",
        version = "v0.0.0-20190525122359-d20e84d0fb64",
    )

    go_repository(
        name = "com_github_prometheus_tsdb",
        build_file_proto_mode = "disable_global",
        importpath = "github.com/prometheus/tsdb",
        sum = "h1:w1tAGxsBMLkuGrFMhqgcCeBkM5d1YI24udArs+aASuQ=",
        version = "v0.8.0",
    )
    go_repository(
        name = "com_github_puerkitobio_purell",
        build_file_proto_mode = "disable",
        importpath = "github.com/PuerkitoBio/purell",
        sum = "h1:WEQqlqaGbrPkxLJWfBwQmfEAE1Z7ONdDLqrN38tNFfI=",
        version = "v1.1.1",
    )
    go_repository(
        name = "com_github_puerkitobio_urlesc",
        build_file_proto_mode = "disable",
        importpath = "github.com/PuerkitoBio/urlesc",
        sum = "h1:d+Bc7a5rLufV/sSk/8dngufqelfh6jnri85riMAaF/M=",
        version = "v0.0.0-20170810143723-de5bf2ad4578",
    )

    go_repository(
        name = "com_github_quasilyte_go_ruleguard",
        build_file_proto_mode = "disable",
        importpath = "github.com/quasilyte/go-ruleguard",
        sum = "h1:tfMnabXle/HzOb5Xe9CUZYWXKfkS1KwRmZyPmD9nVcc=",
        version = "v0.3.19",
    )
    go_repository(
        name = "com_github_quasilyte_go_ruleguard_dsl",
        build_file_proto_mode = "disable",
        importpath = "github.com/quasilyte/go-ruleguard/dsl",
        sum = "h1:wd8zkOhSNr+I+8Qeciml08ivDt1pSXe60+5DqOpCjPE=",
        version = "v0.3.22",
    )
    go_repository(
        name = "com_github_quasilyte_gogrep",
        build_file_proto_mode = "disable",
        importpath = "github.com/quasilyte/gogrep",
        sum = "h1:eTKODPXbI8ffJMN+W2aE0+oL0z/nh8/5eNdiO34SOAo=",
        version = "v0.5.0",
    )
    go_repository(
        name = "com_github_quasilyte_regex_syntax",
        build_file_proto_mode = "disable",
        importpath = "github.com/quasilyte/regex/syntax",
        sum = "h1:TCg2WBOl980XxGFEZSS6KlBGIV0diGdySzxATTWoqaU=",
        version = "v0.0.0-20210819130434-b3f0c404a727",
    )
    go_repository(
        name = "com_github_quasilyte_stdinfo",
        build_file_proto_mode = "disable",
        importpath = "github.com/quasilyte/stdinfo",
        sum = "h1:M8mH9eK4OUR4lu7Gd+PU1fV2/qnDNfzT635KRSObncs=",
        version = "v0.0.0-20220114132959-f7386bf02567",
    )

    go_repository(
        name = "com_github_rcrowley_go_metrics",
        build_file_proto_mode = "disable_global",
        importpath = "github.com/rcrowley/go-metrics",
        sum = "h1:N/ElC8H3+5XpJzTSTfLsJV/mx9Q9g7kxmchpfZyxgzM=",
        version = "v0.0.0-20201227073835-cf1acfcdf475",
    )
    go_repository(
        name = "com_github_remyoudompheng_bigfft",
        build_file_proto_mode = "disable_global",
        importpath = "github.com/remyoudompheng/bigfft",
        sum = "h1:OdAsTTz6OkFY5QxjkYwrChwuRruF69c169dPK26NUlk=",
        version = "v0.0.0-20200410134404-eec4a21b6bb0",
    )
    go_repository(
        name = "com_github_renekroon_ttlcache_v2",
        build_file_proto_mode = "disable",
        importpath = "github.com/ReneKroon/ttlcache/v2",
        sum = "h1:qZnUjRKIrbKHH6vF5T7Y9Izn5ObfTZfyYpGhvz2BKPo=",
        version = "v2.3.0",
    )

    go_repository(
        name = "com_github_rivo_uniseg",
        build_file_proto_mode = "disable_global",
        importpath = "github.com/rivo/uniseg",
        sum = "h1:8TfxU8dW6PdqD27gjM8MVNuicgxIjxpm4K7x4jp8sis=",
        version = "v0.4.4",
    )
    go_repository(
        name = "com_github_rlmcpherson_s3gof3r",
        build_file_proto_mode = "disable",
        importpath = "github.com/rlmcpherson/s3gof3r",
        sum = "h1:1izOJpTiohSibfOHuNyEA/yQnAirh05enzEdmhez43k=",
        version = "v0.5.0",
    )

    go_repository(
        name = "com_github_rogpeppe_fastuuid",
        build_file_proto_mode = "disable_global",
        importpath = "github.com/rogpeppe/fastuuid",
        sum = "h1:Ppwyp6VYCF1nvBTXL3trRso7mXMlRrw9ooo375wvi2s=",
        version = "v1.2.0",
    )
    go_repository(
        name = "com_github_rogpeppe_go_internal",
        build_file_proto_mode = "disable_global",
        importpath = "github.com/rogpeppe/go-internal",
        sum = "h1:/FiVV8dS/e+YqF2JvO3yXRFbBLTIuSDkuC7aBOAvL+k=",
        version = "v1.6.1",
    )
    go_repository(
        name = "com_github_rs_cors",
        build_file_proto_mode = "disable",
        importpath = "github.com/rs/cors",
        sum = "h1:+88SsELBHx5r+hZ8TCkggzSstaWNbDvThkVK8H6f9ik=",
        version = "v1.7.0",
    )

    go_repository(
        name = "com_github_rubyist_circuitbreaker",
        build_file_proto_mode = "disable",
        importpath = "github.com/rubyist/circuitbreaker",
        sum = "h1:KUKd/pV8Geg77+8LNDwdow6rVCAYOp8+kHUyFvL6Mhk=",
        version = "v2.2.1+incompatible",
    )

    go_repository(
        name = "com_github_russross_blackfriday",
        build_file_proto_mode = "disable_global",
        importpath = "github.com/russross/blackfriday",
        sum = "h1:HyvC0ARfnZBqnXwABFeSZHpKvJHJJfPz81GNueLj0oo=",
        version = "v1.5.2",
    )
    go_repository(
        name = "com_github_russross_blackfriday_v2",
        build_file_proto_mode = "disable_global",
        importpath = "github.com/russross/blackfriday/v2",
        sum = "h1:JIOH55/0cWyOuilr9/qlrm0BSXldqnqwMsf35Ld67mk=",
        version = "v2.1.0",
    )
    go_repository(
        name = "com_github_ryancurrah_gomodguard",
        build_file_proto_mode = "disable",
        importpath = "github.com/ryancurrah/gomodguard",
        sum = "h1:q15RT/pd6UggBXVBuLps8BXRvl5GPBcwVA7BJHMLuTw=",
        version = "v1.3.0",
    )
    go_repository(
        name = "com_github_ryanrolds_sqlclosecheck",
        build_file_proto_mode = "disable",
        importpath = "github.com/ryanrolds/sqlclosecheck",
        sum = "h1:i8SX60Rppc1wRuyQjMciLqIzV3xnoHB7/tXbr6RGYNI=",
        version = "v0.4.0",
    )

    go_repository(
        name = "com_github_ryanuber_columnize",
        build_file_proto_mode = "disable_global",
        importpath = "github.com/ryanuber/columnize",
        sum = "h1:j1Wcmh8OrK4Q7GXY+V7SVSY8nUWQxHW5TkBe7YUl+2s=",
        version = "v2.1.0+incompatible",
    )
    go_repository(
        name = "com_github_samuel_go_zookeeper",
        build_file_proto_mode = "disable",
        importpath = "github.com/samuel/go-zookeeper",
        sum = "h1:4AQBn5RJY4WH8t8TLEMZUsWeXHAUcoao42TCAfpEJJE=",
        version = "v0.0.0-20161028232340-1d7be4effb13",
    )

    go_repository(
        name = "com_github_sanposhiho_wastedassign_v2",
        build_file_proto_mode = "disable",
        importpath = "github.com/sanposhiho/wastedassign/v2",
        sum = "h1:J+6nrY4VW+gC9xFzUc+XjPD3g3wF3je/NsJFwFK7Uxc=",
        version = "v2.0.7",
    )
    go_repository(
        name = "com_github_sasha_s_go_deadlock",
        build_file_proto_mode = "disable",
        importpath = "github.com/sasha-s/go-deadlock",
        sum = "h1:lMqc+fUb7RrFS3gQLtoQsJ7/6TV/pAIFvBsqX73DK8Y=",
        version = "v0.2.0",
    )
    go_repository(
        name = "com_github_sashamelentyev_interfacebloat",
        build_file_proto_mode = "disable",
        importpath = "github.com/sashamelentyev/interfacebloat",
        sum = "h1:xdRdJp0irL086OyW1H/RTZTr1h/tMEOsumirXcOJqAw=",
        version = "v1.1.0",
    )
    go_repository(
        name = "com_github_sashamelentyev_usestdlibvars",
        build_file_proto_mode = "disable",
        importpath = "github.com/sashamelentyev/usestdlibvars",
        sum = "h1:01h+/2Kd+NblNItNeux0veSL5cBF1jbEOPrEhDzGYq0=",
        version = "v1.23.0",
    )

    go_repository(
        name = "com_github_satori_go_uuid",
        build_file_proto_mode = "disable",
        importpath = "github.com/satori/go.uuid",
        sum = "h1:0uYX9dsZ2yD7q2RtLRtPSdGDWzjeM3TbMJP9utgA0ww=",
        version = "v1.2.0",
    )

    go_repository(
        name = "com_github_sclevine_agouti",
        build_file_proto_mode = "disable_global",
        importpath = "github.com/sclevine/agouti",
        sum = "h1:8IBJS6PWz3uTlMP3YBIR5f+KAldcGuOeFkFbUWfBgK4=",
        version = "v3.0.0+incompatible",
    )
    go_repository(
        name = "com_github_sean_seed",
        build_file_proto_mode = "disable_global",
        importpath = "github.com/sean-/seed",
        sum = "h1:nn5Wsu0esKSJiIVhscUtVbo7ada43DJhG55ua/hjS5I=",
        version = "v0.0.0-20170313163322-e2103e2c3529",
    )
    go_repository(
        name = "com_github_securego_gosec_v2",
        build_file_proto_mode = "disable",
        importpath = "github.com/securego/gosec/v2",
        sum = "h1:v4Ym7FF58/jlykYmmhZ7mTm7FQvN/setNm++0fgIAtw=",
        version = "v2.15.0",
    )

    go_repository(
        name = "com_github_sergi_go_diff",
        build_file_proto_mode = "disable_global",
        importpath = "github.com/sergi/go-diff",
        sum = "h1:we8PVUC3FE2uYfodKH/nBHMSetSfHDR6scGdBi+erh0=",
        version = "v1.1.0",
    )
    go_repository(
        name = "com_github_shazow_go_diff",
        build_file_proto_mode = "disable",
        importpath = "github.com/shazow/go-diff",
        sum = "h1:W65qqJCIOVP4jpqPQ0YvHYKwcMEMVWIzWC5iNQQfBTU=",
        version = "v0.0.0-20160112020656-b6b7b6733b8c",
    )
    go_repository(
        name = "com_github_shirou_gopsutil",
        build_file_proto_mode = "disable",
        importpath = "github.com/shirou/gopsutil",
        sum = "h1:uenXGGa8ESCQq+dbgtl916dmg6PSAz2cXov0uORQ9v8=",
        version = "v3.21.3+incompatible",
    )

    go_repository(
        name = "com_github_shirou_gopsutil_v3",
        build_file_proto_mode = "disable_global",
        importpath = "github.com/shirou/gopsutil/v3",
        sum = "h1:PAWSuiAszn7IhPMBtXsbSCafej7PqUOvY6YywlQUExU=",
        version = "v3.23.2",
    )
    go_repository(
        name = "com_github_shopify_goreferrer",
        build_file_proto_mode = "disable_global",
        importpath = "github.com/Shopify/goreferrer",
        sum = "h1:WDC6ySpJzbxGWFh4aMxFFC28wwGp5pEuoTtvA4q/qQ4=",
        version = "v0.0.0-20181106222321-ec9c9a553398",
    )
    go_repository(
        name = "com_github_shopify_sarama",
        build_file_proto_mode = "disable_global",
        importpath = "github.com/Shopify/sarama",
        sum = "h1:ARid8o8oieau9XrHI55f/L3EoRAhm9px6sonbD7yuUE=",
        version = "v1.29.0",
    )
    go_repository(
        name = "com_github_shopify_toxiproxy",
        build_file_proto_mode = "disable_global",
        importpath = "github.com/Shopify/toxiproxy",
        sum = "h1:TKdv8HiTLgE5wdJuEML90aBgNWsokNbMijUGhmcoBJc=",
        version = "v2.1.4+incompatible",
    )
    go_repository(
        name = "com_github_shopspring_decimal",
        build_file_proto_mode = "disable",
        importpath = "github.com/shopspring/decimal",
        sum = "h1:abSATXmQEYyShuxI4/vyW3tV1MrKAJzCZ/0zLUXYbsQ=",
        version = "v1.2.0",
    )

    go_repository(
        name = "com_github_shurcool_httpfs",
        build_file_proto_mode = "disable_global",
        importpath = "github.com/shurcooL/httpfs",
        sum = "h1:bUGsEnyNbVPw06Bs80sCeARAlK8lhwqGyi6UT8ymuGk=",
        version = "v0.0.0-20190707220628-8d4bc4ba7749",
    )
    go_repository(
        name = "com_github_shurcool_httpgzip",
        build_file_proto_mode = "disable_global",
        importpath = "github.com/shurcooL/httpgzip",
        sum = "h1:mj/nMDAwTBiaCqMEs4cYCqF7pO6Np7vhy1D1wcQGz+E=",
        version = "v0.0.0-20190720172056-320755c1c1b0",
    )
    go_repository(
        name = "com_github_shurcool_sanitized_anchor_name",
        build_file_proto_mode = "disable_global",
        importpath = "github.com/shurcooL/sanitized_anchor_name",
        sum = "h1:PdmoCO6wvbs+7yrJyMORt4/BmY5IYyJwS/kOiWx8mHo=",
        version = "v1.0.0",
    )
    go_repository(
        name = "com_github_shurcool_vfsgen",
        build_file_proto_mode = "disable_global",
        importpath = "github.com/shurcooL/vfsgen",
        sum = "h1:ug7PpSOB5RBPK1Kg6qskGBoP3Vnj/aNYFTznWvlkGo0=",
        version = "v0.0.0-20181202132449-6a9ea43bcacd",
    )
    go_repository(
        name = "com_github_sirupsen_logrus",
        build_file_proto_mode = "disable_global",
        importpath = "github.com/sirupsen/logrus",
        sum = "h1:trlNQbNUG3OdDrDil03MCb1H2o9nJ1x4/5LYw7byDE0=",
        version = "v1.9.0",
    )
    go_repository(
        name = "com_github_sivchari_containedctx",
        build_file_proto_mode = "disable",
        importpath = "github.com/sivchari/containedctx",
        sum = "h1:0hLQKpgC53OVF1VT7CeoFHk9YKstur1XOgfYIc1yrHI=",
        version = "v1.0.2",
    )
    go_repository(
        name = "com_github_sivchari_nosnakecase",
        build_file_proto_mode = "disable",
        importpath = "github.com/sivchari/nosnakecase",
        sum = "h1:7QkpWIRMe8x25gckkFd2A5Pi6Ymo0qgr4JrhGt95do8=",
        version = "v1.7.0",
    )

    go_repository(
        name = "com_github_sivchari_tenv",
        build_file_proto_mode = "disable",
        importpath = "github.com/sivchari/tenv",
        sum = "h1:PSpuD4bu6fSmtWMxSGWcvqUUgIn7k3yOJhOIzVWn8Ak=",
        version = "v1.7.1",
    )
    go_repository(
        name = "com_github_smallnest_chanx",
        build_file_proto_mode = "disable",
        importpath = "github.com/smallnest/chanx",
        sum = "h1:Txo4SXVJq/OgEjwgkWoxkMoTjGlcrgsQE/XSghjmu0w=",
        version = "v0.0.0-20221229104322-eb4c998d2072",
    )

    go_repository(
        name = "com_github_smartystreets_assertions",
        build_file_proto_mode = "disable_global",
        importpath = "github.com/smartystreets/assertions",
        sum = "h1:zE9ykElWQ6/NYmHa3jpm/yHnI4xSofP+UP6SpjHcSeM=",
        version = "v0.0.0-20180927180507-b2de0cb4f26d",
    )
    go_repository(
        name = "com_github_smartystreets_goconvey",
        build_file_proto_mode = "disable_global",
        importpath = "github.com/smartystreets/goconvey",
        sum = "h1:fv0U8FUIMPNf1L9lnHLvLhgicrIVChEkdzIKYqbNC9s=",
        version = "v1.6.4",
    )
    go_repository(
        name = "com_github_soheilhy_cmux",
        build_file_proto_mode = "disable_global",
        importpath = "github.com/soheilhy/cmux",
        sum = "h1:jjzc5WVemNEDTLwv9tlmemhC73tI08BNOIGwBOo10Js=",
        version = "v0.1.5",
    )
    go_repository(
        name = "com_github_sonatard_noctx",
        build_file_proto_mode = "disable",
        importpath = "github.com/sonatard/noctx",
        sum = "h1:L7Dz4De2zDQhW8S0t+KUjY0MAQJd6SgVwhzNIc4ok00=",
        version = "v0.0.2",
    )
    go_repository(
        name = "com_github_sourcegraph_go_diff",
        build_file_proto_mode = "disable",
        importpath = "github.com/sourcegraph/go-diff",
        sum = "h1:9uLlrd5T46OXs5qpp8L/MTltk0zikUGi0sNNyCpA8G0=",
        version = "v0.7.0",
    )

    go_repository(
        name = "com_github_spaolacci_murmur3",
        build_file_proto_mode = "disable_global",
        importpath = "github.com/spaolacci/murmur3",
        sum = "h1:7c1g84S4BPRrfL5Xrdp6fOJ206sU9y293DDHaoy0bLI=",
        version = "v1.1.0",
    )
    go_repository(
        name = "com_github_spf13_afero",
        build_file_proto_mode = "disable_global",
        importpath = "github.com/spf13/afero",
        sum = "h1:xehSyVa0YnHWsJ49JFljMpg1HX19V6NDZ1fkm1Xznbo=",
        version = "v1.8.2",
    )
    go_repository(
        name = "com_github_spf13_cast",
        build_file_proto_mode = "disable_global",
        importpath = "github.com/spf13/cast",
        sum = "h1:rj3WzYc11XZaIZMPKmwP96zkFEnnAmV8s6XbB2aY32w=",
        version = "v1.5.0",
    )
    go_repository(
        name = "com_github_spf13_cobra",
        build_file_proto_mode = "disable_global",
        importpath = "github.com/spf13/cobra",
        sum = "h1:o94oiPyS4KD1mPy2fmcYYHHfCxLqYjJOhGsCHFZtEzA=",
        version = "v1.6.1",
    )
    go_repository(
        name = "com_github_spf13_jwalterweatherman",
        build_file_proto_mode = "disable_global",
        importpath = "github.com/spf13/jwalterweatherman",
        sum = "h1:ue6voC5bR5F8YxI5S67j9i582FU4Qvo2bmqnqMYADFk=",
        version = "v1.1.0",
    )
    go_repository(
        name = "com_github_spf13_pflag",
        build_file_proto_mode = "disable_global",
        importpath = "github.com/spf13/pflag",
        sum = "h1:iy+VFUOCP1a+8yFto/drg2CJ5u0yRoB7fZw3DKv/JXA=",
        version = "v1.0.5",
    )
    go_repository(
        name = "com_github_spf13_viper",
        build_file_proto_mode = "disable_global",
        importpath = "github.com/spf13/viper",
        sum = "h1:CZ7eSOd3kZoaYDLbXnmzgQI5RlciuXBMA+18HwHRfZQ=",
        version = "v1.12.0",
    )
    go_repository(
        name = "com_github_spkg_bom",
        build_file_proto_mode = "disable",
        importpath = "github.com/spkg/bom",
        sum = "h1:S939THe0ukL5WcTGiGqkgtaW5JW+O6ITaIlpJXTYY64=",
        version = "v1.0.0",
    )

    go_repository(
        name = "com_github_ssgreg_nlreturn_v2",
        build_file_proto_mode = "disable",
        importpath = "github.com/ssgreg/nlreturn/v2",
        sum = "h1:X4XDI7jstt3ySqGU86YGAURbxw3oTDPK9sPEi6YEwQ0=",
        version = "v2.2.1",
    )
    go_repository(
        name = "com_github_stackexchange_wmi",
        build_file_proto_mode = "disable",
        importpath = "github.com/StackExchange/wmi",
        sum = "h1:5ZfJxyXo8KyX8DgGXC5B7ILL8y51fci/qYz2B4j8iLY=",
        version = "v0.0.0-20180725035823-b12b22c5341f",
    )

    go_repository(
        name = "com_github_stathat_consistent",
        build_file_proto_mode = "disable",
        importpath = "github.com/stathat/consistent",
        sum = "h1:ZFJ1QTRn8npNBKW065raSZ8xfOqhpb8vLOkfp4CcL/U=",
        version = "v1.0.0",
    )
    go_repository(
        name = "com_github_stbenjam_no_sprintf_host_port",
        build_file_proto_mode = "disable",
        importpath = "github.com/stbenjam/no-sprintf-host-port",
        sum = "h1:tYugd/yrm1O0dV+ThCbaKZh195Dfm07ysF0U6JQXczc=",
        version = "v0.1.1",
    )

    go_repository(
        name = "com_github_stretchr_objx",
        build_file_proto_mode = "disable_global",
        importpath = "github.com/stretchr/objx",
        sum = "h1:1zr/of2m5FGMsad5YfcqgdqdWrIhu+EBEJRhR1U7z/c=",
        version = "v0.5.0",
    )
    go_repository(
        name = "com_github_stretchr_testify",
        build_file_proto_mode = "disable_global",
        importpath = "github.com/stretchr/testify",
        sum = "h1:+h33VjcLVPDHtOdpUCuF+7gSuG3yGIftsP1YvFihtJ8=",
        version = "v1.8.2",
    )
    go_repository(
        name = "com_github_subosito_gotenv",
        build_file_proto_mode = "disable_global",
        importpath = "github.com/subosito/gotenv",
        sum = "h1:jyEFiXpy21Wm81FBN71l9VoMMV8H8jG+qIK3GCpY6Qs=",
        version = "v1.4.1",
    )
    go_repository(
        name = "com_github_swaggo_files",
        build_file_proto_mode = "disable",
        importpath = "github.com/swaggo/files",
        sum = "h1:PyYN9JH5jY9j6av01SpfRMb+1DWg/i3MbGOKPxJ2wjM=",
        version = "v0.0.0-20190704085106-630677cd5c14",
    )
    go_repository(
        name = "com_github_swaggo_http_swagger",
        build_file_proto_mode = "disable",
        importpath = "github.com/swaggo/http-swagger",
        sum = "h1:lUPlXKqgbqT2SVg2Y+eT9mu5wbqMnG+i/+Q9nK7C0Rs=",
        version = "v0.0.0-20200308142732-58ac5e232fba",
    )
    go_repository(
        name = "com_github_swaggo_swag",
        build_file_proto_mode = "disable",
        importpath = "github.com/swaggo/swag",
        sum = "h1:3pZSSCQ//gAH88lfmxM3Cd1+JCsxV8Md6f36b9hrZ5s=",
        version = "v1.8.3",
    )

    go_repository(
        name = "com_github_sylvia7788_contextcheck",
        build_file_proto_mode = "disable",
        importpath = "github.com/sylvia7788/contextcheck",
        sum = "h1:o2EZgVPyMKE/Mtoqym61DInKEjwEbsmyoxg3VrmjNO4=",
        version = "v1.0.6",
    )
    go_repository(
        name = "com_github_syndtr_goleveldb",
        build_file_proto_mode = "disable",
        importpath = "github.com/syndtr/goleveldb",
        sum = "h1:1oFLiOyVl+W7bnBzGhf7BbIv9loSFQcieWWYIjLqcAw=",
        version = "v1.0.1-0.20190318030020-c3a204f8e965",
    )
    go_repository(
        name = "com_github_t_yuki_gocover_cobertura",
        build_file_proto_mode = "disable",
        importpath = "github.com/t-yuki/gocover-cobertura",
        sum = "h1:+aPplBwWcHBo6q9xrfWdMrT9o4kltkmmvpemgIjep/8=",
        version = "v0.0.0-20180217150009-aaee18c8195c",
    )

    go_repository(
        name = "com_github_tdakkota_asciicheck",
        build_file_proto_mode = "disable",
        importpath = "github.com/tdakkota/asciicheck",
        sum = "h1:o8jvnUANo0qXtnslk2d3nMKTFNlOnJjRrNcj0j9qkHM=",
        version = "v0.2.0",
    )
    go_repository(
        name = "com_github_tenntenn_modver",
        build_file_proto_mode = "disable",
        importpath = "github.com/tenntenn/modver",
        sum = "h1:2klLppGhDgzJrScMpkj9Ujy3rXPUspSjAcev9tSEBgA=",
        version = "v1.0.1",
    )
    go_repository(
        name = "com_github_tenntenn_text_transform",
        build_file_proto_mode = "disable",
        importpath = "github.com/tenntenn/text/transform",
        sum = "h1:f+jULpRQGxTSkNYKJ51yaw6ChIqO+Je8UqsTKN/cDag=",
        version = "v0.0.0-20200319021203-7eef512accb3",
    )

    go_repository(
        name = "com_github_tetafro_godot",
        build_file_proto_mode = "disable",
        importpath = "github.com/tetafro/godot",
        sum = "h1:BVoBIqAf/2QdbFmSwAWnaIqDivZdOV0ZRwEm6jivLKw=",
        version = "v1.4.11",
    )
    go_repository(
        name = "com_github_thoas_go_funk",
        build_file_proto_mode = "disable",
        importpath = "github.com/thoas/go-funk",
        sum = "h1:JP9tKSvnpFVclYgDM0Is7FD9M4fhPvqA0s0BsXmzSRQ=",
        version = "v0.8.0",
    )

    go_repository(
        name = "com_github_tiancaiamao_appdash",
        build_file_proto_mode = "disable_global",
        importpath = "github.com/tiancaiamao/appdash",
        sum = "h1:mbAskLJ0oJfDRtkanvQPiooDH8HvJ2FBh+iKT/OmiQQ=",
        version = "v0.0.0-20181126055449-889f96f722a2",
    )
    go_repository(
        name = "com_github_tiancaiamao_gp",
        build_file_proto_mode = "disable",
        importpath = "github.com/tiancaiamao/gp",
        sum = "h1:J/YdBZ46WKpXsxsW93SG+q0F8KI+yFrcIDT4c/RNoc4=",
        version = "v0.0.0-20221230034425-4025bc8a4d4a",
    )
    go_repository(
        name = "com_github_tidwall_gjson",
        build_file_proto_mode = "disable",
        importpath = "github.com/tidwall/gjson",
        sum = "h1:hqzS9wAHMO+KVBBkLxYdkEeeFHuqr95GfClRLKlgK0E=",
        version = "v1.9.3",
    )

    go_repository(
        name = "com_github_tikv_client_go_v2",
        build_file_proto_mode = "disable_global",
        importpath = "github.com/tikv/client-go/v2",
        sum = "h1:XpdZrei86oIrRjXbqvlQh23TdHXVtSxWmsxxwy/Zgc0=",
        version = "v2.0.7-0.20230328084104-ea13e9700259",
    )
    go_repository(
        name = "com_github_tikv_pd",
        build_file_proto_mode = "disable",
        importpath = "github.com/tikv/pd",
        sum = "h1:iY/RztOIZ2nTbINUiLGsSv3SUGoEiub1GN0SKVKHJYg=",
        version = "v1.1.0-beta.0.20230202094356-18df271ce57f",
    )

    go_repository(
        name = "com_github_tikv_pd_client",
        build_file_proto_mode = "disable_global",
        importpath = "github.com/tikv/pd/client",
<<<<<<< HEAD
        sum = "h1:Tk9xmtR6vicVhw+mNKcNpHIyyOcaM7e2DCwKL8E2+bs=",
        version = "v0.0.0-20230329032054-05f86a47e154",
=======
        sum = "h1:bzlSSzw+6qTwPs8pMcPI1bt27TAOhSdAEwdPCz6eBlg=",
        version = "v0.0.0-20230329114254-1948c247c2b1",
>>>>>>> c006d1c6
    )
    go_repository(
        name = "com_github_timakin_bodyclose",
        build_file_proto_mode = "disable",
        importpath = "github.com/timakin/bodyclose",
        sum = "h1:MV6KaVu/hzByHP0UvJ4HcMGE/8a6A4Rggc/0wx2AvJo=",
        version = "v0.0.0-20221125081123-e39cf3fc478e",
    )
    go_repository(
        name = "com_github_timonwong_loggercheck",
        build_file_proto_mode = "disable",
        importpath = "github.com/timonwong/loggercheck",
        sum = "h1:HKKhqrjcVj8sxL7K77beXh0adEm6DLjV/QOGeMXEVi4=",
        version = "v0.9.4",
    )

    go_repository(
        name = "com_github_timonwong_logrlint",
        build_file_proto_mode = "disable",
        importpath = "github.com/timonwong/logrlint",
        sum = "h1:phZCcypL/vtx6cGxObJgWZ5wexZF5SXFPLOM+ru0e/M=",
        version = "v0.1.0",
    )

    go_repository(
        name = "com_github_tklauser_go_sysconf",
        build_file_proto_mode = "disable_global",
        importpath = "github.com/tklauser/go-sysconf",
        sum = "h1:89WgdJhk5SNwJfu+GKyYveZ4IaJ7xAkecBo+KdJV0CM=",
        version = "v0.3.11",
    )
    go_repository(
        name = "com_github_tklauser_numcpus",
        build_file_proto_mode = "disable_global",
        importpath = "github.com/tklauser/numcpus",
        sum = "h1:kebhY2Qt+3U6RNK7UqpYNA+tJ23IBEGKkB7JQBfDYms=",
        version = "v0.6.0",
    )
    go_repository(
        name = "com_github_tmc_grpc_websocket_proxy",
        build_file_proto_mode = "disable_global",
        importpath = "github.com/tmc/grpc-websocket-proxy",
        sum = "h1:uruHq4dN7GR16kFc5fp3d1RIYzJW5onx8Ybykw2YQFA=",
        version = "v0.0.0-20201229170055-e5319fda7802",
    )
    go_repository(
        name = "com_github_tomarrell_wrapcheck_v2",
        build_file_proto_mode = "disable",
        importpath = "github.com/tomarrell/wrapcheck/v2",
        sum = "h1:HxSqDSN0sAt0yJYsrcYVoEeyM4aI9yAm3KQpIXDJRhQ=",
        version = "v2.8.1",
    )
    go_repository(
        name = "com_github_tommy_muehle_go_mnd_v2",
        build_file_proto_mode = "disable",
        importpath = "github.com/tommy-muehle/go-mnd/v2",
        sum = "h1:NowYhSdyE/1zwK9QCLeRb6USWdoif80Ie+v+yU8u1Zw=",
        version = "v2.5.1",
    )

    go_repository(
        name = "com_github_twmb_murmur3",
        build_file_proto_mode = "disable_global",
        importpath = "github.com/twmb/murmur3",
        sum = "h1:mqrRot1BRxm+Yct+vavLMou2/iJt0tNVTTC0QoIjaZg=",
        version = "v1.1.6",
    )
    go_repository(
        name = "com_github_uber_jaeger_client_go",
        build_file_proto_mode = "disable_global",
        importpath = "github.com/uber/jaeger-client-go",
        sum = "h1:NHcubEkVbahf9t3p75TOCR83gdUHXjRJvjoBh1yACsM=",
        version = "v2.22.1+incompatible",
    )
    go_repository(
        name = "com_github_uber_jaeger_lib",
        build_file_proto_mode = "disable_global",
        importpath = "github.com/uber/jaeger-lib",
        sum = "h1:td4jdvLcExb4cBISKIpHuGoVXh+dVKhn2Um6rjCsSsg=",
        version = "v2.4.1+incompatible",
    )
    go_repository(
        name = "com_github_ugorji_go",
        build_file_proto_mode = "disable_global",
        importpath = "github.com/ugorji/go",
        sum = "h1:j4s+tAvLfL3bZyefP2SEWmhBzmuIlH/eqNuPdFPgngw=",
        version = "v1.1.4",
    )
    go_repository(
        name = "com_github_ugorji_go_codec",
        build_file_proto_mode = "disable_global",
        importpath = "github.com/ugorji/go/codec",
        sum = "h1:3SVOIvH7Ae1KRYyQWRjXWJEA9sS/c/pjvH++55Gr648=",
        version = "v0.0.0-20181204163529-d75b2dcb6bc8",
    )
    go_repository(
        name = "com_github_ultraware_funlen",
        build_file_proto_mode = "disable",
        importpath = "github.com/ultraware/funlen",
        sum = "h1:5ylVWm8wsNwH5aWo9438pwvsK0QiqVuUrt9bn7S/iLA=",
        version = "v0.0.3",
    )
    go_repository(
        name = "com_github_ultraware_whitespace",
        build_file_proto_mode = "disable",
        importpath = "github.com/ultraware/whitespace",
        sum = "h1:hh+/cpIcopyMYbZNVov9iSxvJU3OYQg78Sfaqzi/CzI=",
        version = "v0.0.5",
    )
    go_repository(
        name = "com_github_unrolled_render",
        build_file_proto_mode = "disable",
        importpath = "github.com/unrolled/render",
        sum = "h1:VDDnQQVfBMsOsp3VaCJszSO0nkBIVEYoPWeRThk9spY=",
        version = "v1.0.1",
    )
    go_repository(
        name = "com_github_urfave_cli_v2",
        build_file_proto_mode = "disable",
        importpath = "github.com/urfave/cli/v2",
        sum = "h1:qph92Y649prgesehzOrQjdWyxFOp/QVM+6imKHad91M=",
        version = "v2.3.0",
    )

    go_repository(
        name = "com_github_urfave_negroni",
        build_file_proto_mode = "disable_global",
        importpath = "github.com/urfave/negroni",
        sum = "h1:kIimOitoypq34K7TG7DUaJ9kq/N4Ofuwi1sjz0KipXc=",
        version = "v1.0.0",
    )
    go_repository(
        name = "com_github_uudashr_gocognit",
        build_file_proto_mode = "disable",
        importpath = "github.com/uudashr/gocognit",
        sum = "h1:2Cgi6MweCsdB6kpcVQp7EW4U23iBFQWfTXiWlyp842Y=",
        version = "v1.0.6",
    )

    go_repository(
        name = "com_github_valyala_bytebufferpool",
        build_file_proto_mode = "disable_global",
        importpath = "github.com/valyala/bytebufferpool",
        sum = "h1:GqA5TC/0021Y/b9FG4Oi9Mr3q7XYx6KllzawFIhcdPw=",
        version = "v1.0.0",
    )
    go_repository(
        name = "com_github_valyala_fasthttp",
        build_file_proto_mode = "disable_global",
        importpath = "github.com/valyala/fasthttp",
        sum = "h1:uWF8lgKmeaIewWVPwi4GRq2P6+R46IgYZdxWtM+GtEY=",
        version = "v1.6.0",
    )
    go_repository(
        name = "com_github_valyala_fasttemplate",
        build_file_proto_mode = "disable_global",
        importpath = "github.com/valyala/fasttemplate",
        sum = "h1:tY9CJiPnMXf1ERmG2EyK7gNUd+c6RKGD0IfU8WdUSz8=",
        version = "v1.0.1",
    )
    go_repository(
        name = "com_github_valyala_quicktemplate",
        build_file_proto_mode = "disable",
        importpath = "github.com/valyala/quicktemplate",
        sum = "h1:LUPTJmlVcb46OOUY3IeD9DojFpAVbsG+5WFTcjMJzCM=",
        version = "v1.7.0",
    )

    go_repository(
        name = "com_github_valyala_tcplisten",
        build_file_proto_mode = "disable_global",
        importpath = "github.com/valyala/tcplisten",
        sum = "h1:0R4NLDRDZX6JcmhJgXi5E4b8Wg84ihbmUKp/GvSPEzc=",
        version = "v0.0.0-20161114210144-ceec8f93295a",
    )
    go_repository(
        name = "com_github_vbauerster_mpb_v7",
        build_file_proto_mode = "disable",
        importpath = "github.com/vbauerster/mpb/v7",
        sum = "h1:BkGfmb6nMrrBQDFECR/Q7RkKCw7ylMetCb4079CGs4w=",
        version = "v7.5.3",
    )

    go_repository(
        name = "com_github_vividcortex_ewma",
        build_file_proto_mode = "disable_global",
        importpath = "github.com/VividCortex/ewma",
        sum = "h1:f58SaIzcDXrSy3kWaHNvuJgJ3Nmz59Zji6XoJR/q1ow=",
        version = "v1.2.0",
    )
    go_repository(
        name = "com_github_vividcortex_mysqlerr",
        build_file_proto_mode = "disable",
        importpath = "github.com/VividCortex/mysqlerr",
        sum = "h1:5pZ2TZA+YnzPgzBfiUWGqWmKDVNBdrkf9g+DNe1Tiq8=",
        version = "v1.0.0",
    )
    go_repository(
        name = "com_github_vmihailenco_msgpack_v5",
        build_file_proto_mode = "disable",
        importpath = "github.com/vmihailenco/msgpack/v5",
        sum = "h1:5gO0H1iULLWGhs2H5tbAHIZTV8/cYafcFOr9znI5mJU=",
        version = "v5.3.5",
    )
    go_repository(
        name = "com_github_vmihailenco_tagparser_v2",
        build_file_proto_mode = "disable",
        importpath = "github.com/vmihailenco/tagparser/v2",
        sum = "h1:y09buUbR+b5aycVFQs/g70pqKVZNBmxwAhO7/IwNM9g=",
        version = "v2.0.0",
    )

    go_repository(
        name = "com_github_wangjohn_quickselect",
        build_file_proto_mode = "disable_global",
        importpath = "github.com/wangjohn/quickselect",
        sum = "h1:9DDCDwOyEy/gId+IEMrFHLuQ5R/WV0KNxWLler8X2OY=",
        version = "v0.0.0-20161129230411-ed8402a42d5f",
    )
    go_repository(
        name = "com_github_xdg_scram",
        build_file_proto_mode = "disable_global",
        importpath = "github.com/xdg/scram",
        sum = "h1:nTadYh2Fs4BK2xdldEa2g5bbaZp0/+1nJMMPtPxS/to=",
        version = "v1.0.3",
    )
    go_repository(
        name = "com_github_xdg_stringprep",
        build_file_proto_mode = "disable_global",
        importpath = "github.com/xdg/stringprep",
        sum = "h1:cmL5Enob4W83ti/ZHuZLuKD/xqJfus4fVPwE+/BDm+4=",
        version = "v1.0.3",
    )
    go_repository(
        name = "com_github_xeipuuv_gojsonpointer",
        build_file_proto_mode = "disable_global",
        importpath = "github.com/xeipuuv/gojsonpointer",
        sum = "h1:J9EGpcZtP0E/raorCMxlFGSTBrsSlaDGf3jU/qvAE2c=",
        version = "v0.0.0-20180127040702-4e3ac2762d5f",
    )
    go_repository(
        name = "com_github_xeipuuv_gojsonreference",
        build_file_proto_mode = "disable_global",
        importpath = "github.com/xeipuuv/gojsonreference",
        sum = "h1:EzJWgHovont7NscjpAxXsDA8S8BMYve8Y5+7cuRE7R0=",
        version = "v0.0.0-20180127040603-bd5ef7bd5415",
    )
    go_repository(
        name = "com_github_xeipuuv_gojsonschema",
        build_file_proto_mode = "disable_global",
        importpath = "github.com/xeipuuv/gojsonschema",
        sum = "h1:LhYJRs+L4fBtjZUfuSZIKGeVu0QRy8e5Xi7D17UxZ74=",
        version = "v1.2.0",
    )
    go_repository(
        name = "com_github_xeoncross_go_aesctr_with_hmac",
        build_file_proto_mode = "disable",
        importpath = "github.com/Xeoncross/go-aesctr-with-hmac",
        sum = "h1:L8IbaI/W6h5Cwgh0n4zGeZpVK78r/jBf9ASurHo9+/o=",
        version = "v0.0.0-20200623134604-12b17a7ff502",
    )

    go_repository(
        name = "com_github_xiang90_probing",
        build_file_proto_mode = "disable_global",
        importpath = "github.com/xiang90/probing",
        sum = "h1:eY9dn8+vbi4tKz5Qo6v2eYzo7kUS51QINcR5jNpbZS8=",
        version = "v0.0.0-20190116061207-43a291ad63a2",
    )
    go_repository(
        name = "com_github_xitongsys_parquet_go",
        build_file_proto_mode = "disable_global",
        importpath = "github.com/xitongsys/parquet-go",
        sum = "h1:tBbuFCtyJNKT+BFAv6qjvTFpVdy97IYNaBwGUXifIUs=",
        version = "v1.5.5-0.20201110004701-b09c49d6d457",
    )
    go_repository(
        name = "com_github_xitongsys_parquet_go_source",
        build_file_proto_mode = "disable_global",
        importpath = "github.com/xitongsys/parquet-go-source",
        sum = "h1:a742S4V5A15F93smuVxA60LQWsrCnN8bKeWDBARU1/k=",
        version = "v0.0.0-20200817004010-026bad9b25d0",
    )
    go_repository(
        name = "com_github_xordataexchange_crypt",
        build_file_proto_mode = "disable_global",
        importpath = "github.com/xordataexchange/crypt",
        sum = "h1:ESFSdwYZvkeru3RtdrYueztKhOBCSAAzS4Gf+k0tEow=",
        version = "v0.0.3-0.20170626215501-b2862e3d0a77",
    )
    go_repository(
        name = "com_github_yagipy_maintidx",
        build_file_proto_mode = "disable",
        importpath = "github.com/yagipy/maintidx",
        sum = "h1:h5NvIsCz+nRDapQ0exNv4aJ0yXSI0420omVANTv3GJM=",
        version = "v1.0.0",
    )

    go_repository(
        name = "com_github_yalp_jsonpath",
        build_file_proto_mode = "disable_global",
        importpath = "github.com/yalp/jsonpath",
        sum = "h1:6fRhSjgLCkTD3JnJxvaJ4Sj+TYblw757bqYgZaOq5ZY=",
        version = "v0.0.0-20180802001716-5cc68e5049a0",
    )
    go_repository(
        name = "com_github_yeya24_promlinter",
        build_file_proto_mode = "disable",
        importpath = "github.com/yeya24/promlinter",
        sum = "h1:xFKDQ82orCU5jQujdaD8stOHiv8UN68BSdn2a8u8Y3o=",
        version = "v0.2.0",
    )

    go_repository(
        name = "com_github_yudai_gojsondiff",
        build_file_proto_mode = "disable_global",
        importpath = "github.com/yudai/gojsondiff",
        sum = "h1:27cbfqXLVEJ1o8I6v3y9lg8Ydm53EKqHXAOMxEGlCOA=",
        version = "v1.0.0",
    )
    go_repository(
        name = "com_github_yudai_golcs",
        build_file_proto_mode = "disable_global",
        importpath = "github.com/yudai/golcs",
        sum = "h1:BHyfKlQyqbsFN5p3IfnEUduWvb9is428/nNb5L3U01M=",
        version = "v0.0.0-20170316035057-ecda9a501e82",
    )
    go_repository(
        name = "com_github_yudai_pp",
        build_file_proto_mode = "disable_global",
        importpath = "github.com/yudai/pp",
        sum = "h1:Q4//iY4pNF6yPLZIigmvcl7k/bPgrcTPIFIcmawg5bI=",
        version = "v2.0.1+incompatible",
    )
    go_repository(
        name = "com_github_yuin_goldmark",
        build_file_proto_mode = "disable_global",
        importpath = "github.com/yuin/goldmark",
        sum = "h1:fVcFKWvrslecOb/tg+Cc05dkeYx540o0FuFt3nUVDoE=",
        version = "v1.4.13",
    )
    go_repository(
        name = "com_github_yusufpapurcu_wmi",
        build_file_proto_mode = "disable_global",
        importpath = "github.com/yusufpapurcu/wmi",
        sum = "h1:KBNDSne4vP5mbSWnJbO+51IMOXJB67QiYCSBrubbPRg=",
        version = "v1.2.2",
    )
    go_repository(
        name = "com_gitlab_bosi_decorder",
        build_file_proto_mode = "disable",
        importpath = "gitlab.com/bosi/decorder",
        sum = "h1:gX4/RgK16ijY8V+BRQHAySfQAb354T7/xQpDB2n10P0=",
        version = "v0.2.3",
    )

    go_repository(
        name = "com_google_cloud_go",
        build_file_proto_mode = "disable_global",
        importpath = "cloud.google.com/go",
        sum = "h1:DNtEKRBAAzeS4KyIory52wWHuClNaXJ5x1F7xa4q+5Y=",
        version = "v0.105.0",
    )
    go_repository(
        name = "com_google_cloud_go_accessapproval",
        build_file_proto_mode = "disable",
        importpath = "cloud.google.com/go/accessapproval",
        sum = "h1:/nTivgnV/n1CaAeo+ekGexTYUsKEU9jUVkoY5359+3Q=",
        version = "v1.5.0",
    )
    go_repository(
        name = "com_google_cloud_go_accesscontextmanager",
        build_file_proto_mode = "disable",
        importpath = "cloud.google.com/go/accesscontextmanager",
        sum = "h1:CFhNhU7pcD11cuDkQdrE6PQJgv0EXNKNv06jIzbLlCU=",
        version = "v1.4.0",
    )
    go_repository(
        name = "com_google_cloud_go_aiplatform",
        build_file_proto_mode = "disable",
        importpath = "cloud.google.com/go/aiplatform",
        sum = "h1:DBi3Jk9XjCJ4pkkLM4NqKgj3ozUL1wq4l+d3/jTGXAI=",
        version = "v1.27.0",
    )
    go_repository(
        name = "com_google_cloud_go_analytics",
        build_file_proto_mode = "disable",
        importpath = "cloud.google.com/go/analytics",
        sum = "h1:NKw6PpQi6V1O+KsjuTd+bhip9d0REYu4NevC45vtGp8=",
        version = "v0.12.0",
    )
    go_repository(
        name = "com_google_cloud_go_apigateway",
        build_file_proto_mode = "disable",
        importpath = "cloud.google.com/go/apigateway",
        sum = "h1:IIoXKR7FKrEAQhMTz5hK2wiDz2WNFHS7eVr/L1lE/rM=",
        version = "v1.4.0",
    )
    go_repository(
        name = "com_google_cloud_go_apigeeconnect",
        build_file_proto_mode = "disable",
        importpath = "cloud.google.com/go/apigeeconnect",
        sum = "h1:AONoTYJviyv1vS4IkvWzq69gEVdvHx35wKXc+e6wjZQ=",
        version = "v1.4.0",
    )
    go_repository(
        name = "com_google_cloud_go_appengine",
        build_file_proto_mode = "disable",
        importpath = "cloud.google.com/go/appengine",
        sum = "h1:lmG+O5oaR9xNwaRBwE2XoMhwQHsHql5IoiGr1ptdDwU=",
        version = "v1.5.0",
    )
    go_repository(
        name = "com_google_cloud_go_area120",
        build_file_proto_mode = "disable",
        importpath = "cloud.google.com/go/area120",
        sum = "h1:TCMhwWEWhCn8d44/Zs7UCICTWje9j3HuV6nVGMjdpYw=",
        version = "v0.6.0",
    )
    go_repository(
        name = "com_google_cloud_go_artifactregistry",
        build_file_proto_mode = "disable",
        importpath = "cloud.google.com/go/artifactregistry",
        sum = "h1:3d0LRAU1K6vfqCahhl9fx2oGHcq+s5gftdix4v8Ibrc=",
        version = "v1.9.0",
    )
    go_repository(
        name = "com_google_cloud_go_asset",
        build_file_proto_mode = "disable",
        importpath = "cloud.google.com/go/asset",
        sum = "h1:aCrlaLGJWTODJX4G56ZYzJefITKEWNfbjjtHSzWpxW0=",
        version = "v1.10.0",
    )
    go_repository(
        name = "com_google_cloud_go_assuredworkloads",
        build_file_proto_mode = "disable",
        importpath = "cloud.google.com/go/assuredworkloads",
        sum = "h1:hhIdCOowsT1GG5eMCIA0OwK6USRuYTou/1ZeNxCSRtA=",
        version = "v1.9.0",
    )
    go_repository(
        name = "com_google_cloud_go_automl",
        build_file_proto_mode = "disable",
        importpath = "cloud.google.com/go/automl",
        sum = "h1:BMioyXSbg7d7xLibn47cs0elW6RT780IUWr42W8rp2Q=",
        version = "v1.8.0",
    )
    go_repository(
        name = "com_google_cloud_go_baremetalsolution",
        build_file_proto_mode = "disable",
        importpath = "cloud.google.com/go/baremetalsolution",
        sum = "h1:g9KO6SkakcYPcc/XjAzeuUrEOXlYPnMpuiaywYaGrmQ=",
        version = "v0.4.0",
    )
    go_repository(
        name = "com_google_cloud_go_batch",
        build_file_proto_mode = "disable",
        importpath = "cloud.google.com/go/batch",
        sum = "h1:1jvEBY55OH4Sd2FxEXQfxGExFWov1A/IaRe+Z5Z71Fw=",
        version = "v0.4.0",
    )
    go_repository(
        name = "com_google_cloud_go_beyondcorp",
        build_file_proto_mode = "disable",
        importpath = "cloud.google.com/go/beyondcorp",
        sum = "h1:w+4kThysgl0JiKshi2MKDCg2NZgOyqOI0wq2eBZyrzA=",
        version = "v0.3.0",
    )

    go_repository(
        name = "com_google_cloud_go_bigquery",
        build_file_proto_mode = "disable_global",
        importpath = "cloud.google.com/go/bigquery",
        sum = "h1:Wi4dITi+cf9VYp4VH2T9O41w0kCW0uQTELq2Z6tukN0=",
        version = "v1.44.0",
    )
    go_repository(
        name = "com_google_cloud_go_billing",
        build_file_proto_mode = "disable",
        importpath = "cloud.google.com/go/billing",
        sum = "h1:Xkii76HWELHwBtkQVZvqmSo9GTr0O+tIbRNnMcGdlg4=",
        version = "v1.7.0",
    )
    go_repository(
        name = "com_google_cloud_go_binaryauthorization",
        build_file_proto_mode = "disable",
        importpath = "cloud.google.com/go/binaryauthorization",
        sum = "h1:pL70vXWn9TitQYXBWTK2abHl2JHLwkFRjYw6VflRqEA=",
        version = "v1.4.0",
    )
    go_repository(
        name = "com_google_cloud_go_certificatemanager",
        build_file_proto_mode = "disable",
        importpath = "cloud.google.com/go/certificatemanager",
        sum = "h1:tzbR4UHBbgsewMWUD93JHi8EBi/gHBoSAcY1/sThFGk=",
        version = "v1.4.0",
    )
    go_repository(
        name = "com_google_cloud_go_channel",
        build_file_proto_mode = "disable",
        importpath = "cloud.google.com/go/channel",
        sum = "h1:pNuUlZx0Jb0Ts9P312bmNMuH5IiFWIR4RUtLb70Ke5s=",
        version = "v1.9.0",
    )
    go_repository(
        name = "com_google_cloud_go_cloudbuild",
        build_file_proto_mode = "disable",
        importpath = "cloud.google.com/go/cloudbuild",
        sum = "h1:TAAmCmAlOJ4uNBu6zwAjwhyl/7fLHHxIEazVhr3QBbQ=",
        version = "v1.4.0",
    )
    go_repository(
        name = "com_google_cloud_go_clouddms",
        build_file_proto_mode = "disable",
        importpath = "cloud.google.com/go/clouddms",
        sum = "h1:UhzHIlgFfMr6luVYVNydw/pl9/U5kgtjCMJHnSvoVws=",
        version = "v1.4.0",
    )
    go_repository(
        name = "com_google_cloud_go_cloudtasks",
        build_file_proto_mode = "disable",
        importpath = "cloud.google.com/go/cloudtasks",
        sum = "h1:faUiUgXjW8yVZ7XMnKHKm1WE4OldPBUWWfIRN/3z1dc=",
        version = "v1.8.0",
    )

    go_repository(
        name = "com_google_cloud_go_compute",
        build_file_proto_mode = "disable_global",
        importpath = "cloud.google.com/go/compute",
        sum = "h1:hfm2+FfxVmnRlh6LpB7cg1ZNU+5edAHmW679JePztk0=",
        version = "v1.14.0",
    )
    go_repository(
        name = "com_google_cloud_go_compute_metadata",
        build_file_proto_mode = "disable",
        importpath = "cloud.google.com/go/compute/metadata",
        sum = "h1:mg4jlk7mCAj6xXp9UJ4fjI9VUI5rubuGBW5aJ7UnBMY=",
        version = "v0.2.3",
    )
    go_repository(
        name = "com_google_cloud_go_contactcenterinsights",
        build_file_proto_mode = "disable",
        importpath = "cloud.google.com/go/contactcenterinsights",
        sum = "h1:tTQLI/ZvguUf9Hv+36BkG2+/PeC8Ol1q4pBW+tgCx0A=",
        version = "v1.4.0",
    )
    go_repository(
        name = "com_google_cloud_go_container",
        build_file_proto_mode = "disable",
        importpath = "cloud.google.com/go/container",
        sum = "h1:nbEK/59GyDRKKlo1SqpohY1TK8LmJ2XNcvS9Gyom2A0=",
        version = "v1.7.0",
    )
    go_repository(
        name = "com_google_cloud_go_containeranalysis",
        build_file_proto_mode = "disable",
        importpath = "cloud.google.com/go/containeranalysis",
        sum = "h1:2824iym832ljKdVpCBnpqm5K94YT/uHTVhNF+dRTXPI=",
        version = "v0.6.0",
    )
    go_repository(
        name = "com_google_cloud_go_datacatalog",
        build_file_proto_mode = "disable",
        importpath = "cloud.google.com/go/datacatalog",
        sum = "h1:6kZ4RIOW/uT7QWC5SfPfq/G8sYzr/v+UOmOAxy4Z1TE=",
        version = "v1.8.0",
    )
    go_repository(
        name = "com_google_cloud_go_dataflow",
        build_file_proto_mode = "disable",
        importpath = "cloud.google.com/go/dataflow",
        sum = "h1:CW3541Fm7KPTyZjJdnX6NtaGXYFn5XbFC5UcjgALKvU=",
        version = "v0.7.0",
    )
    go_repository(
        name = "com_google_cloud_go_dataform",
        build_file_proto_mode = "disable",
        importpath = "cloud.google.com/go/dataform",
        sum = "h1:vLwowLF2ZB5J5gqiZCzv076lDI/Rd7zYQQFu5XO1PSg=",
        version = "v0.5.0",
    )
    go_repository(
        name = "com_google_cloud_go_datafusion",
        build_file_proto_mode = "disable",
        importpath = "cloud.google.com/go/datafusion",
        sum = "h1:j5m2hjWovTZDTQak4MJeXAR9yN7O+zMfULnjGw/OOLg=",
        version = "v1.5.0",
    )
    go_repository(
        name = "com_google_cloud_go_datalabeling",
        build_file_proto_mode = "disable",
        importpath = "cloud.google.com/go/datalabeling",
        sum = "h1:dp8jOF21n/7jwgo/uuA0RN8hvLcKO4q6s/yvwevs2ZM=",
        version = "v0.6.0",
    )
    go_repository(
        name = "com_google_cloud_go_dataplex",
        build_file_proto_mode = "disable",
        importpath = "cloud.google.com/go/dataplex",
        sum = "h1:cNxeA2DiWliQGi21kPRqnVeQ5xFhNoEjPRt1400Pm8Y=",
        version = "v1.4.0",
    )
    go_repository(
        name = "com_google_cloud_go_dataproc",
        build_file_proto_mode = "disable",
        importpath = "cloud.google.com/go/dataproc",
        sum = "h1:gVOqNmElfa6n/ccG/QDlfurMWwrK3ezvy2b2eDoCmS0=",
        version = "v1.8.0",
    )
    go_repository(
        name = "com_google_cloud_go_dataqna",
        build_file_proto_mode = "disable",
        importpath = "cloud.google.com/go/dataqna",
        sum = "h1:gx9jr41ytcA3dXkbbd409euEaWtofCVXYBvJz3iYm18=",
        version = "v0.6.0",
    )

    go_repository(
        name = "com_google_cloud_go_datastore",
        build_file_proto_mode = "disable_global",
        importpath = "cloud.google.com/go/datastore",
        sum = "h1:4siQRf4zTiAVt/oeH4GureGkApgb2vtPQAtOmhpqQwE=",
        version = "v1.10.0",
    )
    go_repository(
        name = "com_google_cloud_go_datastream",
        build_file_proto_mode = "disable",
        importpath = "cloud.google.com/go/datastream",
        sum = "h1:PgIgbhedBtYBU6POGXFMn2uSl9vpqubc3ewTNdcU8Mk=",
        version = "v1.5.0",
    )
    go_repository(
        name = "com_google_cloud_go_deploy",
        build_file_proto_mode = "disable",
        importpath = "cloud.google.com/go/deploy",
        sum = "h1:kI6dxt8Ml0is/x7YZjLveTvR7YPzXAUD/8wQZ2nH5zA=",
        version = "v1.5.0",
    )
    go_repository(
        name = "com_google_cloud_go_dialogflow",
        build_file_proto_mode = "disable",
        importpath = "cloud.google.com/go/dialogflow",
        sum = "h1:HYHVOkoxQ9bSfNIelSZYNAtUi4CeSrCnROyOsbOqPq8=",
        version = "v1.19.0",
    )
    go_repository(
        name = "com_google_cloud_go_dlp",
        build_file_proto_mode = "disable",
        importpath = "cloud.google.com/go/dlp",
        sum = "h1:9I4BYeJSVKoSKgjr70fLdRDumqcUeVmHV4fd5f9LR6Y=",
        version = "v1.7.0",
    )
    go_repository(
        name = "com_google_cloud_go_documentai",
        build_file_proto_mode = "disable",
        importpath = "cloud.google.com/go/documentai",
        sum = "h1:jfq09Fdjtnpnmt/MLyf6A3DM3ynb8B2na0K+vSXvpFM=",
        version = "v1.10.0",
    )
    go_repository(
        name = "com_google_cloud_go_domains",
        build_file_proto_mode = "disable",
        importpath = "cloud.google.com/go/domains",
        sum = "h1:pu3JIgC1rswIqi5romW0JgNO6CTUydLYX8zyjiAvO1c=",
        version = "v0.7.0",
    )
    go_repository(
        name = "com_google_cloud_go_edgecontainer",
        build_file_proto_mode = "disable",
        importpath = "cloud.google.com/go/edgecontainer",
        sum = "h1:hd6J2n5dBBRuAqnNUEsKWrp6XNPKsaxwwIyzOPZTokk=",
        version = "v0.2.0",
    )
    go_repository(
        name = "com_google_cloud_go_errorreporting",
        build_file_proto_mode = "disable",
        importpath = "cloud.google.com/go/errorreporting",
        sum = "h1:kj1XEWMu8P0qlLhm3FwcaFsUvXChV/OraZwA70trRR0=",
        version = "v0.3.0",
    )
    go_repository(
        name = "com_google_cloud_go_essentialcontacts",
        build_file_proto_mode = "disable",
        importpath = "cloud.google.com/go/essentialcontacts",
        sum = "h1:b6csrQXCHKQmfo9h3dG/pHyoEh+fQG1Yg78a53LAviY=",
        version = "v1.4.0",
    )
    go_repository(
        name = "com_google_cloud_go_eventarc",
        build_file_proto_mode = "disable",
        importpath = "cloud.google.com/go/eventarc",
        sum = "h1:AgCqrmMMIcel5WWKkzz5EkCUKC3Rl5LNMMYsS+LvsI0=",
        version = "v1.8.0",
    )
    go_repository(
        name = "com_google_cloud_go_filestore",
        build_file_proto_mode = "disable",
        importpath = "cloud.google.com/go/filestore",
        sum = "h1:yjKOpzvqtDmL5AXbKttLc8j0hL20kuC1qPdy5HPcxp0=",
        version = "v1.4.0",
    )

    go_repository(
        name = "com_google_cloud_go_firestore",
        build_file_proto_mode = "disable_global",
        importpath = "cloud.google.com/go/firestore",
        sum = "h1:IBlRyxgGySXu5VuW0RgGFlTtLukSnNkpDiEOMkQkmpA=",
        version = "v1.9.0",
    )
    go_repository(
        name = "com_google_cloud_go_functions",
        build_file_proto_mode = "disable",
        importpath = "cloud.google.com/go/functions",
        sum = "h1:35tgv1fQOtvKqH/uxJMzX3w6usneJ0zXpsFr9KAVhNE=",
        version = "v1.9.0",
    )
    go_repository(
        name = "com_google_cloud_go_gaming",
        build_file_proto_mode = "disable",
        importpath = "cloud.google.com/go/gaming",
        sum = "h1:97OAEQtDazAJD7yh/kvQdSCQuTKdR0O+qWAJBZJ4xiA=",
        version = "v1.8.0",
    )
    go_repository(
        name = "com_google_cloud_go_gkebackup",
        build_file_proto_mode = "disable",
        importpath = "cloud.google.com/go/gkebackup",
        sum = "h1:4K+jiv4ocqt1niN8q5Imd8imRoXBHTrdnJVt/uFFxF4=",
        version = "v0.3.0",
    )
    go_repository(
        name = "com_google_cloud_go_gkeconnect",
        build_file_proto_mode = "disable",
        importpath = "cloud.google.com/go/gkeconnect",
        sum = "h1:zAcvDa04tTnGdu6TEZewaLN2tdMtUOJJ7fEceULjguA=",
        version = "v0.6.0",
    )
    go_repository(
        name = "com_google_cloud_go_gkehub",
        build_file_proto_mode = "disable",
        importpath = "cloud.google.com/go/gkehub",
        sum = "h1:JTcTaYQRGsVm+qkah7WzHb6e9sf1C0laYdRPn9aN+vg=",
        version = "v0.10.0",
    )
    go_repository(
        name = "com_google_cloud_go_gkemulticloud",
        build_file_proto_mode = "disable",
        importpath = "cloud.google.com/go/gkemulticloud",
        sum = "h1:8F1NhJj8ucNj7lK51UZMtAjSWTgP1zO18XF6vkfiPPU=",
        version = "v0.4.0",
    )
    go_repository(
        name = "com_google_cloud_go_grafeas",
        build_file_proto_mode = "disable",
        importpath = "cloud.google.com/go/grafeas",
        sum = "h1:CYjC+xzdPvbV65gi6Dr4YowKcmLo045pm18L0DhdELM=",
        version = "v0.2.0",
    )
    go_repository(
        name = "com_google_cloud_go_gsuiteaddons",
        build_file_proto_mode = "disable",
        importpath = "cloud.google.com/go/gsuiteaddons",
        sum = "h1:TGT2oGmO5q3VH6SjcrlgPUWI0njhYv4kywLm6jag0to=",
        version = "v1.4.0",
    )

    go_repository(
        name = "com_google_cloud_go_iam",
        build_file_proto_mode = "disable_global",
        importpath = "cloud.google.com/go/iam",
        sum = "h1:E2osAkZzxI/+8pZcxVLcDtAQx/u+hZXVryUaYQ5O0Kk=",
        version = "v0.8.0",
    )
    go_repository(
        name = "com_google_cloud_go_iap",
        build_file_proto_mode = "disable",
        importpath = "cloud.google.com/go/iap",
        sum = "h1:BGEXovwejOCt1zDk8hXq0bOhhRu9haXKWXXXp2B4wBM=",
        version = "v1.5.0",
    )
    go_repository(
        name = "com_google_cloud_go_ids",
        build_file_proto_mode = "disable",
        importpath = "cloud.google.com/go/ids",
        sum = "h1:LncHK4HHucb5Du310X8XH9/ICtMwZ2PCfK0ScjWiJoY=",
        version = "v1.2.0",
    )
    go_repository(
        name = "com_google_cloud_go_iot",
        build_file_proto_mode = "disable",
        importpath = "cloud.google.com/go/iot",
        sum = "h1:Y9+oZT9jD4GUZzORXTU45XsnQrhxmDT+TFbPil6pRVQ=",
        version = "v1.4.0",
    )
    go_repository(
        name = "com_google_cloud_go_kms",
        build_file_proto_mode = "disable",
        importpath = "cloud.google.com/go/kms",
        sum = "h1:OWRZzrPmOZUzurjI2FBGtgY2mB1WaJkqhw6oIwSj0Yg=",
        version = "v1.6.0",
    )
    go_repository(
        name = "com_google_cloud_go_language",
        build_file_proto_mode = "disable",
        importpath = "cloud.google.com/go/language",
        sum = "h1:3Wa+IUMamL4JH3Zd3cDZUHpwyqplTACt6UZKRD2eCL4=",
        version = "v1.8.0",
    )
    go_repository(
        name = "com_google_cloud_go_lifesciences",
        build_file_proto_mode = "disable",
        importpath = "cloud.google.com/go/lifesciences",
        sum = "h1:tIqhivE2LMVYkX0BLgG7xL64oNpDaFFI7teunglt1tI=",
        version = "v0.6.0",
    )
    go_repository(
        name = "com_google_cloud_go_logging",
        build_file_proto_mode = "disable",
        importpath = "cloud.google.com/go/logging",
        sum = "h1:ZBsZK+JG+oCDT+vaxwqF2egKNRjz8soXiS6Xv79benI=",
        version = "v1.6.1",
    )
    go_repository(
        name = "com_google_cloud_go_longrunning",
        build_file_proto_mode = "disable",
        importpath = "cloud.google.com/go/longrunning",
        sum = "h1:NjljC+FYPV3uh5/OwWT6pVU+doBqMg2x/rZlE+CamDs=",
        version = "v0.3.0",
    )
    go_repository(
        name = "com_google_cloud_go_managedidentities",
        build_file_proto_mode = "disable",
        importpath = "cloud.google.com/go/managedidentities",
        sum = "h1:3Kdajn6X25yWQFhFCErmKSYTSvkEd3chJROny//F1A0=",
        version = "v1.4.0",
    )
    go_repository(
        name = "com_google_cloud_go_maps",
        build_file_proto_mode = "disable",
        importpath = "cloud.google.com/go/maps",
        sum = "h1:kLReRbclTgJefw2fcCbdLPLhPj0U6UUWN10ldG8sdOU=",
        version = "v0.1.0",
    )

    go_repository(
        name = "com_google_cloud_go_mediatranslation",
        build_file_proto_mode = "disable",
        importpath = "cloud.google.com/go/mediatranslation",
        sum = "h1:qAJzpxmEX+SeND10Y/4868L5wfZpo4Y3BIEnIieP4dk=",
        version = "v0.6.0",
    )
    go_repository(
        name = "com_google_cloud_go_memcache",
        build_file_proto_mode = "disable",
        importpath = "cloud.google.com/go/memcache",
        sum = "h1:yLxUzJkZVSH2kPaHut7k+7sbIBFpvSh1LW9qjM2JDjA=",
        version = "v1.7.0",
    )
    go_repository(
        name = "com_google_cloud_go_metastore",
        build_file_proto_mode = "disable",
        importpath = "cloud.google.com/go/metastore",
        sum = "h1:3KcShzqWdqxrDEXIBWpYJpOOrgpDj+HlBi07Grot49Y=",
        version = "v1.8.0",
    )
    go_repository(
        name = "com_google_cloud_go_monitoring",
        build_file_proto_mode = "disable",
        importpath = "cloud.google.com/go/monitoring",
        sum = "h1:c9riaGSPQ4dUKWB+M1Fl0N+iLxstMbCktdEwYSPGDvA=",
        version = "v1.8.0",
    )
    go_repository(
        name = "com_google_cloud_go_networkconnectivity",
        build_file_proto_mode = "disable",
        importpath = "cloud.google.com/go/networkconnectivity",
        sum = "h1:BVdIKaI68bihnXGdCVL89Jsg9kq2kg+II30fjVqo62E=",
        version = "v1.7.0",
    )
    go_repository(
        name = "com_google_cloud_go_networkmanagement",
        build_file_proto_mode = "disable",
        importpath = "cloud.google.com/go/networkmanagement",
        sum = "h1:mDHA3CDW00imTvC5RW6aMGsD1bH+FtKwZm/52BxaiMg=",
        version = "v1.5.0",
    )
    go_repository(
        name = "com_google_cloud_go_networksecurity",
        build_file_proto_mode = "disable",
        importpath = "cloud.google.com/go/networksecurity",
        sum = "h1:qDEX/3sipg9dS5JYsAY+YvgTjPR63cozzAWop8oZS94=",
        version = "v0.6.0",
    )
    go_repository(
        name = "com_google_cloud_go_notebooks",
        build_file_proto_mode = "disable",
        importpath = "cloud.google.com/go/notebooks",
        sum = "h1:AC8RPjNvel3ExgXjO1YOAz+teg9+j+89TNxa7pIZfww=",
        version = "v1.5.0",
    )
    go_repository(
        name = "com_google_cloud_go_optimization",
        build_file_proto_mode = "disable",
        importpath = "cloud.google.com/go/optimization",
        sum = "h1:7PxOq9VTT7TMib/6dMoWpMvWS2E4dJEvtYzjvBreaec=",
        version = "v1.2.0",
    )
    go_repository(
        name = "com_google_cloud_go_orchestration",
        build_file_proto_mode = "disable",
        importpath = "cloud.google.com/go/orchestration",
        sum = "h1:39d6tqvNjd/wsSub1Bn4cEmrYcet5Ur6xpaN+SxOxtY=",
        version = "v1.4.0",
    )
    go_repository(
        name = "com_google_cloud_go_orgpolicy",
        build_file_proto_mode = "disable",
        importpath = "cloud.google.com/go/orgpolicy",
        sum = "h1:erF5PHqDZb6FeFrUHiYj2JK2BMhsk8CyAg4V4amJ3rE=",
        version = "v1.5.0",
    )
    go_repository(
        name = "com_google_cloud_go_osconfig",
        build_file_proto_mode = "disable",
        importpath = "cloud.google.com/go/osconfig",
        sum = "h1:NO0RouqCOM7M2S85Eal6urMSSipWwHU8evzwS+siqUI=",
        version = "v1.10.0",
    )
    go_repository(
        name = "com_google_cloud_go_oslogin",
        build_file_proto_mode = "disable",
        importpath = "cloud.google.com/go/oslogin",
        sum = "h1:pKGDPfeZHDybtw48WsnVLjoIPMi9Kw62kUE5TXCLCN4=",
        version = "v1.7.0",
    )
    go_repository(
        name = "com_google_cloud_go_phishingprotection",
        build_file_proto_mode = "disable",
        importpath = "cloud.google.com/go/phishingprotection",
        sum = "h1:OrwHLSRSZyaiOt3tnY33dsKSedxbMzsXvqB21okItNQ=",
        version = "v0.6.0",
    )
    go_repository(
        name = "com_google_cloud_go_policytroubleshooter",
        build_file_proto_mode = "disable",
        importpath = "cloud.google.com/go/policytroubleshooter",
        sum = "h1:NQklJuOUoz1BPP+Epjw81COx7IISWslkZubz/1i0UN8=",
        version = "v1.4.0",
    )
    go_repository(
        name = "com_google_cloud_go_privatecatalog",
        build_file_proto_mode = "disable",
        importpath = "cloud.google.com/go/privatecatalog",
        sum = "h1:Vz86uiHCtNGm1DeC32HeG2VXmOq5JRYA3VRPf8ZEcSg=",
        version = "v0.6.0",
    )

    go_repository(
        name = "com_google_cloud_go_pubsub",
        build_file_proto_mode = "disable_global",
        importpath = "cloud.google.com/go/pubsub",
        sum = "h1:XzabfdPx/+eNrsVVGLFgeUnQQKPGkMb8klRCeYK52is=",
        version = "v1.28.0",
    )
    go_repository(
        name = "com_google_cloud_go_pubsublite",
        build_file_proto_mode = "disable",
        importpath = "cloud.google.com/go/pubsublite",
        sum = "h1:iqrD8vp3giTb7hI1q4TQQGj77cj8zzgmMPsTZtLnprM=",
        version = "v1.5.0",
    )
    go_repository(
        name = "com_google_cloud_go_recaptchaenterprise",
        build_file_proto_mode = "disable",
        importpath = "cloud.google.com/go/recaptchaenterprise",
        sum = "h1:u6EznTGzIdsyOsvm+Xkw0aSuKFXQlyjGE9a4exk6iNQ=",
        version = "v1.3.1",
    )
    go_repository(
        name = "com_google_cloud_go_recaptchaenterprise_v2",
        build_file_proto_mode = "disable",
        importpath = "cloud.google.com/go/recaptchaenterprise/v2",
        sum = "h1:UqzFfb/WvhwXGDF1eQtdHLrmni+iByZXY4h3w9Kdyv8=",
        version = "v2.5.0",
    )
    go_repository(
        name = "com_google_cloud_go_recommendationengine",
        build_file_proto_mode = "disable",
        importpath = "cloud.google.com/go/recommendationengine",
        sum = "h1:6w+WxPf2LmUEqX0YyvfCoYb8aBYOcbIV25Vg6R0FLGw=",
        version = "v0.6.0",
    )
    go_repository(
        name = "com_google_cloud_go_recommender",
        build_file_proto_mode = "disable",
        importpath = "cloud.google.com/go/recommender",
        sum = "h1:9kMZQGeYfcOD/RtZfcNKGKtoex3DdoB4zRgYU/WaIwE=",
        version = "v1.8.0",
    )
    go_repository(
        name = "com_google_cloud_go_redis",
        build_file_proto_mode = "disable",
        importpath = "cloud.google.com/go/redis",
        sum = "h1:/zTwwBKIAD2DEWTrXZp8WD9yD/gntReF/HkPssVYd0U=",
        version = "v1.10.0",
    )
    go_repository(
        name = "com_google_cloud_go_resourcemanager",
        build_file_proto_mode = "disable",
        importpath = "cloud.google.com/go/resourcemanager",
        sum = "h1:NDao6CHMwEZIaNsdWy+tuvHaavNeGP06o1tgrR0kLvU=",
        version = "v1.4.0",
    )
    go_repository(
        name = "com_google_cloud_go_resourcesettings",
        build_file_proto_mode = "disable",
        importpath = "cloud.google.com/go/resourcesettings",
        sum = "h1:eTzOwB13WrfF0kuzG2ZXCfB3TLunSHBur4s+HFU6uSM=",
        version = "v1.4.0",
    )
    go_repository(
        name = "com_google_cloud_go_retail",
        build_file_proto_mode = "disable",
        importpath = "cloud.google.com/go/retail",
        sum = "h1:N9fa//ecFUOEPsW/6mJHfcapPV0wBSwIUwpVZB7MQ3o=",
        version = "v1.11.0",
    )
    go_repository(
        name = "com_google_cloud_go_run",
        build_file_proto_mode = "disable",
        importpath = "cloud.google.com/go/run",
        sum = "h1:AWPuzU7Xtaj3Jf+QarDWIs6AJ5hM1VFQ+F6Q+VZ6OT4=",
        version = "v0.3.0",
    )
    go_repository(
        name = "com_google_cloud_go_scheduler",
        build_file_proto_mode = "disable",
        importpath = "cloud.google.com/go/scheduler",
        sum = "h1:K/mxOewgHGeKuATUJNGylT75Mhtjmx1TOkKukATqMT8=",
        version = "v1.7.0",
    )
    go_repository(
        name = "com_google_cloud_go_secretmanager",
        build_file_proto_mode = "disable",
        importpath = "cloud.google.com/go/secretmanager",
        sum = "h1:xE6uXljAC1kCR8iadt9+/blg1fvSbmenlsDN4fT9gqw=",
        version = "v1.9.0",
    )
    go_repository(
        name = "com_google_cloud_go_security",
        build_file_proto_mode = "disable",
        importpath = "cloud.google.com/go/security",
        sum = "h1:KSKzzJMyUoMRQzcz7azIgqAUqxo7rmQ5rYvimMhikqg=",
        version = "v1.10.0",
    )
    go_repository(
        name = "com_google_cloud_go_securitycenter",
        build_file_proto_mode = "disable",
        importpath = "cloud.google.com/go/securitycenter",
        sum = "h1:QTVtk/Reqnx2bVIZtJKm1+mpfmwRwymmNvlaFez7fQY=",
        version = "v1.16.0",
    )
    go_repository(
        name = "com_google_cloud_go_servicecontrol",
        build_file_proto_mode = "disable",
        importpath = "cloud.google.com/go/servicecontrol",
        sum = "h1:ImIzbOu6y4jL6ob65I++QzvqgFaoAKgHOG+RU9/c4y8=",
        version = "v1.5.0",
    )
    go_repository(
        name = "com_google_cloud_go_servicedirectory",
        build_file_proto_mode = "disable",
        importpath = "cloud.google.com/go/servicedirectory",
        sum = "h1:f7M8IMcVzO3T425AqlZbP3yLzeipsBHtRza8vVFYMhQ=",
        version = "v1.7.0",
    )
    go_repository(
        name = "com_google_cloud_go_servicemanagement",
        build_file_proto_mode = "disable",
        importpath = "cloud.google.com/go/servicemanagement",
        sum = "h1:TpkCO5M7dhKSy1bKUD9o/sSEW/U1Gtx7opA1fsiMx0c=",
        version = "v1.5.0",
    )
    go_repository(
        name = "com_google_cloud_go_serviceusage",
        build_file_proto_mode = "disable",
        importpath = "cloud.google.com/go/serviceusage",
        sum = "h1:b0EwJxPJLpavSljMQh0RcdHsUrr5DQ+Nelt/3BAs5ro=",
        version = "v1.4.0",
    )
    go_repository(
        name = "com_google_cloud_go_shell",
        build_file_proto_mode = "disable",
        importpath = "cloud.google.com/go/shell",
        sum = "h1:b1LFhFBgKsG252inyhtmsUUZwchqSz3WTvAIf3JFo4g=",
        version = "v1.4.0",
    )
    go_repository(
        name = "com_google_cloud_go_spanner",
        build_file_proto_mode = "disable",
        importpath = "cloud.google.com/go/spanner",
        sum = "h1:NvdTpRwf7DTegbfFdPjAWyD7bOVu0VeMqcvR9aCQCAc=",
        version = "v1.41.0",
    )
    go_repository(
        name = "com_google_cloud_go_speech",
        build_file_proto_mode = "disable",
        importpath = "cloud.google.com/go/speech",
        sum = "h1:yK0ocnFH4Wsf0cMdUyndJQ/hPv02oTJOxzi6AgpBy4s=",
        version = "v1.9.0",
    )

    go_repository(
        name = "com_google_cloud_go_storage",
        build_file_proto_mode = "disable_global",
        importpath = "cloud.google.com/go/storage",
        sum = "h1:F5QDG5ChchaAVQhINh24U99OWHURqrW8OmQcGKXcbgI=",
        version = "v1.28.1",
    )
    go_repository(
        name = "com_google_cloud_go_storagetransfer",
        build_file_proto_mode = "disable",
        importpath = "cloud.google.com/go/storagetransfer",
        sum = "h1:fUe3OydbbvHcAYp07xY+2UpH4AermGbmnm7qdEj3tGE=",
        version = "v1.6.0",
    )
    go_repository(
        name = "com_google_cloud_go_talent",
        build_file_proto_mode = "disable",
        importpath = "cloud.google.com/go/talent",
        sum = "h1:MrekAGxLqAeAol4Sc0allOVqUGO8j+Iim8NMvpiD7tM=",
        version = "v1.4.0",
    )
    go_repository(
        name = "com_google_cloud_go_texttospeech",
        build_file_proto_mode = "disable",
        importpath = "cloud.google.com/go/texttospeech",
        sum = "h1:ccPiHgTewxgyAeCWgQWvZvrLmbfQSFABTMAfrSPLPyY=",
        version = "v1.5.0",
    )
    go_repository(
        name = "com_google_cloud_go_tpu",
        build_file_proto_mode = "disable",
        importpath = "cloud.google.com/go/tpu",
        sum = "h1:ztIdKoma1Xob2qm6QwNh4Xi9/e7N3IfvtwG5AcNsj1g=",
        version = "v1.4.0",
    )
    go_repository(
        name = "com_google_cloud_go_trace",
        build_file_proto_mode = "disable",
        importpath = "cloud.google.com/go/trace",
        sum = "h1:qO9eLn2esajC9sxpqp1YKX37nXC3L4BfGnPS0Cx9dYo=",
        version = "v1.4.0",
    )
    go_repository(
        name = "com_google_cloud_go_translate",
        build_file_proto_mode = "disable",
        importpath = "cloud.google.com/go/translate",
        sum = "h1:AOYOH3MspzJ/bH1YXzB+xTE8fMpn3mwhLjugwGXvMPI=",
        version = "v1.4.0",
    )
    go_repository(
        name = "com_google_cloud_go_video",
        build_file_proto_mode = "disable",
        importpath = "cloud.google.com/go/video",
        sum = "h1:ttlvO4J5c1VGq6FkHqWPD/aH6PfdxujHt+muTJlW1Zk=",
        version = "v1.9.0",
    )
    go_repository(
        name = "com_google_cloud_go_videointelligence",
        build_file_proto_mode = "disable",
        importpath = "cloud.google.com/go/videointelligence",
        sum = "h1:RPFgVVXbI2b5vnrciZjtsUgpNKVtHO/WIyXUhEfuMhA=",
        version = "v1.9.0",
    )
    go_repository(
        name = "com_google_cloud_go_vision",
        build_file_proto_mode = "disable",
        importpath = "cloud.google.com/go/vision",
        sum = "h1:/CsSTkbmO9HC8iQpxbK8ATms3OQaX3YQUeTMGCxlaK4=",
        version = "v1.2.0",
    )
    go_repository(
        name = "com_google_cloud_go_vision_v2",
        build_file_proto_mode = "disable",
        importpath = "cloud.google.com/go/vision/v2",
        sum = "h1:TQHxRqvLMi19azwm3qYuDbEzZWmiKJNTpGbkNsfRCik=",
        version = "v2.5.0",
    )
    go_repository(
        name = "com_google_cloud_go_vmmigration",
        build_file_proto_mode = "disable",
        importpath = "cloud.google.com/go/vmmigration",
        sum = "h1:A2Tl2ZmwMRpvEmhV2ibISY85fmQR+Y5w9a0PlRz5P3s=",
        version = "v1.3.0",
    )
    go_repository(
        name = "com_google_cloud_go_vmwareengine",
        build_file_proto_mode = "disable",
        importpath = "cloud.google.com/go/vmwareengine",
        sum = "h1:JMPZaOT/gIUxVlTqSl/QQ32Y2k+r0stNeM1NSqhVP9o=",
        version = "v0.1.0",
    )

    go_repository(
        name = "com_google_cloud_go_vpcaccess",
        build_file_proto_mode = "disable",
        importpath = "cloud.google.com/go/vpcaccess",
        sum = "h1:woHXXtnW8b9gLFdWO9HLPalAddBQ9V4LT+1vjKwR3W8=",
        version = "v1.5.0",
    )
    go_repository(
        name = "com_google_cloud_go_webrisk",
        build_file_proto_mode = "disable",
        importpath = "cloud.google.com/go/webrisk",
        sum = "h1:ypSnpGlJnZSXbN9a13PDmAYvVekBLnGKxQ3Q9SMwnYY=",
        version = "v1.7.0",
    )
    go_repository(
        name = "com_google_cloud_go_websecurityscanner",
        build_file_proto_mode = "disable",
        importpath = "cloud.google.com/go/websecurityscanner",
        sum = "h1:y7yIFg/h/mO+5Y5aCOtVAnpGUOgqCH5rXQ2Oc8Oq2+g=",
        version = "v1.4.0",
    )
    go_repository(
        name = "com_google_cloud_go_workflows",
        build_file_proto_mode = "disable",
        importpath = "cloud.google.com/go/workflows",
        sum = "h1:7Chpin9p50NTU8Tb7qk+I11U/IwVXmDhEoSsdccvInE=",
        version = "v1.9.0",
    )

    go_repository(
        name = "com_shuralyov_dmitri_gpu_mtl",
        build_file_proto_mode = "disable_global",
        importpath = "dmitri.shuralyov.com/gpu/mtl",
        sum = "h1:VpgP7xuJadIUuKccphEpTJnWhS2jkQyMt6Y7pJCD7fY=",
        version = "v0.0.0-20190408044501-666a987793e9",
    )
    go_repository(
        name = "com_sourcegraph_sourcegraph_appdash",
        build_file_proto_mode = "disable_global",
        importpath = "sourcegraph.com/sourcegraph/appdash",
        sum = "h1:ucqkfpjg9WzSUubAO62csmucvxl4/JeW3F4I4909XkM=",
        version = "v0.0.0-20190731080439-ebfcffb1b5c0",
    )
    go_repository(
        name = "com_sourcegraph_sourcegraph_appdash_data",
        build_file_proto_mode = "disable_global",
        importpath = "sourcegraph.com/sourcegraph/appdash-data",
        sum = "h1:e1sMhtVq9AfcEy8AXNb8eSg6gbzfdpYhoNqnPJa+GzI=",
        version = "v0.0.0-20151005221446-73f23eafcf67",
    )
    go_repository(
        name = "com_stathat_c_consistent",
        build_file_proto_mode = "disable",
        importpath = "stathat.com/c/consistent",
        sum = "h1:ezyc51EGcRPJUxfHGSgJjWzJdj3NiMU9pNfLNGiXV0c=",
        version = "v1.0.0",
    )

    go_repository(
        name = "in_gopkg_alecthomas_kingpin_v2",
        build_file_proto_mode = "disable_global",
        importpath = "gopkg.in/alecthomas/kingpin.v2",
        sum = "h1:jMFz6MfLP0/4fUyZle81rXUoxOBFi19VUFKVDOQfozc=",
        version = "v2.2.6",
    )
    go_repository(
        name = "in_gopkg_check_v1",
        build_file_proto_mode = "disable_global",
        importpath = "gopkg.in/check.v1",
        sum = "h1:Hei/4ADfdWqJk1ZMxUNpqntNwaWcugrBjAiHlqqRiVk=",
        version = "v1.0.0-20201130134442-10cb98267c6c",
    )
    go_repository(
        name = "in_gopkg_errgo_v2",
        build_file_proto_mode = "disable_global",
        importpath = "gopkg.in/errgo.v2",
        sum = "h1:0vLT13EuvQ0hNvakwLuFZ/jYrLp5F3kcWHXdRggjCE8=",
        version = "v2.1.0",
    )
    go_repository(
        name = "in_gopkg_fsnotify_fsnotify_v1",
        build_file_proto_mode = "disable",
        importpath = "gopkg.in/fsnotify/fsnotify.v1",
        sum = "h1:2fkCHbPQZNYRAyRyIV9VX0bpRkxIorlQDiYRmufHnhA=",
        version = "v1.3.1",
    )

    go_repository(
        name = "in_gopkg_fsnotify_v1",
        build_file_proto_mode = "disable_global",
        importpath = "gopkg.in/fsnotify.v1",
        sum = "h1:xOHLXZwVvI9hhs+cLKq5+I5onOuwQLhQwiu63xxlHs4=",
        version = "v1.4.7",
    )
    go_repository(
        name = "in_gopkg_go_playground_assert_v1",
        build_file_proto_mode = "disable_global",
        importpath = "gopkg.in/go-playground/assert.v1",
        sum = "h1:xoYuJVE7KT85PYWrN730RguIQO0ePzVRfFMXadIrXTM=",
        version = "v1.2.1",
    )
    go_repository(
        name = "in_gopkg_go_playground_validator_v8",
        build_file_proto_mode = "disable_global",
        importpath = "gopkg.in/go-playground/validator.v8",
        sum = "h1:lFB4DoMU6B626w8ny76MV7VX6W2VHct2GVOI3xgiMrQ=",
        version = "v8.18.2",
    )
    go_repository(
        name = "in_gopkg_inf_v0",
        build_file_proto_mode = "disable",
        importpath = "gopkg.in/inf.v0",
        sum = "h1:73M5CoZyi3ZLMOyDlQh031Cx6N9NDJ2Vvfl76EDAgDc=",
        version = "v0.9.1",
    )

    go_repository(
        name = "in_gopkg_ini_v1",
        build_file_proto_mode = "disable_global",
        importpath = "gopkg.in/ini.v1",
        sum = "h1:Dgnx+6+nfE+IfzjUEISNeydPJh9AXNNsWbGP9KzCsOA=",
        version = "v1.67.0",
    )
    go_repository(
        name = "in_gopkg_jcmturner_aescts_v1",
        build_file_proto_mode = "disable_global",
        importpath = "gopkg.in/jcmturner/aescts.v1",
        sum = "h1:cVVZBK2b1zY26haWB4vbBiZrfFQnfbTVrE3xZq6hrEw=",
        version = "v1.0.1",
    )
    go_repository(
        name = "in_gopkg_jcmturner_dnsutils_v1",
        build_file_proto_mode = "disable_global",
        importpath = "gopkg.in/jcmturner/dnsutils.v1",
        sum = "h1:cIuC1OLRGZrld+16ZJvvZxVJeKPsvd5eUIvxfoN5hSM=",
        version = "v1.0.1",
    )
    go_repository(
        name = "in_gopkg_jcmturner_goidentity_v3",
        build_file_proto_mode = "disable_global",
        importpath = "gopkg.in/jcmturner/goidentity.v3",
        sum = "h1:1duIyWiTaYvVx3YX2CYtpJbUFd7/UuPYCfgXtQ3VTbI=",
        version = "v3.0.0",
    )
    go_repository(
        name = "in_gopkg_jcmturner_gokrb5_v7",
        build_file_proto_mode = "disable_global",
        importpath = "gopkg.in/jcmturner/gokrb5.v7",
        sum = "h1:0709Jtq/6QXEuWRfAm260XqlpcwL1vxtO1tUE2qK8Z4=",
        version = "v7.3.0",
    )
    go_repository(
        name = "in_gopkg_jcmturner_rpc_v1",
        build_file_proto_mode = "disable_global",
        importpath = "gopkg.in/jcmturner/rpc.v1",
        sum = "h1:QHIUxTX1ISuAv9dD2wJ9HWQVuWDX/Zc0PfeC2tjc4rU=",
        version = "v1.1.0",
    )
    go_repository(
        name = "in_gopkg_mgo_v2",
        build_file_proto_mode = "disable_global",
        importpath = "gopkg.in/mgo.v2",
        sum = "h1:xcEWjVhvbDy+nHP67nPDDpbYrY+ILlfndk4bRioVHaU=",
        version = "v2.0.0-20180705113604-9856a29383ce",
    )
    go_repository(
        name = "in_gopkg_natefinch_lumberjack_v2",
        build_file_proto_mode = "disable_global",
        importpath = "gopkg.in/natefinch/lumberjack.v2",
        sum = "h1:bBRl1b0OH9s/DuPhuXpNl+VtCaJXFZ5/uEFST95x9zc=",
        version = "v2.2.1",
    )
    go_repository(
        name = "in_gopkg_resty_v1",
        build_file_proto_mode = "disable_global",
        importpath = "gopkg.in/resty.v1",
        sum = "h1:CuXP0Pjfw9rOuY6EP+UvtNvt5DSqHpIxILZKT/quCZI=",
        version = "v1.12.0",
    )
    go_repository(
        name = "in_gopkg_tomb_v1",
        build_file_proto_mode = "disable_global",
        importpath = "gopkg.in/tomb.v1",
        sum = "h1:uRGJdciOHaEIrze2W8Q3AKkepLTh2hOroT7a+7czfdQ=",
        version = "v1.0.0-20141024135613-dd632973f1e7",
    )
    go_repository(
        name = "in_gopkg_yaml_v2",
        build_file_proto_mode = "disable_global",
        importpath = "gopkg.in/yaml.v2",
        sum = "h1:D8xgwECY7CYvx+Y2n4sBz93Jn9JRvxdiyyo8CTfuKaY=",
        version = "v2.4.0",
    )
    go_repository(
        name = "in_gopkg_yaml_v3",
        build_file_proto_mode = "disable_global",
        importpath = "gopkg.in/yaml.v3",
        sum = "h1:fxVm/GzAzEWqLHuvctI91KS9hhNmmWOoWu0XTYJS7CA=",
        version = "v3.0.1",
    )
    go_repository(
        name = "io_etcd_go_bbolt",
        build_file_proto_mode = "disable_global",
        importpath = "go.etcd.io/bbolt",
        sum = "h1:/ecaJf0sk1l4l6V4awd65v2C3ILy7MSj+s/x1ADCIMU=",
        version = "v1.3.6",
    )
    go_repository(
        name = "io_etcd_go_etcd",
        build_file_proto_mode = "disable",
        importpath = "go.etcd.io/etcd",
        sum = "h1:fqmtdYQlwZ/vKWSz5amW+a4cnjg23ojz5iL7rjf08Wg=",
        version = "v0.5.0-alpha.5.0.20220915004622-85b640cee793",
    )

    go_repository(
        name = "io_etcd_go_etcd_api_v3",
        build_file_proto_mode = "disable",
        importpath = "go.etcd.io/etcd/api/v3",
        patch_args = ["-p2"],
        patches = [
            "//build/patches:io_etcd_go_etcd_api_v3.patch",
        ],
        sum = "h1:tXok5yLlKyuQ/SXSjtqHc4uzNaMqZi2XsoSPr/LlJXI=",
        version = "v3.5.2",
    )
    go_repository(
        name = "io_etcd_go_etcd_client_pkg_v3",
        build_file_proto_mode = "disable_global",
        importpath = "go.etcd.io/etcd/client/pkg/v3",
        sum = "h1:4hzqQ6hIb3blLyQ8usCU4h3NghkqcsohEQ3o3VetYxE=",
        version = "v3.5.2",
    )
    go_repository(
        name = "io_etcd_go_etcd_client_v2",
        build_file_proto_mode = "disable_global",
        importpath = "go.etcd.io/etcd/client/v2",
        sum = "h1:ymrVwTkefuqA/rPkSW7/B4ApijbPVefRumkY+stNfS0=",
        version = "v2.305.2",
    )
    go_repository(
        name = "io_etcd_go_etcd_client_v3",
        build_file_proto_mode = "disable_global",
        importpath = "go.etcd.io/etcd/client/v3",
        sum = "h1:WdnejrUtQC4nCxK0/dLTMqKOB+U5TP/2Ya0BJL+1otA=",
        version = "v3.5.2",
    )
    go_repository(
        name = "io_etcd_go_etcd_etcdutl_v3",
        build_file_proto_mode = "disable_global",
        importpath = "go.etcd.io/etcd/etcdutl/v3",
        sum = "h1:XDNv2bGD6Ylz3Gb9lIGV/IYLk1bwTvyCIi1EI4hyyqo=",
        version = "v3.5.2",
    )
    go_repository(
        name = "io_etcd_go_etcd_pkg_v3",
        build_file_proto_mode = "disable_global",
        importpath = "go.etcd.io/etcd/pkg/v3",
        sum = "h1:YZUojdoPhOyl5QILYnR8LTUbbNefu/sV4ma+ZMr2tto=",
        version = "v3.5.2",
    )
    go_repository(
        name = "io_etcd_go_etcd_raft_v3",
        build_file_proto_mode = "disable_global",
        importpath = "go.etcd.io/etcd/raft/v3",
        sum = "h1:uCC37qOXqBvKqTGHGyhASsaCsnTuJugl1GvneJNwHWo=",
        version = "v3.5.2",
    )
    go_repository(
        name = "io_etcd_go_etcd_server_v3",
        build_file_proto_mode = "disable_global",
        importpath = "go.etcd.io/etcd/server/v3",
        sum = "h1:B6ytJvS4Fmt8nkjzS2/8POf4tuPhFMluE0lWd4dx/7U=",
        version = "v3.5.2",
    )
    go_repository(
        name = "io_etcd_go_etcd_tests_v3",
        build_file_proto_mode = "disable_global",
        importpath = "go.etcd.io/etcd/tests/v3",
        sum = "h1:uk7/uMGVebpBDl+roivowHt6gJ5Fnqwik3syDkoSKdo=",
        version = "v3.5.2",
    )
    go_repository(
        name = "io_gorm_driver_mysql",
        build_file_proto_mode = "disable",
        importpath = "gorm.io/driver/mysql",
        sum = "h1:mA0XRPjIKi4bkE9nv+NKs6qj6QWOchqUSdWOcpd3x1E=",
        version = "v1.0.6",
    )
    go_repository(
        name = "io_gorm_driver_sqlite",
        build_file_proto_mode = "disable",
        importpath = "gorm.io/driver/sqlite",
        sum = "h1:PDzwYE+sI6De2+mxAneV9Xs11+ZyKV6oxD3wDGkaNvM=",
        version = "v1.1.4",
    )
    go_repository(
        name = "io_gorm_gorm",
        build_file_proto_mode = "disable",
        importpath = "gorm.io/gorm",
        sum = "h1:INieZtn4P2Pw6xPJ8MzT0G4WUOsHq3RhfuDF1M6GW0E=",
        version = "v1.21.9",
    )

    go_repository(
        name = "io_k8s_api",
        build_file_proto_mode = "disable",
        importpath = "k8s.io/api",
        sum = "h1:aBGgKJUM9Hk/3AE8WaZIApnTxG35kbuQba2w+SXqezo=",
        version = "v0.0.0-20190409021203-6e4e0e4f393b",
    )
    go_repository(
        name = "io_k8s_apimachinery",
        build_file_proto_mode = "disable",
        importpath = "k8s.io/apimachinery",
        sum = "h1:Jmdtdt1ZnoGfWWIIik61Z7nKYgO3J+swQJtPYsP9wHA=",
        version = "v0.0.0-20190404173353-6a84e37a896d",
    )
    go_repository(
        name = "io_k8s_client_go",
        build_file_proto_mode = "disable",
        importpath = "k8s.io/client-go",
        sum = "h1:U5Bt+dab9K8qaUmXINrkXO135kA11/i5Kg1RUydgaMQ=",
        version = "v11.0.1-0.20190409021438-1a26190bd76a+incompatible",
    )
    go_repository(
        name = "io_k8s_klog",
        build_file_proto_mode = "disable",
        importpath = "k8s.io/klog",
        sum = "h1:0VPpR+sizsiivjIfIAQH/rl8tan6jvWkS7lU+0di3lE=",
        version = "v0.3.0",
    )
    go_repository(
        name = "io_k8s_klog_v2",
        build_file_proto_mode = "disable",
        importpath = "k8s.io/klog/v2",
        sum = "h1:atnLQ121W371wYYFawwYx1aEY2eUfs4l3J72wtgAwV4=",
        version = "v2.80.1",
    )

    go_repository(
        name = "io_k8s_kube_openapi",
        build_file_proto_mode = "disable",
        importpath = "k8s.io/kube-openapi",
        sum = "h1:tHgpQvrWaYfrnC8G4N0Oszw5HHCsZxKilDi2R7HuCSM=",
        version = "v0.0.0-20180629012420-d83b052f768a",
    )
    go_repository(
        name = "io_k8s_sigs_json",
        build_file_proto_mode = "disable",
        importpath = "sigs.k8s.io/json",
        sum = "h1:iXTIw73aPyC+oRdyqqvVJuloN1p0AC/kzH07hu3NE+k=",
        version = "v0.0.0-20220713155537-f223a00ba0e2",
    )
    go_repository(
        name = "io_k8s_sigs_structured_merge_diff_v4",
        build_file_proto_mode = "disable",
        importpath = "sigs.k8s.io/structured-merge-diff/v4",
        sum = "h1:PRbqxJClWWYMNV1dhaG4NsibJbArud9kFxnAMREiWFE=",
        version = "v4.2.3",
    )

    go_repository(
        name = "io_k8s_sigs_yaml",
        build_file_proto_mode = "disable_global",
        importpath = "sigs.k8s.io/yaml",
        sum = "h1:a2VclLzOGrwOHDiV8EfBGhvjHvP46CtW5j6POvhYGGo=",
        version = "v1.3.0",
    )
    go_repository(
        name = "io_k8s_utils",
        build_file_proto_mode = "disable",
        importpath = "k8s.io/utils",
        sum = "h1:8r+l4bNWjRlsFYlQJnKJ2p7s1YQPj4XyXiJVqDHRx7c=",
        version = "v0.0.0-20190308190857-21c4ce38f2a7",
    )
    go_repository(
        name = "io_moul_zapgorm2",
        build_file_proto_mode = "disable",
        importpath = "moul.io/zapgorm2",
        sum = "h1:qwAlMBYf+qJkJ7PAzJl4oCe6eS6QGiKAXUPeis0+RBE=",
        version = "v1.1.0",
    )

    go_repository(
        name = "io_opencensus_go",
        build_file_proto_mode = "disable_global",
        importpath = "go.opencensus.io",
        replace = "go.opencensus.io",
        sum = "h1:+KpZCwn3HdqM4KgXC+ywfGPIC40XIwj6C5p+6mbC9a8=",
        version = "v0.23.1-0.20220331163232-052120675fac",
    )
    go_repository(
        name = "io_opencensus_go_contrib_exporter_ocagent",
        build_file_proto_mode = "disable",
        importpath = "contrib.go.opencensus.io/exporter/ocagent",
        sum = "h1:jGFvw3l57ViIVEPKKEUXPcLYIXJmQxLUh6ey1eJhwyc=",
        version = "v0.4.12",
    )

    go_repository(
        name = "io_opentelemetry_go_contrib",
        build_file_proto_mode = "disable_global",
        importpath = "go.opentelemetry.io/contrib",
        sum = "h1:ubFQUn0VCZ0gPwIoJfBJVpeBlyRMxu8Mm/huKWYd9p0=",
        version = "v0.20.0",
    )
    go_repository(
        name = "io_opentelemetry_go_contrib_instrumentation_google_golang_org_grpc_otelgrpc",
        build_file_proto_mode = "disable_global",
        importpath = "go.opentelemetry.io/contrib/instrumentation/google.golang.org/grpc/otelgrpc",
        sum = "h1:sO4WKdPAudZGKPcpZT4MJn6JaDmpyLrMPDGGyA1SttE=",
        version = "v0.20.0",
    )
    go_repository(
        name = "io_opentelemetry_go_otel",
        build_file_proto_mode = "disable_global",
        importpath = "go.opentelemetry.io/otel",
        sum = "h1:eaP0Fqu7SXHwvjiqDq83zImeehOHX8doTvU9AwXON8g=",
        version = "v0.20.0",
    )
    go_repository(
        name = "io_opentelemetry_go_otel_exporters_otlp",
        build_file_proto_mode = "disable_global",
        importpath = "go.opentelemetry.io/otel/exporters/otlp",
        sum = "h1:PTNgq9MRmQqqJY0REVbZFvwkYOA85vbdQU/nVfxDyqg=",
        version = "v0.20.0",
    )
    go_repository(
        name = "io_opentelemetry_go_otel_metric",
        build_file_proto_mode = "disable_global",
        importpath = "go.opentelemetry.io/otel/metric",
        sum = "h1:4kzhXFP+btKm4jwxpjIqjs41A7MakRFUS86bqLHTIw8=",
        version = "v0.20.0",
    )
    go_repository(
        name = "io_opentelemetry_go_otel_oteltest",
        build_file_proto_mode = "disable_global",
        importpath = "go.opentelemetry.io/otel/oteltest",
        sum = "h1:HiITxCawalo5vQzdHfKeZurV8x7ljcqAgiWzF6Vaeaw=",
        version = "v0.20.0",
    )
    go_repository(
        name = "io_opentelemetry_go_otel_sdk",
        build_file_proto_mode = "disable_global",
        importpath = "go.opentelemetry.io/otel/sdk",
        sum = "h1:JsxtGXd06J8jrnya7fdI/U/MR6yXA5DtbZy+qoHQlr8=",
        version = "v0.20.0",
    )
    go_repository(
        name = "io_opentelemetry_go_otel_sdk_export_metric",
        build_file_proto_mode = "disable_global",
        importpath = "go.opentelemetry.io/otel/sdk/export/metric",
        sum = "h1:c5VRjxCXdQlx1HjzwGdQHzZaVI82b5EbBgOu2ljD92g=",
        version = "v0.20.0",
    )
    go_repository(
        name = "io_opentelemetry_go_otel_sdk_metric",
        build_file_proto_mode = "disable_global",
        importpath = "go.opentelemetry.io/otel/sdk/metric",
        sum = "h1:7ao1wpzHRVKf0OQ7GIxiQJA6X7DLX9o14gmVon7mMK8=",
        version = "v0.20.0",
    )
    go_repository(
        name = "io_opentelemetry_go_otel_trace",
        build_file_proto_mode = "disable_global",
        importpath = "go.opentelemetry.io/otel/trace",
        sum = "h1:1DL6EXUdcg95gukhuRRvLDO/4X5THh/5dIV52lqtnbw=",
        version = "v0.20.0",
    )
    go_repository(
        name = "io_opentelemetry_go_proto_otlp",
        build_file_proto_mode = "disable_global",
        importpath = "go.opentelemetry.io/proto/otlp",
        sum = "h1:rwOQPCuKAKmwGKq2aVNnYIibI6wnV7EvzgfTCzcdGg8=",
        version = "v0.7.0",
    )
    go_repository(
        name = "io_rsc_binaryregexp",
        build_file_proto_mode = "disable_global",
        importpath = "rsc.io/binaryregexp",
        sum = "h1:HfqmD5MEmC0zvwBuF187nq9mdnXjXsSivRiXN7SmRkE=",
        version = "v0.2.0",
    )
    go_repository(
        name = "io_rsc_pdf",
        build_file_proto_mode = "disable_global",
        importpath = "rsc.io/pdf",
        sum = "h1:k1MczvYDUvJBe93bYd7wrZLLUEcLZAuF824/I4e5Xr4=",
        version = "v0.1.1",
    )
    go_repository(
        name = "io_rsc_quote_v3",
        build_file_proto_mode = "disable_global",
        importpath = "rsc.io/quote/v3",
        sum = "h1:9JKUTTIUgS6kzR9mK1YuGKv6Nl+DijDNIc0ghT58FaY=",
        version = "v3.1.0",
    )
    go_repository(
        name = "io_rsc_sampler",
        build_file_proto_mode = "disable_global",
        importpath = "rsc.io/sampler",
        sum = "h1:7uVkIFmeBqHfdjD+gZwtXXI+RODJ2Wc4O7MPEh/QiW4=",
        version = "v1.3.0",
    )
    go_repository(
        name = "net_starlark_go",
        build_file_proto_mode = "disable",
        importpath = "go.starlark.net",
        sum = "h1:xwwDQW5We85NaTk2APgoN9202w/l0DVGp+GZMfsrh7s=",
        version = "v0.0.0-20210223155950-e043a3d3c984",
    )

    go_repository(
        name = "org_golang_google_api",
        build_file_proto_mode = "disable_global",
        importpath = "google.golang.org/api",
        sum = "h1:ffmW0faWCwKkpbbtvlY/K/8fUl+JKvNS5CVzRoyfCv8=",
        version = "v0.106.0",
    )
    go_repository(
        name = "org_golang_google_appengine",
        build_file_proto_mode = "disable_global",
        importpath = "google.golang.org/appengine",
        sum = "h1:FZR1q0exgwxzPzp/aF+VccGrSfxfPpkBqjIIEq3ru6c=",
        version = "v1.6.7",
    )
    go_repository(
        name = "org_golang_google_genproto",
        build_file_proto_mode = "disable_global",
        importpath = "google.golang.org/genproto",
        sum = "h1:vArvWooPH749rNHpBGgVl+U9B9dATjiEhJzcWGlovNs=",
        version = "v0.0.0-20230202175211-008b39050e57",
    )
    go_repository(
        name = "org_golang_google_grpc",
        build_file_proto_mode = "disable_global",
        importpath = "google.golang.org/grpc",
        sum = "h1:pf7sOysg4LdgBqduXveGKrcEwbStiK2rtfghdzlUYDQ=",
        version = "v1.52.3",
    )
    go_repository(
        name = "org_golang_google_grpc_cmd_protoc_gen_go_grpc",
        build_file_proto_mode = "disable_global",
        importpath = "google.golang.org/grpc/cmd/protoc-gen-go-grpc",
        sum = "h1:M1YKkFIboKNieVO5DLUEVzQfGwJD30Nv2jfUgzb5UcE=",
        version = "v1.1.0",
    )
    go_repository(
        name = "org_golang_google_protobuf",
        build_file_proto_mode = "disable_global",
        importpath = "google.golang.org/protobuf",
        sum = "h1:d0NfwRgPtno5B1Wa6L2DAG+KivqkdutMf1UhdNx175w=",
        version = "v1.28.1",
    )
    go_repository(
        name = "org_golang_x_crypto",
        build_file_proto_mode = "disable_global",
        importpath = "golang.org/x/crypto",
        sum = "h1:AvwMYaRytfdeVt3u6mLaxYtErKYjxA2OXjJ1HHq6t3A=",
        version = "v0.7.0",
    )
    go_repository(
        name = "org_golang_x_exp",
        build_file_proto_mode = "disable_global",
        importpath = "golang.org/x/exp",
        sum = "h1:SkwG94eNiiYJhbeDE018Grw09HIN/KB9NlRmZsrzfWs=",
        version = "v0.0.0-20221023144134-a1e5550cf13e",
    )
    go_repository(
        name = "org_golang_x_exp_typeparams",
        build_file_proto_mode = "disable",
        importpath = "golang.org/x/exp/typeparams",
        sum = "h1:J74nGeMgeFnYQJN59eFwh06jX/V8g0lB7LWpjSLxtgU=",
        version = "v0.0.0-20230224173230-c95f2b4c22f2",
    )

    go_repository(
        name = "org_golang_x_image",
        build_file_proto_mode = "disable_global",
        importpath = "golang.org/x/image",
        sum = "h1:+qEpEAPhDZ1o0x3tHzZTQDArnOixOzGD9HUJfcg0mb4=",
        version = "v0.0.0-20190802002840-cff245a6509b",
    )
    go_repository(
        name = "org_golang_x_lint",
        build_file_proto_mode = "disable_global",
        importpath = "golang.org/x/lint",
        sum = "h1:VLliZ0d+/avPrXXH+OakdXhpJuEoBZuwh1m2j7U6Iug=",
        version = "v0.0.0-20210508222113-6edffad5e616",
    )
    go_repository(
        name = "org_golang_x_mobile",
        build_file_proto_mode = "disable_global",
        importpath = "golang.org/x/mobile",
        sum = "h1:4+4C/Iv2U4fMZBiMCc98MG1In4gJY5YRhtpDNeDeHWs=",
        version = "v0.0.0-20190719004257-d2bd2a29d028",
    )
    go_repository(
        name = "org_golang_x_mod",
        build_file_proto_mode = "disable_global",
        importpath = "golang.org/x/mod",
        sum = "h1:KENHtAZL2y3NLMYZeHY9DW8HW8V+kQyJsY/V9JlKvCs=",
        version = "v0.9.0",
    )
    go_repository(
        name = "org_golang_x_net",
        build_file_proto_mode = "disable_global",
        importpath = "golang.org/x/net",
        sum = "h1:Zrh2ngAOFYneWTAIAPethzeaQLuHwhuBkuV6ZiRnUaQ=",
        version = "v0.8.0",
    )
    go_repository(
        name = "org_golang_x_oauth2",
        build_file_proto_mode = "disable_global",
        importpath = "golang.org/x/oauth2",
        sum = "h1:Lh8GPgSKBfWSwFvtuWOfeI3aAAnbXTSutYxJiOJFgIw=",
        version = "v0.6.0",
    )
    go_repository(
        name = "org_golang_x_sync",
        build_file_proto_mode = "disable_global",
        importpath = "golang.org/x/sync",
        sum = "h1:wsuoTGHzEhffawBOhz5CYhcrV4IdKZbEyZjBMuTp12o=",
        version = "v0.1.0",
    )
    go_repository(
        name = "org_golang_x_sys",
        build_file_proto_mode = "disable_global",
        importpath = "golang.org/x/sys",
        sum = "h1:MVltZSvRTcU2ljQOhs94SXPftV6DCNnZViHeQps87pQ=",
        version = "v0.6.0",
    )
    go_repository(
        name = "org_golang_x_term",
        build_file_proto_mode = "disable_global",
        importpath = "golang.org/x/term",
        sum = "h1:clScbb1cHjoCkyRbWwBEUZ5H/tIFu5TAXIqaZD0Gcjw=",
        version = "v0.6.0",
    )
    go_repository(
        name = "org_golang_x_text",
        build_file_proto_mode = "disable_global",
        importpath = "golang.org/x/text",
        sum = "h1:57P1ETyNKtuIjB4SRd15iJxuhj8Gc416Y78H3qgMh68=",
        version = "v0.8.0",
    )
    go_repository(
        name = "org_golang_x_time",
        build_file_proto_mode = "disable_global",
        importpath = "golang.org/x/time",
        sum = "h1:rg5rLMjNzMS1RkNLzCG38eapWhnYLFYXDXj2gOlr8j4=",
        version = "v0.3.0",
    )
    go_repository(
        name = "org_golang_x_tools",
        build_file_proto_mode = "disable_global",
        importpath = "golang.org/x/tools",
        sum = "h1:W4OVu8VVOaIO0yzWMNdepAulS7YfoS3Zabrm8DOXXU4=",
        version = "v0.7.0",
    )
    go_repository(
        name = "org_golang_x_xerrors",
        build_file_proto_mode = "disable_global",
        importpath = "golang.org/x/xerrors",
        sum = "h1:H2TDz8ibqkAF6YGhCdN3jS9O0/s90v0rJh3X/OLHEUk=",
        version = "v0.0.0-20220907171357-04be3eba64a2",
    )
    go_repository(
        name = "org_gonum_v1_gonum",
        build_file_proto_mode = "disable_global",
        importpath = "gonum.org/v1/gonum",
        sum = "h1:CCXrcPKiGGotvnN6jfUsKk4rRqm7q09/YbKb5xCEvtM=",
        version = "v0.8.2",
    )
    go_repository(
        name = "org_gonum_v1_netlib",
        build_file_proto_mode = "disable_global",
        importpath = "gonum.org/v1/netlib",
        sum = "h1:OE9mWmgKkjJyEmDAAtGMPjXu+YNeGvK9VTSHY6+Qihc=",
        version = "v0.0.0-20190313105609-8cb42192e0e0",
    )
    go_repository(
        name = "org_gonum_v1_plot",
        build_file_proto_mode = "disable_global",
        importpath = "gonum.org/v1/plot",
        sum = "h1:Qh4dB5D/WpoUUp3lSod7qgoyEHbDGPUWjIbnqdqqe1k=",
        version = "v0.0.0-20190515093506-e2840ee46a6b",
    )
    go_repository(
        name = "org_modernc_fileutil",
        build_file_proto_mode = "disable_global",
        importpath = "modernc.org/fileutil",
        sum = "h1:Z1AFLZwl6BO8A5NldQg/xTSjGLetp+1Ubvl4alfGx8w=",
        version = "v1.0.0",
    )
    go_repository(
        name = "org_modernc_golex",
        build_file_proto_mode = "disable_global",
        importpath = "modernc.org/golex",
        sum = "h1:EYKY1a3wStt0RzHaH8mdSRNg78Ub0OHxYfCRWw35YtM=",
        version = "v1.0.1",
    )
    go_repository(
        name = "org_modernc_lex",
        build_file_proto_mode = "disable_global",
        importpath = "modernc.org/lex",
        sum = "h1:w0dxp18i1q+aSE7GkepvwzvVWTLoCIQ2oDgTFAV2JZU=",
        version = "v1.0.0",
    )
    go_repository(
        name = "org_modernc_lexer",
        build_file_proto_mode = "disable_global",
        importpath = "modernc.org/lexer",
        sum = "h1:D2xE6YTaH7aiEC7o/+rbx6qTAEr1uY83peKwkamIdQ0=",
        version = "v1.0.0",
    )
    go_repository(
        name = "org_modernc_mathutil",
        build_file_proto_mode = "disable_global",
        importpath = "modernc.org/mathutil",
        sum = "h1:ij3fYGe8zBF4Vu+g0oT7mB06r8sqGWKuJu1yXeR4by8=",
        version = "v1.4.1",
    )
    go_repository(
        name = "org_modernc_parser",
        build_file_proto_mode = "disable_global",
        importpath = "modernc.org/parser",
        sum = "h1:/qHLDn1ezrcRk9/XbErYp84bPPM4+w0kIDuvMdRk6Vc=",
        version = "v1.0.2",
    )
    go_repository(
        name = "org_modernc_scanner",
        build_file_proto_mode = "disable_global",
        importpath = "modernc.org/scanner",
        sum = "h1:rmWBTztgQKLM2CYx0uTQGhAxgnrILDEOVXJsEq/I4Js=",
        version = "v1.0.1",
    )
    go_repository(
        name = "org_modernc_sortutil",
        build_file_proto_mode = "disable_global",
        importpath = "modernc.org/sortutil",
        sum = "h1:SUTM1sCR0Ldpv7dbB/KCPC2zHHsZ1KrSkhmGmmV22CQ=",
        version = "v1.0.0",
    )
    go_repository(
        name = "org_modernc_strutil",
        build_file_proto_mode = "disable_global",
        importpath = "modernc.org/strutil",
        sum = "h1:+1/yCzZxY2pZwwrsbH+4T7BQMoLQ9QiBshRC9eicYsc=",
        version = "v1.1.0",
    )
    go_repository(
        name = "org_modernc_y",
        build_file_proto_mode = "disable_global",
        importpath = "modernc.org/y",
        sum = "h1:+QT+MtLkwkvLkh3fYQq+YD5vw2s5paVE73jdl5R/Py8=",
        version = "v1.0.1",
    )
    go_repository(
        name = "org_uber_go_atomic",
        build_file_proto_mode = "disable_global",
        importpath = "go.uber.org/atomic",
        sum = "h1:9qC72Qh0+3MqyJbAn8YU5xVq1frD8bn3JtD2oXtafVQ=",
        version = "v1.10.0",
    )
    go_repository(
        name = "org_uber_go_automaxprocs",
        build_file_proto_mode = "disable_global",
        importpath = "go.uber.org/automaxprocs",
        sum = "h1:CpDZl6aOlLhReez+8S3eEotD7Jx0Os++lemPlMULQP0=",
        version = "v1.4.0",
    )
    go_repository(
        name = "org_uber_go_dig",
        build_file_proto_mode = "disable",
        importpath = "go.uber.org/dig",
        sum = "h1:pJTDXKEhRqBI8W7rU7kwT5EgyRZuSMVSFcZolOvKK9U=",
        version = "v1.9.0",
    )
    go_repository(
        name = "org_uber_go_fx",
        build_file_proto_mode = "disable",
        importpath = "go.uber.org/fx",
        sum = "h1:+1+3Cz9M0dFMPy9SW9XUIUHye8bnPUm7q7DroNGWYG4=",
        version = "v1.12.0",
    )

    go_repository(
        name = "org_uber_go_goleak",
        build_file_proto_mode = "disable_global",
        importpath = "go.uber.org/goleak",
        sum = "h1:NBol2c7O1ZokfZ0LEU9K6Whx/KnwvepVetCUhtKja4A=",
        version = "v1.2.1",
    )
    go_repository(
        name = "org_uber_go_multierr",
        build_file_proto_mode = "disable_global",
        importpath = "go.uber.org/multierr",
        sum = "h1:7fIwc/ZtS0q++VgcfqFDxSBZVv/Xo49/SYnDFupUwlI=",
        version = "v1.9.0",
    )
    go_repository(
        name = "org_uber_go_tools",
        build_file_proto_mode = "disable_global",
        importpath = "go.uber.org/tools",
        sum = "h1:0mgffUl7nfd+FpvXMVz4IDEaUSmT1ysygQC7qYo7sG4=",
        version = "v0.0.0-20190618225709-2cfd321de3ee",
    )
    go_repository(
        name = "org_uber_go_zap",
        build_file_proto_mode = "disable_global",
        importpath = "go.uber.org/zap",
        sum = "h1:FiJd5l1UOLj0wCgbSE0rwwXHzEdAZS6hiiSnxJN/D60=",
        version = "v1.24.0",
    )
    go_repository(
        name = "tools_gotest_gotestsum",
        build_file_proto_mode = "disable",
        importpath = "gotest.tools/gotestsum",
        sum = "h1:RwpqwwFKBAa2h+F6pMEGpE707Edld0etUD3GhqqhDNc=",
        version = "v1.7.0",
    )
    go_repository(
        name = "tools_gotest_v3",
        build_file_proto_mode = "disable",
        importpath = "gotest.tools/v3",
        sum = "h1:4AuOwCGf4lLR9u3YOe2awrHygurzhO/HeQ6laiA6Sx0=",
        version = "v3.0.3",
    )<|MERGE_RESOLUTION|>--- conflicted
+++ resolved
@@ -4123,13 +4123,8 @@
         name = "com_github_tikv_pd_client",
         build_file_proto_mode = "disable_global",
         importpath = "github.com/tikv/pd/client",
-<<<<<<< HEAD
-        sum = "h1:Tk9xmtR6vicVhw+mNKcNpHIyyOcaM7e2DCwKL8E2+bs=",
-        version = "v0.0.0-20230329032054-05f86a47e154",
-=======
         sum = "h1:bzlSSzw+6qTwPs8pMcPI1bt27TAOhSdAEwdPCz6eBlg=",
         version = "v0.0.0-20230329114254-1948c247c2b1",
->>>>>>> c006d1c6
     )
     go_repository(
         name = "com_github_timakin_bodyclose",
