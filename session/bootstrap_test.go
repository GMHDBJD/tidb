// Copyright 2021 PingCAP, Inc.
//
// Licensed under the Apache License, Version 2.0 (the "License");
// you may not use this file except in compliance with the License.
// You may obtain a copy of the License at
//
//     http://www.apache.org/licenses/LICENSE-2.0
//
// Unless required by applicable law or agreed to in writing, software
// distributed under the License is distributed on an "AS IS" BASIS,
// WITHOUT WARRANTIES OR CONDITIONS OF ANY KIND, either express or implied.
// See the License for the specific language governing permissions and
// limitations under the License.

package session

import (
	"context"
	"fmt"
	"os"
	"strconv"
	"strings"
	"testing"
	"time"

	"github.com/pingcap/tidb/bindinfo"
	"github.com/pingcap/tidb/config"
	"github.com/pingcap/tidb/domain"
	"github.com/pingcap/tidb/meta"
	"github.com/pingcap/tidb/parser/auth"
	"github.com/pingcap/tidb/sessionctx"
	"github.com/pingcap/tidb/sessionctx/variable"
	"github.com/pingcap/tidb/statistics"
	"github.com/pingcap/tidb/store/mockstore"
	"github.com/pingcap/tidb/telemetry"
	"github.com/stretchr/testify/require"
)

// This test file have many problem.
// 1. Please use testkit to create dom, session and store.
// 2. Don't use createStoreAndBootstrap and BootstrapSession together. It will cause data race.
// Please do not add any test here. You can add test case at the bootstrap_update_test.go. After All problem fixed,
// We will overwrite this file by update_test.go.
func TestBootstrap(t *testing.T) {
	store, dom := createStoreAndBootstrap(t)
	defer func() { require.NoError(t, store.Close()) }()
	defer dom.Close()
	se := createSessionAndSetID(t, store)
	mustExec(t, se, "set global tidb_txn_mode=''")
	mustExec(t, se, "use mysql")
	r := mustExecToRecodeSet(t, se, "select * from user")
	require.NotNil(t, r)

	ctx := context.Background()
	req := r.NewChunk(nil)
	err := r.Next(ctx, req)
	require.NoError(t, err)
	require.NotEqual(t, 0, req.NumRows())

	rows := statistics.RowToDatums(req.GetRow(0), r.Fields())
	match(t, rows, `%`, "root", "", "mysql_native_password", "Y", "Y", "Y", "Y", "Y", "Y", "Y", "Y", "Y", "Y", "Y", "Y", "Y", "Y", "Y", "Y", "Y", "Y", "Y", "Y", "Y", "Y", "Y", "Y", "Y", "Y", "Y", "N", "Y", "Y", "Y", "Y", "Y", nil, nil, nil, "", "N", time.Now(), nil)
	r.Close()

	require.NoError(t, se.Auth(&auth.UserIdentity{Username: "root", Hostname: "anyhost"}, []byte(""), []byte("")))

	mustExec(t, se, "use test")

	// Check privilege tables.
	mustExec(t, se, "SELECT * from mysql.global_priv")
	mustExec(t, se, "SELECT * from mysql.db")
	mustExec(t, se, "SELECT * from mysql.tables_priv")
	mustExec(t, se, "SELECT * from mysql.columns_priv")
	mustExec(t, se, "SELECT * from mysql.global_grants")

	// Check privilege tables.
	r = mustExecToRecodeSet(t, se, "SELECT COUNT(*) from mysql.global_variables")
	require.NotNil(t, r)

	req = r.NewChunk(nil)
	err = r.Next(ctx, req)
	require.NoError(t, err)
	require.Equal(t, globalVarsCount(), req.GetRow(0).GetInt64(0))
	require.NoError(t, r.Close())

	// Check a storage operations are default autocommit after the second start.
	mustExec(t, se, "USE test")
	mustExec(t, se, "drop table if exists t")
	mustExec(t, se, "create table t (id int)")
	unsetStoreBootstrapped(store.UUID())
	se.Close()

	se, err = CreateSession4Test(store)
	require.NoError(t, err)
	mustExec(t, se, "USE test")
	mustExec(t, se, "insert t values (?)", 3)

	se, err = CreateSession4Test(store)
	require.NoError(t, err)
	mustExec(t, se, "USE test")
	r = mustExecToRecodeSet(t, se, "select * from t")
	require.NotNil(t, r)

	req = r.NewChunk(nil)
	err = r.Next(ctx, req)
	require.NoError(t, err)
	rows = statistics.RowToDatums(req.GetRow(0), r.Fields())
	match(t, rows, 3)
	mustExec(t, se, "drop table if exists t")
	se.Close()

	// Try to do bootstrap dml jobs on an already bootstrapped TiDB system will not cause fatal.
	// For https://github.com/pingcap/tidb/issues/1096
	se, err = CreateSession4Test(store)
	require.NoError(t, err)
	doDMLWorks(se)
	r = mustExecToRecodeSet(t, se, "select * from mysql.expr_pushdown_blacklist where name = 'date_add'")
	req = r.NewChunk(nil)
	err = r.Next(ctx, req)
	require.NoError(t, err)
	require.Equal(t, 0, req.NumRows())
	se.Close()
}

func globalVarsCount() int64 {
	var count int64
	for _, v := range variable.GetSysVars() {
		if v.HasGlobalScope() {
			count++
		}
	}
	return count
}

// testBootstrapWithError :
// When a session failed in bootstrap process (for example, the session is killed after doDDLWorks()).
// We should make sure that the following session could finish the bootstrap process.
func TestBootstrapWithError(t *testing.T) {
	ctx := context.Background()
	store, err := mockstore.NewMockStore()
	require.NoError(t, err)
	defer func() {
		require.NoError(t, store.Close())
	}()

	// bootstrap
	{
		se := &session{
			store:       store,
			sessionVars: variable.NewSessionVars(nil),
		}
		se.functionUsageMu.builtinFunctionUsage = make(telemetry.BuiltinFunctionsUsage)
		se.txn.init()
		se.mu.values = make(map[fmt.Stringer]interface{})
		se.SetValue(sessionctx.Initing, true)
		err := InitDDLJobTables(store, meta.BaseDDLTableVersion)
		require.NoError(t, err)
		err = InitMDLTable(store)
		require.NoError(t, err)
		err = InitDDLJobTables(store, meta.BackfillTableVersion)
		require.NoError(t, err)
		dom, err := domap.Get(store)
		require.NoError(t, err)
		domain.BindDomain(se, dom)
		b, err := checkBootstrapped(se)
		require.False(t, b)
		require.NoError(t, err)
		doDDLWorks(se)
	}

	dom, err := domap.Get(store)
	require.NoError(t, err)
	domap.Delete(store)
	dom.Close()

	dom1, err := BootstrapSession(store)
	require.NoError(t, err)
	defer dom1.Close()

	se := createSessionAndSetID(t, store)
	mustExec(t, se, "USE mysql")
	r := mustExecToRecodeSet(t, se, `select * from user`)
	req := r.NewChunk(nil)
	err = r.Next(ctx, req)
	require.NoError(t, err)
	require.NotEqual(t, 0, req.NumRows())

	row := req.GetRow(0)
	rows := statistics.RowToDatums(row, r.Fields())
	match(t, rows, `%`, "root", "", "mysql_native_password", "Y", "Y", "Y", "Y", "Y", "Y", "Y", "Y", "Y", "Y", "Y", "Y", "Y", "Y", "Y", "Y", "Y", "Y", "Y", "Y", "Y", "Y", "Y", "Y", "Y", "Y", "Y", "N", "Y", "Y", "Y", "Y", "Y", nil, nil, nil, "", "N", time.Now(), nil)
	require.NoError(t, r.Close())

	mustExec(t, se, "USE test")
	// Check privilege tables.
	mustExec(t, se, "SELECT * from mysql.global_priv")
	mustExec(t, se, "SELECT * from mysql.db")
	mustExec(t, se, "SELECT * from mysql.tables_priv")
	mustExec(t, se, "SELECT * from mysql.columns_priv")
	// Check role tables.
	mustExec(t, se, "SELECT * from mysql.role_edges")
	mustExec(t, se, "SELECT * from mysql.default_roles")
	// Check global variables.
	r = mustExecToRecodeSet(t, se, "SELECT COUNT(*) from mysql.global_variables")
	req = r.NewChunk(nil)
	err = r.Next(ctx, req)
	require.NoError(t, err)
	v := req.GetRow(0)
	require.Equal(t, globalVarsCount(), v.GetInt64(0))
	require.NoError(t, r.Close())

	r = mustExecToRecodeSet(t, se, `SELECT VARIABLE_VALUE from mysql.TiDB where VARIABLE_NAME="bootstrapped"`)
	req = r.NewChunk(nil)
	err = r.Next(ctx, req)
	require.NoError(t, err)
	require.NotEqual(t, 0, req.NumRows())
	row = req.GetRow(0)
	require.Equal(t, 1, row.Len())
	require.Equal(t, []byte("True"), row.GetBytes(0))
	require.NoError(t, r.Close())

	mustExec(t, se, "SELECT * from mysql.tidb_background_subtask")
	mustExec(t, se, "SELECT * from mysql.tidb_background_subtask_history")

	// Check tidb_ttl_table_status table
	mustExec(t, se, "SELECT * from mysql.tidb_ttl_table_status")
}

func TestDDLTableCreateBackfillTable(t *testing.T) {
	store, dom := createStoreAndBootstrap(t)
	defer func() { require.NoError(t, store.Close()) }()
	se := createSessionAndSetID(t, store)

	txn, err := store.Begin()
	require.NoError(t, err)
	m := meta.NewMeta(txn)
	ver, err := m.CheckDDLTableVersion()
	require.NoError(t, err)
	require.GreaterOrEqual(t, ver, meta.BackfillTableVersion)

	// downgrade `mDDLTableVersion`
	m.SetDDLTables(meta.MDLTableVersion)
	mustExec(t, se, "drop table mysql.tidb_background_subtask")
	mustExec(t, se, "drop table mysql.tidb_background_subtask_history")
	err = txn.Commit(context.Background())
	require.NoError(t, err)

	// to upgrade session for create ddl related tables
	dom.Close()
	dom, err = BootstrapSession(store)
	require.NoError(t, err)

	se = createSessionAndSetID(t, store)
	mustExec(t, se, "select * from mysql.tidb_background_subtask")
	mustExec(t, se, "select * from mysql.tidb_background_subtask_history")
	dom.Close()
}

// TestUpgrade tests upgrading
func TestUpgrade(t *testing.T) {
	ctx := context.Background()

	store, dom := createStoreAndBootstrap(t)
	defer func() { require.NoError(t, store.Close()) }()
	se := createSessionAndSetID(t, store)

	mustExec(t, se, "USE mysql")

	// bootstrap with currentBootstrapVersion
	r := mustExecToRecodeSet(t, se, `SELECT VARIABLE_VALUE from mysql.TiDB where VARIABLE_NAME="tidb_server_version"`)
	req := r.NewChunk(nil)
	err := r.Next(ctx, req)
	row := req.GetRow(0)
	require.NoError(t, err)
	require.NotEqual(t, 0, req.NumRows())
	require.Equal(t, 1, row.Len())
	require.Equal(t, []byte(fmt.Sprintf("%d", currentBootstrapVersion)), row.GetBytes(0))
	require.NoError(t, r.Close())

	se1 := createSessionAndSetID(t, store)
	ver, err := getBootstrapVersion(se1)
	require.NoError(t, err)
	require.Equal(t, currentBootstrapVersion, ver)

	// Do something to downgrade the store.
	// downgrade meta bootstrap version
	txn, err := store.Begin()
	require.NoError(t, err)
	m := meta.NewMeta(txn)
	err = m.FinishBootstrap(int64(1))
	require.NoError(t, err)
	err = txn.Commit(context.Background())
	require.NoError(t, err)
	mustExec(t, se1, `delete from mysql.TiDB where VARIABLE_NAME="tidb_server_version"`)
	mustExec(t, se1, fmt.Sprintf(`delete from mysql.global_variables where VARIABLE_NAME="%s"`, variable.TiDBDistSQLScanConcurrency))
	mustExec(t, se1, `commit`)
	unsetStoreBootstrapped(store.UUID())
	// Make sure the version is downgraded.
	r = mustExecToRecodeSet(t, se1, `SELECT VARIABLE_VALUE from mysql.TiDB where VARIABLE_NAME="tidb_server_version"`)
	req = r.NewChunk(nil)
	err = r.Next(ctx, req)
	require.NoError(t, err)
	require.Equal(t, 0, req.NumRows())
	require.NoError(t, r.Close())

	ver, err = getBootstrapVersion(se1)
	require.NoError(t, err)
	require.Equal(t, int64(0), ver)
	dom.Close()
	// Create a new session then upgrade() will run automatically.
	dom, err = BootstrapSession(store)
	require.NoError(t, err)

	se2 := createSessionAndSetID(t, store)
	r = mustExecToRecodeSet(t, se2, `SELECT VARIABLE_VALUE from mysql.TiDB where VARIABLE_NAME="tidb_server_version"`)
	req = r.NewChunk(nil)
	err = r.Next(ctx, req)
	require.NoError(t, err)
	require.NotEqual(t, 0, req.NumRows())
	row = req.GetRow(0)
	require.Equal(t, 1, row.Len())
	require.Equal(t, []byte(fmt.Sprintf("%d", currentBootstrapVersion)), row.GetBytes(0))
	require.NoError(t, r.Close())

	ver, err = getBootstrapVersion(se2)
	require.NoError(t, err)
	require.Equal(t, currentBootstrapVersion, ver)

	// Verify that 'new_collation_enabled' is false.
	r = mustExecToRecodeSet(t, se2, fmt.Sprintf(`SELECT VARIABLE_VALUE from mysql.TiDB where VARIABLE_NAME='%s'`, tidbNewCollationEnabled))
	req = r.NewChunk(nil)
	err = r.Next(ctx, req)
	require.NoError(t, err)
	require.Equal(t, 1, req.NumRows())
	require.Equal(t, "False", req.GetRow(0).GetString(0))
	require.NoError(t, r.Close())
	dom.Close()
}

func TestIssue17979_1(t *testing.T) {
	ctx := context.Background()

	store, dom := createStoreAndBootstrap(t)
	defer func() { require.NoError(t, store.Close()) }()
	// test issue 20900, upgrade from v3.0 to v4.0.11+
	seV3 := createSessionAndSetID(t, store)
	txn, err := store.Begin()
	require.NoError(t, err)
	m := meta.NewMeta(txn)
	err = m.FinishBootstrap(int64(58))
	require.NoError(t, err)
	err = txn.Commit(context.Background())
	require.NoError(t, err)
	mustExec(t, seV3, "update mysql.tidb set variable_value='58' where variable_name='tidb_server_version'")
	mustExec(t, seV3, "delete from mysql.tidb where variable_name='default_oom_action'")
	mustExec(t, seV3, "commit")
	unsetStoreBootstrapped(store.UUID())
	ver, err := getBootstrapVersion(seV3)
	require.NoError(t, err)
	require.Equal(t, int64(58), ver)
	dom.Close()
	domV4, err := BootstrapSession(store)
	require.NoError(t, err)
	seV4 := createSessionAndSetID(t, store)
	ver, err = getBootstrapVersion(seV4)
	require.NoError(t, err)
	require.Equal(t, currentBootstrapVersion, ver)
	r := mustExecToRecodeSet(t, seV4, "select variable_value from mysql.tidb where variable_name='default_oom_action'")
	req := r.NewChunk(nil)
	require.NoError(t, r.Next(ctx, req))
	require.Equal(t, variable.OOMActionLog, req.GetRow(0).GetString(0))
	domV4.Close()
}

func TestIssue17979_2(t *testing.T) {
	ctx := context.Background()

	store, dom := createStoreAndBootstrap(t)
	defer func() { require.NoError(t, store.Close()) }()

	// test issue 20900, upgrade from v4.0.11 to v4.0.11
	seV3 := createSessionAndSetID(t, store)
	txn, err := store.Begin()
	require.NoError(t, err)
	m := meta.NewMeta(txn)
	err = m.FinishBootstrap(int64(59))
	require.NoError(t, err)
	err = txn.Commit(context.Background())
	require.NoError(t, err)
	mustExec(t, seV3, "update mysql.tidb set variable_value=59 where variable_name='tidb_server_version'")
	mustExec(t, seV3, "delete from mysql.tidb where variable_name='default_iim_action'")
	mustExec(t, seV3, "commit")
	unsetStoreBootstrapped(store.UUID())
	ver, err := getBootstrapVersion(seV3)
	require.NoError(t, err)
	require.Equal(t, int64(59), ver)
	dom.Close()
	domV4, err := BootstrapSession(store)
	require.NoError(t, err)
	defer domV4.Close()
	seV4 := createSessionAndSetID(t, store)
	ver, err = getBootstrapVersion(seV4)
	require.NoError(t, err)
	require.Equal(t, currentBootstrapVersion, ver)
	r := mustExecToRecodeSet(t, seV4, "select variable_value from mysql.tidb where variable_name='default_oom_action'")
	req := r.NewChunk(nil)
	require.NoError(t, r.Next(ctx, req))
	require.Equal(t, 0, req.NumRows())
}

// TestIssue20900_2 tests that a user can upgrade from TiDB 2.1 to latest,
// and their configuration remains similar. This helps protect against the
// case that a user had a 32G query memory limit in 2.1, but it is now a 1G limit
// in TiDB 4.0+. I tested this process, and it does correctly upgrade from 2.1 -> 4.0,
// but from 4.0 -> 5.0, the new default is picked up.

func TestIssue20900_2(t *testing.T) {
	ctx := context.Background()

	store, dom := createStoreAndBootstrap(t)
	defer func() { require.NoError(t, store.Close()) }()

	// test issue 20900, upgrade from v4.0.8 to v4.0.9+
	seV3 := createSessionAndSetID(t, store)
	txn, err := store.Begin()
	require.NoError(t, err)
	m := meta.NewMeta(txn)
	err = m.FinishBootstrap(int64(52))
	require.NoError(t, err)
	err = txn.Commit(context.Background())
	require.NoError(t, err)
	mustExec(t, seV3, "update mysql.tidb set variable_value=52 where variable_name='tidb_server_version'")
	mustExec(t, seV3, "delete from mysql.tidb where variable_name='default_memory_quota_query'")
	mustExec(t, seV3, "commit")
	unsetStoreBootstrapped(store.UUID())
	ver, err := getBootstrapVersion(seV3)
	require.NoError(t, err)
	require.Equal(t, int64(52), ver)
	dom.Close()
	domV4, err := BootstrapSession(store)
	require.NoError(t, err)
	seV4 := createSessionAndSetID(t, store)
	ver, err = getBootstrapVersion(seV4)
	require.NoError(t, err)
	require.Equal(t, currentBootstrapVersion, ver)
	r := mustExecToRecodeSet(t, seV4, "select @@tidb_mem_quota_query")
	req := r.NewChunk(nil)
	require.NoError(t, r.Next(ctx, req))
	require.Equal(t, "1073741824", req.GetRow(0).GetString(0))
	require.Equal(t, int64(1073741824), seV4.GetSessionVars().MemQuotaQuery)
	r = mustExecToRecodeSet(t, seV4, "select variable_value from mysql.tidb where variable_name='default_memory_quota_query'")
	req = r.NewChunk(nil)
	require.NoError(t, r.Next(ctx, req))
	require.Equal(t, 0, req.NumRows())
	domV4.Close()
}

func TestANSISQLMode(t *testing.T) {
	store, dom := createStoreAndBootstrap(t)
	defer func() { require.NoError(t, store.Close()) }()
	se := createSessionAndSetID(t, store)

	mustExec(t, se, "USE mysql")
	mustExec(t, se, `set @@global.sql_mode="NO_AUTO_CREATE_USER,NO_ENGINE_SUBSTITUTION,ANSI"`)
	mustExec(t, se, `delete from mysql.TiDB where VARIABLE_NAME="tidb_server_version"`)
	unsetStoreBootstrapped(store.UUID())
	se.Close()

	// Do some clean up, BootstrapSession will not create a new domain otherwise.
	dom.Close()
	domap.Delete(store)

	// Set ANSI sql_mode and bootstrap again, to cover a bugfix.
	// Once we have a SQL like that:
	// select variable_value from mysql.tidb where variable_name = "system_tz"
	// it fails to execute in the ANSI sql_mode, and makes TiDB cluster fail to bootstrap.
	dom1, err := BootstrapSession(store)
	require.NoError(t, err)
	defer dom1.Close()
	se = createSessionAndSetID(t, store)
	mustExec(t, se, "select @@global.sql_mode")
	se.Close()
}

func TestOldPasswordUpgrade(t *testing.T) {
	pwd := "abc"
	oldpwd := fmt.Sprintf("%X", auth.Sha1Hash([]byte(pwd)))
	newpwd, err := oldPasswordUpgrade(oldpwd)
	require.NoError(t, err)
	require.Equal(t, "*0D3CED9BEC10A777AEC23CCC353A8C08A633045E", newpwd)
}

func TestBootstrapInitExpensiveQueryHandle(t *testing.T) {
	store, _ := createStoreAndBootstrap(t)
	defer func() {
		require.NoError(t, store.Close())
	}()
	se, err := createSession(store)
	require.NoError(t, err)
	dom := domain.GetDomain(se)
	require.NotNil(t, dom)
	defer dom.Close()
	require.NotNil(t, dom.ExpensiveQueryHandle())
}

func TestStmtSummary(t *testing.T) {
	ctx := context.Background()
	store, dom := createStoreAndBootstrap(t)
	defer func() { require.NoError(t, store.Close()) }()
	defer dom.Close()
	se := createSessionAndSetID(t, store)

	r := mustExecToRecodeSet(t, se, "select variable_value from mysql.global_variables where variable_name='tidb_enable_stmt_summary'")
	req := r.NewChunk(nil)
	require.NoError(t, r.Next(ctx, req))
	row := req.GetRow(0)
	require.Equal(t, []byte("ON"), row.GetBytes(0))
	require.NoError(t, r.Close())
}

type bindTestStruct struct {
	originText   string
	bindText     string
	db           string
	originWithDB string
	bindWithDB   string
	deleteText   string
}

func TestUpdateBindInfo(t *testing.T) {
	bindCases := []bindTestStruct{
		{
			originText:   "select * from t where a > ?",
			bindText:     "select /*+ use_index(t, idxb) */ * from t where a > 1",
			db:           "test",
			originWithDB: "select * from `test` . `t` where `a` > ?",
			bindWithDB:   "SELECT /*+ use_index(`t` `idxb`)*/ * FROM `test`.`t` WHERE `a` > 1",
			deleteText:   "select * from test.t where a > 1",
		},
		{
			originText:   "select count ( ? ), max ( a ) from t group by b",
			bindText:     "select /*+ use_index(t, idx) */ count(1), max(a) from t group by b",
			db:           "test",
			originWithDB: "select count ( ? ) , max ( `a` ) from `test` . `t` group by `b`",
			bindWithDB:   "SELECT /*+ use_index(`t` `idx`)*/ count(1),max(`a`) FROM `test`.`t` GROUP BY `b`",
			deleteText:   "select count(1), max(a) from test.t group by b",
		},
		{
			originText:   "select * from `test` . `t` where `a` = (_charset) ?",
			bindText:     "SELECT * FROM test.t WHERE a = _utf8\\'ab\\'",
			db:           "test",
			originWithDB: "select * from `test` . `t` where `a` = ?",
			bindWithDB:   "SELECT * FROM `test`.`t` WHERE `a` = 'ab'",
			deleteText:   "select * from test.t where a = 'c'",
		},
	}

	ctx := context.Background()
	store, dom := createStoreAndBootstrap(t)
	defer func() { require.NoError(t, store.Close()) }()
	defer dom.Close()
	se := createSessionAndSetID(t, store)

	mustExec(t, se, "alter table mysql.bind_info drop column if exists plan_digest")
	mustExec(t, se, "alter table mysql.bind_info drop column if exists sql_digest")
	for _, bindCase := range bindCases {
		sql := fmt.Sprintf("insert into mysql.bind_info values('%s', '%s', '%s', 'enabled', '2021-01-04 14:50:58.257', '2021-01-04 14:50:58.257', 'utf8', 'utf8_general_ci', 'manual')",
			bindCase.originText,
			bindCase.bindText,
			bindCase.db,
		)
		mustExec(t, se, sql)

		upgradeToVer67(se, version66)
		r := mustExecToRecodeSet(t, se, `select original_sql, bind_sql, default_db, status from mysql.bind_info where source != 'builtin'`)
		req := r.NewChunk(nil)
		require.NoError(t, r.Next(ctx, req))
		row := req.GetRow(0)
		require.Equal(t, bindCase.originWithDB, row.GetString(0))
		require.Equal(t, bindCase.bindWithDB, row.GetString(1))
		require.Equal(t, "", row.GetString(2))
		require.Equal(t, bindinfo.Enabled, row.GetString(3))
		require.NoError(t, r.Close())
		sql = fmt.Sprintf("drop global binding for %s", bindCase.deleteText)
		mustExec(t, se, sql)
		r = mustExecToRecodeSet(t, se, `select original_sql, bind_sql, status from mysql.bind_info where source != 'builtin'`)
		require.NoError(t, r.Next(ctx, req))
		row = req.GetRow(0)
		require.Equal(t, bindCase.originWithDB, row.GetString(0))
		require.Equal(t, bindCase.bindWithDB, row.GetString(1))
		require.Equal(t, "deleted", row.GetString(2))
		require.NoError(t, r.Close())
		sql = fmt.Sprintf("delete from mysql.bind_info where original_sql = '%s'", bindCase.originWithDB)
		mustExec(t, se, sql)
	}
}

func TestUpdateDuplicateBindInfo(t *testing.T) {
	ctx := context.Background()
	store, dom := createStoreAndBootstrap(t)
	defer func() { require.NoError(t, store.Close()) }()
	defer dom.Close()
	se := createSessionAndSetID(t, store)
	mustExec(t, se, "alter table mysql.bind_info drop column if exists plan_digest")
	mustExec(t, se, "alter table mysql.bind_info drop column if exists sql_digest")

	mustExec(t, se, `insert into mysql.bind_info values('select * from t', 'select /*+ use_index(t, idx_a)*/ * from t', 'test', 'enabled', '2021-01-04 14:50:58.257', '2021-01-04 14:50:58.257', 'utf8', 'utf8_general_ci', 'manual')`)
	// The latest one.
	mustExec(t, se, `insert into mysql.bind_info values('select * from test . t', 'select /*+ use_index(t, idx_b)*/ * from test.t', 'test', 'enabled', '2021-01-04 14:50:58.257', '2021-01-09 14:50:58.257', 'utf8', 'utf8_general_ci', 'manual')`)

	mustExec(t, se, `insert into mysql.bind_info values('select * from t where a < ?', 'select * from t use index(idx) where a < 1', 'test', 'deleted', '2021-06-04 17:04:43.333', '2021-06-04 17:04:43.335', 'utf8', 'utf8_general_ci', 'manual')`)
	mustExec(t, se, `insert into mysql.bind_info values('select * from t where a < ?', 'select * from t ignore index(idx) where a < 1', 'test', 'enabled', '2021-06-04 17:04:43.335', '2021-06-04 17:04:43.335', 'utf8', 'utf8_general_ci', 'manual')`)
	mustExec(t, se, `insert into mysql.bind_info values('select * from test . t where a <= ?', 'select * from test.t use index(idx) where a <= 1', '', 'deleted', '2021-06-04 17:04:43.345', '2021-06-04 17:04:45.334', 'utf8', 'utf8_general_ci', 'manual')`)
	mustExec(t, se, `insert into mysql.bind_info values('select * from test . t where a <= ?', 'select * from test.t ignore index(idx) where a <= 1', '', 'enabled', '2021-06-04 17:04:45.334', '2021-06-04 17:04:45.334', 'utf8', 'utf8_general_ci', 'manual')`)

	upgradeToVer67(se, version66)

	r := mustExecToRecodeSet(t, se, `select original_sql, bind_sql, default_db, status, create_time from mysql.bind_info where source != 'builtin' order by create_time`)
	req := r.NewChunk(nil)
	require.NoError(t, r.Next(ctx, req))
	require.Equal(t, 3, req.NumRows())
	row := req.GetRow(0)
	require.Equal(t, "select * from `test` . `t`", row.GetString(0))
	require.Equal(t, "SELECT /*+ use_index(`t` `idx_b`)*/ * FROM `test`.`t`", row.GetString(1))
	require.Equal(t, "", row.GetString(2))
	require.Equal(t, bindinfo.Enabled, row.GetString(3))
	require.Equal(t, "2021-01-04 14:50:58.257", row.GetTime(4).String())
	row = req.GetRow(1)
	require.Equal(t, "select * from `test` . `t` where `a` < ?", row.GetString(0))
	require.Equal(t, "SELECT * FROM `test`.`t` IGNORE INDEX (`idx`) WHERE `a` < 1", row.GetString(1))
	require.Equal(t, "", row.GetString(2))
	require.Equal(t, bindinfo.Enabled, row.GetString(3))
	require.Equal(t, "2021-06-04 17:04:43.335", row.GetTime(4).String())
	row = req.GetRow(2)
	require.Equal(t, "select * from `test` . `t` where `a` <= ?", row.GetString(0))
	require.Equal(t, "SELECT * FROM `test`.`t` IGNORE INDEX (`idx`) WHERE `a` <= 1", row.GetString(1))
	require.Equal(t, "", row.GetString(2))
	require.Equal(t, bindinfo.Enabled, row.GetString(3))
	require.Equal(t, "2021-06-04 17:04:45.334", row.GetTime(4).String())

	require.NoError(t, r.Close())
	mustExec(t, se, "delete from mysql.bind_info where original_sql = 'select * from test . t'")
}

func TestUpgradeClusteredIndexDefaultValue(t *testing.T) {
	store, dom := createStoreAndBootstrap(t)
	defer func() { require.NoError(t, store.Close()) }()

	seV67 := createSessionAndSetID(t, store)
	txn, err := store.Begin()
	require.NoError(t, err)
	m := meta.NewMeta(txn)
	err = m.FinishBootstrap(int64(67))
	require.NoError(t, err)
	err = txn.Commit(context.Background())
	require.NoError(t, err)
	mustExec(t, seV67, "update mysql.tidb set variable_value='67' where variable_name='tidb_server_version'")
	mustExec(t, seV67, "UPDATE mysql.global_variables SET VARIABLE_VALUE = 'OFF' where VARIABLE_NAME = 'tidb_enable_clustered_index'")
	require.Equal(t, uint64(1), seV67.GetSessionVars().StmtCtx.AffectedRows())
	mustExec(t, seV67, "commit")
	unsetStoreBootstrapped(store.UUID())
	ver, err := getBootstrapVersion(seV67)
	require.NoError(t, err)
	require.Equal(t, int64(67), ver)
	dom.Close()

	domV68, err := BootstrapSession(store)
	require.NoError(t, err)
	seV68 := createSessionAndSetID(t, store)
	ver, err = getBootstrapVersion(seV68)
	require.NoError(t, err)
	require.Equal(t, currentBootstrapVersion, ver)

	r := mustExecToRecodeSet(t, seV68, `select @@global.tidb_enable_clustered_index, @@session.tidb_enable_clustered_index`)
	req := r.NewChunk(nil)
	require.NoError(t, r.Next(context.Background(), req))
	require.Equal(t, 1, req.NumRows())
	row := req.GetRow(0)
	require.Equal(t, "ON", row.GetString(0))
	require.Equal(t, "ON", row.GetString(1))
	domV68.Close()
}

func TestUpgradeVersion66(t *testing.T) {
	ctx := context.Background()
	store, dom := createStoreAndBootstrap(t)
	defer func() { require.NoError(t, store.Close()) }()
	seV65 := createSessionAndSetID(t, store)
	txn, err := store.Begin()
	require.NoError(t, err)
	m := meta.NewMeta(txn)
	err = m.FinishBootstrap(int64(65))
	require.NoError(t, err)
	err = txn.Commit(context.Background())
	require.NoError(t, err)
	mustExec(t, seV65, "update mysql.tidb set variable_value='65' where variable_name='tidb_server_version'")
	mustExec(t, seV65, "set @@global.tidb_track_aggregate_memory_usage = 0")
	mustExec(t, seV65, "commit")
	unsetStoreBootstrapped(store.UUID())
	ver, err := getBootstrapVersion(seV65)
	require.NoError(t, err)
	require.Equal(t, int64(65), ver)
	dom.Close()
	domV66, err := BootstrapSession(store)
	require.NoError(t, err)

	seV66 := createSessionAndSetID(t, store)
	ver, err = getBootstrapVersion(seV66)
	require.NoError(t, err)
	require.Equal(t, currentBootstrapVersion, ver)
	r := mustExecToRecodeSet(t, seV66, `select @@global.tidb_track_aggregate_memory_usage, @@session.tidb_track_aggregate_memory_usage`)
	req := r.NewChunk(nil)
	require.NoError(t, r.Next(ctx, req))
	require.Equal(t, 1, req.NumRows())
	row := req.GetRow(0)
	require.Equal(t, int64(1), row.GetInt64(0))
	require.Equal(t, int64(1), row.GetInt64(1))
	domV66.Close()
}

func TestUpgradeVersion74(t *testing.T) {
	ctx := context.Background()

	cases := []struct {
		oldValue int
		newValue int
	}{
		{200, 3000},
		{3000, 3000},
		{3001, 3001},
	}

	for _, ca := range cases {
		func() {
			store, dom := createStoreAndBootstrap(t)
			defer func() { require.NoError(t, store.Close()) }()

			seV73 := createSessionAndSetID(t, store)
			txn, err := store.Begin()
			require.NoError(t, err)
			m := meta.NewMeta(txn)
			err = m.FinishBootstrap(int64(73))
			require.NoError(t, err)
			err = txn.Commit(context.Background())
			require.NoError(t, err)
			mustExec(t, seV73, "update mysql.tidb set variable_value='72' where variable_name='tidb_server_version'")
			mustExec(t, seV73, "set @@global.tidb_stmt_summary_max_stmt_count = "+strconv.Itoa(ca.oldValue))
			mustExec(t, seV73, "commit")
			unsetStoreBootstrapped(store.UUID())
			ver, err := getBootstrapVersion(seV73)
			require.NoError(t, err)
			require.Equal(t, int64(72), ver)
			dom.Close()
			domV74, err := BootstrapSession(store)
			require.NoError(t, err)
			defer domV74.Close()
			seV74 := createSessionAndSetID(t, store)
			ver, err = getBootstrapVersion(seV74)
			require.NoError(t, err)
			require.Equal(t, currentBootstrapVersion, ver)
			r := mustExecToRecodeSet(t, seV74, `SELECT @@global.tidb_stmt_summary_max_stmt_count`)
			req := r.NewChunk(nil)
			require.NoError(t, r.Next(ctx, req))
			require.Equal(t, 1, req.NumRows())
			row := req.GetRow(0)
			require.Equal(t, strconv.Itoa(ca.newValue), row.GetString(0))
		}()
	}
}

func TestUpgradeVersion75(t *testing.T) {
	ctx := context.Background()

	store, dom := createStoreAndBootstrap(t)
	defer func() { require.NoError(t, store.Close()) }()

	seV74 := createSessionAndSetID(t, store)
	txn, err := store.Begin()
	require.NoError(t, err)
	m := meta.NewMeta(txn)
	err = m.FinishBootstrap(int64(74))
	require.NoError(t, err)
	err = txn.Commit(context.Background())
	require.NoError(t, err)
	mustExec(t, seV74, "update mysql.tidb set variable_value='74' where variable_name='tidb_server_version'")
	mustExec(t, seV74, "commit")
	mustExec(t, seV74, "ALTER TABLE mysql.user DROP PRIMARY KEY")
	mustExec(t, seV74, "ALTER TABLE mysql.user MODIFY COLUMN Host CHAR(64)")
	mustExec(t, seV74, "ALTER TABLE mysql.user ADD PRIMARY KEY(Host, User)")
	unsetStoreBootstrapped(store.UUID())
	ver, err := getBootstrapVersion(seV74)
	require.NoError(t, err)
	require.Equal(t, int64(74), ver)
	r := mustExecToRecodeSet(t, seV74, `desc mysql.user`)
	req := r.NewChunk(nil)
	row := req.GetRow(0)
	require.NoError(t, r.Next(ctx, req))
	require.Equal(t, "host", strings.ToLower(row.GetString(0)))
	require.Equal(t, "char(64)", strings.ToLower(row.GetString(1)))
	dom.Close()
	domV75, err := BootstrapSession(store)
	require.NoError(t, err)
	defer domV75.Close()
	seV75 := createSessionAndSetID(t, store)
	ver, err = getBootstrapVersion(seV75)
	require.NoError(t, err)
	require.Equal(t, currentBootstrapVersion, ver)
	r = mustExecToRecodeSet(t, seV75, `desc mysql.user`)
	req = r.NewChunk(nil)
	row = req.GetRow(0)
	require.NoError(t, r.Next(ctx, req))
	require.Equal(t, "host", strings.ToLower(row.GetString(0)))
	require.Equal(t, "char(255)", strings.ToLower(row.GetString(1)))
}

func TestForIssue23387(t *testing.T) {
	// For issue https://github.com/pingcap/tidb/issues/23387
	saveCurrentBootstrapVersion := currentBootstrapVersion
	currentBootstrapVersion = version57

	// Bootstrap to an old version, create a user.
	store, err := mockstore.NewMockStore()
	require.NoError(t, err)
	defer func() { require.NoError(t, store.Close()) }()
	dom, err := BootstrapSession(store)
	require.NoError(t, err)

	se := createSessionAndSetID(t, store)
	se.Auth(&auth.UserIdentity{Username: "root", Hostname: `%`}, nil, []byte("012345678901234567890"))
	mustExec(t, se, "create user quatest")
	dom.Close()
	// Upgrade to a newer version, check the user's privilege.
	currentBootstrapVersion = saveCurrentBootstrapVersion
	dom, err = BootstrapSession(store)
	require.NoError(t, err)
	defer dom.Close()

	se = createSessionAndSetID(t, store)
	se.Auth(&auth.UserIdentity{Username: "root", Hostname: `%`}, nil, []byte("012345678901234567890"))
	rs, err := exec(se, "show grants for quatest")
	require.NoError(t, err)
	rows, err := ResultSetToStringSlice(context.Background(), se, rs)
	require.NoError(t, err)
	require.Len(t, rows, 1)
	require.Equal(t, "GRANT USAGE ON *.* TO 'quatest'@'%'", rows[0][0])
}

func TestReferencesPrivilegeOnColumn(t *testing.T) {
	store, dom := createStoreAndBootstrap(t)
	defer func() { require.NoError(t, store.Close()) }()
	defer dom.Close()
	se := createSessionAndSetID(t, store)

	defer func() {
		mustExec(t, se, "drop user if exists issue28531")
		mustExec(t, se, "drop table if exists t1")
	}()

	mustExec(t, se, "create user if not exists issue28531")
	mustExec(t, se, "use test")
	mustExec(t, se, "drop table if exists t1")
	mustExec(t, se, "create table t1 (a int)")
	mustExec(t, se, "GRANT select (a), update (a),insert(a), references(a) on t1 to issue28531")
}

func TestAnalyzeVersionUpgradeFrom300To500(t *testing.T) {
	ctx := context.Background()
	store, dom := createStoreAndBootstrap(t)
	defer func() { require.NoError(t, store.Close()) }()

	// Upgrade from 3.0.0 to 5.1+ or above.
	ver300 := 33
	seV3 := createSessionAndSetID(t, store)
	txn, err := store.Begin()
	require.NoError(t, err)
	m := meta.NewMeta(txn)
	err = m.FinishBootstrap(int64(ver300))
	require.NoError(t, err)
	err = txn.Commit(context.Background())
	require.NoError(t, err)
	mustExec(t, seV3, fmt.Sprintf("update mysql.tidb set variable_value=%d where variable_name='tidb_server_version'", ver300))
	mustExec(t, seV3, fmt.Sprintf("delete from mysql.GLOBAL_VARIABLES where variable_name='%s'", variable.TiDBAnalyzeVersion))
	mustExec(t, seV3, "commit")
	unsetStoreBootstrapped(store.UUID())
	ver, err := getBootstrapVersion(seV3)
	require.NoError(t, err)
	require.Equal(t, int64(ver300), ver)

	// We are now in 3.0.0, check tidb_analyze_version should not exist.
	res := mustExecToRecodeSet(t, seV3, fmt.Sprintf("select * from mysql.GLOBAL_VARIABLES where variable_name='%s'", variable.TiDBAnalyzeVersion))
	chk := res.NewChunk(nil)
	err = res.Next(ctx, chk)
	require.NoError(t, err)
	require.Equal(t, 0, chk.NumRows())
	dom.Close()
	domCurVer, err := BootstrapSession(store)
	require.NoError(t, err)
	defer domCurVer.Close()
	seCurVer := createSessionAndSetID(t, store)
	ver, err = getBootstrapVersion(seCurVer)
	require.NoError(t, err)
	require.Equal(t, currentBootstrapVersion, ver)

	// We are now in version no lower than 5.x, tidb_enable_index_merge should be 1.
	res = mustExecToRecodeSet(t, seCurVer, "select @@tidb_analyze_version")
	chk = res.NewChunk(nil)
	err = res.Next(ctx, chk)
	require.NoError(t, err)
	require.Equal(t, 1, chk.NumRows())
	row := chk.GetRow(0)
	require.Equal(t, 1, row.Len())
	require.Equal(t, "1", row.GetString(0))
}

func TestIndexMergeInNewCluster(t *testing.T) {
	store, err := mockstore.NewMockStore()
	require.NoError(t, err)
	// Indicates we are in a new cluster.
	require.Equal(t, int64(notBootstrapped), getStoreBootstrapVersion(store))
	dom, err := BootstrapSession(store)
	require.NoError(t, err)
	defer func() { require.NoError(t, store.Close()) }()
	defer dom.Close()
	se := createSessionAndSetID(t, store)

	// In a new created cluster(above 5.4+), tidb_enable_index_merge is 1 by default.
	mustExec(t, se, "use test;")
	r := mustExecToRecodeSet(t, se, "select @@tidb_enable_index_merge;")
	require.NotNil(t, r)

	ctx := context.Background()
	chk := r.NewChunk(nil)
	err = r.Next(ctx, chk)
	require.NoError(t, err)
	require.Equal(t, 1, chk.NumRows())
	row := chk.GetRow(0)
	require.Equal(t, 1, row.Len())
	require.Equal(t, int64(1), row.GetInt64(0))
}

func TestIndexMergeUpgradeFrom300To540(t *testing.T) {
	ctx := context.Background()
	store, dom := createStoreAndBootstrap(t)
	defer func() { require.NoError(t, store.Close()) }()

	// Upgrade from 3.0.0 to 5.4+.
	ver300 := 33
	seV3 := createSessionAndSetID(t, store)
	txn, err := store.Begin()
	require.NoError(t, err)
	m := meta.NewMeta(txn)
	err = m.FinishBootstrap(int64(ver300))
	require.NoError(t, err)
	err = txn.Commit(context.Background())
	require.NoError(t, err)
	mustExec(t, seV3, fmt.Sprintf("update mysql.tidb set variable_value=%d where variable_name='tidb_server_version'", ver300))
	mustExec(t, seV3, fmt.Sprintf("delete from mysql.GLOBAL_VARIABLES where variable_name='%s'", variable.TiDBEnableIndexMerge))
	mustExec(t, seV3, "commit")
	unsetStoreBootstrapped(store.UUID())
	ver, err := getBootstrapVersion(seV3)
	require.NoError(t, err)
	require.Equal(t, int64(ver300), ver)

	// We are now in 3.0.0, check tidb_enable_index_merge shoudle not exist.
	res := mustExecToRecodeSet(t, seV3, fmt.Sprintf("select * from mysql.GLOBAL_VARIABLES where variable_name='%s'", variable.TiDBEnableIndexMerge))
	chk := res.NewChunk(nil)
	err = res.Next(ctx, chk)
	require.NoError(t, err)
	require.Equal(t, 0, chk.NumRows())
	dom.Close()
	domCurVer, err := BootstrapSession(store)
	require.NoError(t, err)
	defer domCurVer.Close()
	seCurVer := createSessionAndSetID(t, store)
	ver, err = getBootstrapVersion(seCurVer)
	require.NoError(t, err)
	require.Equal(t, currentBootstrapVersion, ver)

	// We are now in 5.x, tidb_enable_index_merge should be off.
	res = mustExecToRecodeSet(t, seCurVer, "select @@tidb_enable_index_merge")
	chk = res.NewChunk(nil)
	err = res.Next(ctx, chk)
	require.NoError(t, err)
	require.Equal(t, 1, chk.NumRows())
	row := chk.GetRow(0)
	require.Equal(t, 1, row.Len())
	require.Equal(t, int64(0), row.GetInt64(0))
}

func TestIndexMergeUpgradeFrom400To540(t *testing.T) {
	for i := 0; i < 2; i++ {
		func() {
			ctx := context.Background()
			store, dom := createStoreAndBootstrap(t)
			defer func() { require.NoError(t, store.Close()) }()

			// upgrade from 4.0.0 to 5.4+.
			ver400 := 46
			seV4 := createSessionAndSetID(t, store)
			txn, err := store.Begin()
			require.NoError(t, err)
			m := meta.NewMeta(txn)
			err = m.FinishBootstrap(int64(ver400))
			require.NoError(t, err)
			err = txn.Commit(context.Background())
			require.NoError(t, err)
			mustExec(t, seV4, fmt.Sprintf("update mysql.tidb set variable_value=%d where variable_name='tidb_server_version'", ver400))
			mustExec(t, seV4, fmt.Sprintf("update mysql.GLOBAL_VARIABLES set variable_value='%s' where variable_name='%s'", variable.Off, variable.TiDBEnableIndexMerge))
			mustExec(t, seV4, "commit")
			unsetStoreBootstrapped(store.UUID())
			ver, err := getBootstrapVersion(seV4)
			require.NoError(t, err)
			require.Equal(t, int64(ver400), ver)

			// We are now in 4.0.0, tidb_enable_index_merge is off.
			res := mustExecToRecodeSet(t, seV4, fmt.Sprintf("select * from mysql.GLOBAL_VARIABLES where variable_name='%s'", variable.TiDBEnableIndexMerge))
			chk := res.NewChunk(nil)
			err = res.Next(ctx, chk)
			require.NoError(t, err)
			require.Equal(t, 1, chk.NumRows())
			row := chk.GetRow(0)
			require.Equal(t, 2, row.Len())
			require.Equal(t, variable.Off, row.GetString(1))

			if i == 0 {
				// For the first time, We set tidb_enable_index_merge as on.
				// And after upgrade to 5.x, tidb_enable_index_merge should remains to be on.
				// For the second it should be off.
				mustExec(t, seV4, "set global tidb_enable_index_merge = on")
			}
			dom.Close()
			// Upgrade to 5.x.
			domCurVer, err := BootstrapSession(store)
			require.NoError(t, err)
			defer domCurVer.Close()
			seCurVer := createSessionAndSetID(t, store)
			ver, err = getBootstrapVersion(seCurVer)
			require.NoError(t, err)
			require.Equal(t, currentBootstrapVersion, ver)

			// We are now in 5.x, tidb_enable_index_merge should be on because we enable it in 4.0.0.
			res = mustExecToRecodeSet(t, seCurVer, "select @@tidb_enable_index_merge")
			chk = res.NewChunk(nil)
			err = res.Next(ctx, chk)
			require.NoError(t, err)
			require.Equal(t, 1, chk.NumRows())
			row = chk.GetRow(0)
			require.Equal(t, 1, row.Len())
			if i == 0 {
				require.Equal(t, int64(1), row.GetInt64(0))
			} else {
				require.Equal(t, int64(0), row.GetInt64(0))
			}
		}()
	}
}

func TestUpgradeToVer85(t *testing.T) {
	ctx := context.Background()
	store, dom := createStoreAndBootstrap(t)
	defer func() { require.NoError(t, store.Close()) }()
	defer dom.Close()
	se := createSessionAndSetID(t, store)
	mustExec(t, se, "alter table mysql.bind_info drop column if exists plan_digest")
	mustExec(t, se, "alter table mysql.bind_info drop column if exists sql_digest")

	mustExec(t, se, `insert into mysql.bind_info values('select * from t', 'select /*+ use_index(t, idx_a)*/ * from t', 'test', 'using', '2021-01-04 14:50:58.257', '2021-01-04 14:50:58.257', 'utf8', 'utf8_general_ci', 'manual')`)
	mustExec(t, se, `insert into mysql.bind_info values('select * from t1', 'select /*+ use_index(t1, idx_a)*/ * from t1', 'test', 'enabled', '2021-01-05 14:50:58.257', '2021-01-05 14:50:58.257', 'utf8', 'utf8_general_ci', 'manual')`)
	mustExec(t, se, `insert into mysql.bind_info values('select * from t2', 'select /*+ use_index(t2, idx_a)*/ * from t2', 'test', 'disabled', '2021-01-06 14:50:58.257', '2021-01-06 14:50:58.257', 'utf8', 'utf8_general_ci', 'manual')`)
	mustExec(t, se, `insert into mysql.bind_info values('select * from t3', 'select /*+ use_index(t3, idx_a)*/ * from t3', 'test', 'deleted', '2021-01-07 14:50:58.257', '2021-01-07 14:50:58.257', 'utf8', 'utf8_general_ci', 'manual')`)
	mustExec(t, se, `insert into mysql.bind_info values('select * from t4', 'select /*+ use_index(t4, idx_a)*/ * from t4', 'test', 'invalid', '2021-01-08 14:50:58.257', '2021-01-08 14:50:58.257', 'utf8', 'utf8_general_ci', 'manual')`)
	upgradeToVer85(se, version84)

	r := mustExecToRecodeSet(t, se, `select count(*) from mysql.bind_info where status = 'enabled'`)
	req := r.NewChunk(nil)
	require.NoError(t, r.Next(ctx, req))
	require.Equal(t, 1, req.NumRows())
	row := req.GetRow(0)
	require.Equal(t, int64(2), row.GetInt64(0))

	require.NoError(t, r.Close())
	mustExec(t, se, "delete from mysql.bind_info where default_db = 'test'")
}

func TestInitializeSQLFile(t *testing.T) {
	testEmptyInitSQLFile(t)
	testInitSystemVariable(t)
	testInitUsers(t)
	testErrorHappenWhileInit(t)
}

func testEmptyInitSQLFile(t *testing.T) {
	// An non-existent sql file would stop the bootstrap of the tidb cluster
	store, err := mockstore.NewMockStore()
	require.NoError(t, err)
	config.GetGlobalConfig().InitializeSQLFile = "non-existent.sql"
	defer func() {
		config.GetGlobalConfig().InitializeSQLFile = ""
	}()

	dom, err := BootstrapSession(store)
	require.Nil(t, dom)
	require.NoError(t, err)
	require.NoError(t, store.Close())
}

func testInitSystemVariable(t *testing.T) {
	// We create an initialize-sql-file and then bootstrap the server with it.
	// The observed behavior should be that tidb_enable_noop_variables is now
	// disabled, and the feature works as expected.
	initializeSQLFile, err := os.CreateTemp("", "init.sql")
	require.NoError(t, err)
	defer func() {
		path := initializeSQLFile.Name()
		err = initializeSQLFile.Close()
		require.NoError(t, err)
		err = os.Remove(path)
		require.NoError(t, err)
	}()
	// Implicitly test multi-line init files
	_, err = initializeSQLFile.WriteString(
		"CREATE DATABASE initsqlfiletest;\n" +
			"SET GLOBAL tidb_enable_noop_variables = OFF;\n")
	require.NoError(t, err)

	// Create a mock store
	// Set the config parameter for initialize sql file
	store, err := mockstore.NewMockStore()
	require.NoError(t, err)
	config.GetGlobalConfig().InitializeSQLFile = initializeSQLFile.Name()
	defer func() {
		require.NoError(t, store.Close())
		config.GetGlobalConfig().InitializeSQLFile = ""
	}()

	// Bootstrap with the InitializeSQLFile config option
	dom, err := BootstrapSession(store)
	require.NoError(t, err)
	defer dom.Close()
	se := createSessionAndSetID(t, store)
	ctx := context.Background()
	r, err := exec(se, `SHOW VARIABLES LIKE 'query_cache_type'`)
	require.NoError(t, err)
	req := r.NewChunk(nil)
	err = r.Next(ctx, req)
	require.NoError(t, err)
	require.Equal(t, 0, req.NumRows()) // not shown in noopvariables mode
	require.NoError(t, r.Close())

	r, err = exec(se, `SHOW VARIABLES LIKE 'tidb_enable_noop_variables'`)
	require.NoError(t, err)
	req = r.NewChunk(nil)
	err = r.Next(ctx, req)
	require.NoError(t, err)
	require.Equal(t, 1, req.NumRows())
	row := req.GetRow(0)
	require.Equal(t, []byte("OFF"), row.GetBytes(1))
	require.NoError(t, r.Close())
}

func testInitUsers(t *testing.T) {
	// Two sql files are set to 'initialize-sql-file' one after another,
	// and only the first one are executed.
	var err error
	sqlFiles := make([]*os.File, 2)
	for i, name := range []string{"1.sql", "2.sql"} {
		sqlFiles[i], err = os.CreateTemp("", name)
		require.NoError(t, err)
	}
	defer func() {
		for _, sqlFile := range sqlFiles {
			path := sqlFile.Name()
			err = sqlFile.Close()
			require.NoError(t, err)
			err = os.Remove(path)
			require.NoError(t, err)
		}
	}()
	_, err = sqlFiles[0].WriteString(`
CREATE USER cloud_admin;
GRANT BACKUP_ADMIN, RESTORE_ADMIN ON *.* TO 'cloud_admin'@'%';
GRANT DASHBOARD_CLIENT on *.* TO 'cloud_admin'@'%';
GRANT SYSTEM_VARIABLES_ADMIN ON *.* TO 'cloud_admin'@'%';
GRANT CONNECTION_ADMIN ON *.* TO 'cloud_admin'@'%';
GRANT RESTRICTED_VARIABLES_ADMIN ON *.* TO 'cloud_admin'@'%';
GRANT RESTRICTED_STATUS_ADMIN ON *.* TO 'cloud_admin'@'%';
GRANT RESTRICTED_CONNECTION_ADMIN ON *.* TO 'cloud_admin'@'%';
GRANT RESTRICTED_USER_ADMIN ON *.* TO 'cloud_admin'@'%';
GRANT RESTRICTED_TABLES_ADMIN ON *.* TO 'cloud_admin'@'%';
GRANT RESTRICTED_REPLICA_WRITER_ADMIN ON *.* TO 'cloud_admin'@'%';
GRANT CREATE USER ON *.* TO 'cloud_admin'@'%';
GRANT RELOAD ON *.* TO 'cloud_admin'@'%';
GRANT PROCESS ON *.* TO 'cloud_admin'@'%';
GRANT SELECT, INSERT, UPDATE, DELETE ON mysql.* TO 'cloud_admin'@'%';
GRANT SELECT ON information_schema.* TO 'cloud_admin'@'%';
GRANT SELECT ON performance_schema.* TO 'cloud_admin'@'%';
GRANT SHOW DATABASES on *.* TO 'cloud_admin'@'%';
GRANT REFERENCES ON *.* TO 'cloud_admin'@'%';
GRANT SELECT ON *.* TO 'cloud_admin'@'%';
GRANT INDEX ON *.* TO 'cloud_admin'@'%';
GRANT INSERT ON *.* TO 'cloud_admin'@'%';
GRANT UPDATE ON *.* TO 'cloud_admin'@'%';
GRANT DELETE ON *.* TO 'cloud_admin'@'%';
GRANT CREATE ON *.* TO 'cloud_admin'@'%';
GRANT DROP ON *.* TO 'cloud_admin'@'%';
GRANT ALTER ON *.* TO 'cloud_admin'@'%';
GRANT CREATE VIEW ON *.* TO 'cloud_admin'@'%';
GRANT SHUTDOWN, CONFIG ON *.* TO 'cloud_admin'@'%';
REVOKE SHUTDOWN, CONFIG ON *.* FROM root;

DROP USER root;
`)
	require.NoError(t, err)
	_, err = sqlFiles[1].WriteString("drop user cloud_admin;")
	require.NoError(t, err)

	store, err := mockstore.NewMockStore()
	require.NoError(t, err)
	config.GetGlobalConfig().InitializeSQLFile = sqlFiles[0].Name()
	defer func() {
		require.NoError(t, store.Close())
		config.GetGlobalConfig().InitializeSQLFile = ""
	}()

	// Bootstrap with the first sql file
	dom, err := BootstrapSession(store)
	require.NoError(t, err)
	se := createSessionAndSetID(t, store)
	ctx := context.Background()
	// 'cloud_admin' has been created successfully
	r, err := exec(se, `select user from mysql.user where user = 'cloud_admin'`)
	require.NoError(t, err)
	req := r.NewChunk(nil)
	err = r.Next(ctx, req)
	require.NoError(t, err)
	require.Equal(t, 1, req.NumRows())
	row := req.GetRow(0)
	require.Equal(t, "cloud_admin", row.GetString(0))
	require.NoError(t, r.Close())
	// 'root' has been deleted successfully
	r, err = exec(se, `select user from mysql.user where user = 'root'`)
	require.NoError(t, err)
	req = r.NewChunk(nil)
	err = r.Next(ctx, req)
	require.NoError(t, err)
	require.Equal(t, 0, req.NumRows())
	require.NoError(t, r.Close())
	dom.Close()

	runBootstrapSQLFile = false

	// Bootstrap with the second sql file, which would not been executed.
	config.GetGlobalConfig().InitializeSQLFile = sqlFiles[1].Name()
	dom, err = BootstrapSession(store)
	require.NoError(t, err)
	se = createSessionAndSetID(t, store)
	r, err = exec(se, `select user from mysql.user where user = 'cloud_admin'`)
	require.NoError(t, err)
	req = r.NewChunk(nil)
	err = r.Next(ctx, req)
	require.NoError(t, err)
	require.Equal(t, 1, req.NumRows())
	row = req.GetRow(0)
	require.Equal(t, "cloud_admin", row.GetString(0))
	require.NoError(t, r.Close())
	dom.Close()
}

func testErrorHappenWhileInit(t *testing.T) {
	// 1. parser error in sql file (1.sql) makes the bootstrap panic
	// 2. other errors in sql file (2.sql) will be ignored
	var err error
	sqlFiles := make([]*os.File, 2)
	for i, name := range []string{"1.sql", "2.sql"} {
		sqlFiles[i], err = os.CreateTemp("", name)
		require.NoError(t, err)
	}
	defer func() {
		for _, sqlFile := range sqlFiles {
			path := sqlFile.Name()
			err = sqlFile.Close()
			require.NoError(t, err)
			err = os.Remove(path)
			require.NoError(t, err)
		}
	}()
	_, err = sqlFiles[0].WriteString("create table test.t (c in);")
	require.NoError(t, err)
	_, err = sqlFiles[1].WriteString(`
create table test.t (c int);
insert into test.t values ("abc"); -- invalid statement
`)
	require.NoError(t, err)

	store, err := mockstore.NewMockStore()
	require.NoError(t, err)
	config.GetGlobalConfig().InitializeSQLFile = sqlFiles[0].Name()
	defer func() {
		config.GetGlobalConfig().InitializeSQLFile = ""
	}()

	// Bootstrap with the first sql file
	dom, err := BootstrapSession(store)
	require.Nil(t, dom)
	require.NoError(t, err)
	require.NoError(t, store.Close())

	runBootstrapSQLFile = false

	// Bootstrap with the second sql file, which would not been executed.
	store, err = mockstore.NewMockStore()
	require.NoError(t, err)
	defer func() {
		require.NoError(t, store.Close())
	}()
	config.GetGlobalConfig().InitializeSQLFile = sqlFiles[1].Name()
	dom, err = BootstrapSession(store)
	require.NoError(t, err)
	se := createSessionAndSetID(t, store)
	ctx := context.Background()
	_, err = exec(se, `use test;`)
	require.NoError(t, err)
	// Table t has been created.
	r, err := exec(se, `show tables;`)
	require.NoError(t, err)
	req := r.NewChunk(nil)
	err = r.Next(ctx, req)
	require.NoError(t, err)
	require.Equal(t, 1, req.NumRows())
	row := req.GetRow(0)
	require.Equal(t, "t", row.GetString(0))
	require.NoError(t, r.Close())
	// But data is failed to inserted since the error
	r, err = exec(se, `select * from test.t`)
	require.NoError(t, err)
	req = r.NewChunk(nil)
	err = r.Next(ctx, req)
	require.NoError(t, err)
	require.Equal(t, 0, req.NumRows())
	require.NoError(t, r.Close())
	dom.Close()
}

func TestTiDBEnablePagingVariable(t *testing.T) {
	store, dom := createStoreAndBootstrap(t)
	se := createSessionAndSetID(t, store)
	defer func() { require.NoError(t, store.Close()) }()
	defer dom.Close()

	for _, sql := range []string{
		"select @@global.tidb_enable_paging",
		"select @@session.tidb_enable_paging",
	} {
		r := mustExecToRecodeSet(t, se, sql)
		require.NotNil(t, r)

		req := r.NewChunk(nil)
		err := r.Next(context.Background(), req)
		require.NoError(t, err)
		require.NotEqual(t, 0, req.NumRows())

		rows := statistics.RowToDatums(req.GetRow(0), r.Fields())
		if variable.DefTiDBEnablePaging {
			match(t, rows, "1")
		} else {
			match(t, rows, "0")
		}
		r.Close()
	}
}

func TestTiDBOptRangeMaxSizeWhenUpgrading(t *testing.T) {
	ctx := context.Background()
	store, dom := createStoreAndBootstrap(t)
	defer func() { require.NoError(t, store.Close()) }()

	// Upgrade from v6.3.0 to v6.4.0+.
	ver94 := 94
	seV630 := createSessionAndSetID(t, store)
	txn, err := store.Begin()
	require.NoError(t, err)
	m := meta.NewMeta(txn)
	err = m.FinishBootstrap(int64(ver94))
	require.NoError(t, err)
	err = txn.Commit(context.Background())
	require.NoError(t, err)
	mustExec(t, seV630, fmt.Sprintf("update mysql.tidb set variable_value=%d where variable_name='tidb_server_version'", ver94))
	mustExec(t, seV630, fmt.Sprintf("delete from mysql.GLOBAL_VARIABLES where variable_name='%s'", variable.TiDBOptRangeMaxSize))
	mustExec(t, seV630, "commit")
	unsetStoreBootstrapped(store.UUID())
	ver, err := getBootstrapVersion(seV630)
	require.NoError(t, err)
	require.Equal(t, int64(ver94), ver)

	// We are now in 6.3.0, check tidb_opt_range_max_size should not exist.
	res := mustExecToRecodeSet(t, seV630, fmt.Sprintf("select * from mysql.GLOBAL_VARIABLES where variable_name='%s'", variable.TiDBOptRangeMaxSize))
	chk := res.NewChunk(nil)
	err = res.Next(ctx, chk)
	require.NoError(t, err)
	require.Equal(t, 0, chk.NumRows())
	dom.Close()
	domCurVer, err := BootstrapSession(store)
	require.NoError(t, err)
	defer domCurVer.Close()
	seCurVer := createSessionAndSetID(t, store)
	ver, err = getBootstrapVersion(seCurVer)
	require.NoError(t, err)
	require.Equal(t, currentBootstrapVersion, ver)

	// We are now in version no lower than v6.4.0, tidb_opt_range_max_size should be 0.
	res = mustExecToRecodeSet(t, seCurVer, "select @@session.tidb_opt_range_max_size")
	chk = res.NewChunk(nil)
	err = res.Next(ctx, chk)
	require.NoError(t, err)
	require.Equal(t, 1, chk.NumRows())
	row := chk.GetRow(0)
	require.Equal(t, 1, row.Len())
	require.Equal(t, "0", row.GetString(0))

	res = mustExecToRecodeSet(t, seCurVer, "select @@global.tidb_opt_range_max_size")
	chk = res.NewChunk(nil)
	err = res.Next(ctx, chk)
	require.NoError(t, err)
	require.Equal(t, 1, chk.NumRows())
	row = chk.GetRow(0)
	require.Equal(t, 1, row.Len())
	require.Equal(t, "0", row.GetString(0))
}

func TestTiDBOptAdvancedJoinHintWhenUpgrading(t *testing.T) {
	ctx := context.Background()
	store, dom := createStoreAndBootstrap(t)
	defer func() { require.NoError(t, store.Close()) }()

	// Upgrade from v6.6.0 to v7.0.0+.
	ver134 := 134
	seV660 := createSessionAndSetID(t, store)
	txn, err := store.Begin()
	require.NoError(t, err)
	m := meta.NewMeta(txn)
	err = m.FinishBootstrap(int64(ver134))
	require.NoError(t, err)
	err = txn.Commit(context.Background())
	require.NoError(t, err)
	mustExec(t, seV660, fmt.Sprintf("update mysql.tidb set variable_value=%d where variable_name='tidb_server_version'", ver134))
	mustExec(t, seV660, fmt.Sprintf("delete from mysql.GLOBAL_VARIABLES where variable_name='%s'", variable.TiDBOptAdvancedJoinHint))
	mustExec(t, seV660, "commit")
	unsetStoreBootstrapped(store.UUID())
	ver, err := getBootstrapVersion(seV660)
	require.NoError(t, err)
	require.Equal(t, int64(ver134), ver)

	// We are now in 6.6.0, check tidb_opt_advanced_join_hint should not exist.
	res := mustExecToRecodeSet(t, seV660, fmt.Sprintf("select * from mysql.GLOBAL_VARIABLES where variable_name='%s'", variable.TiDBOptAdvancedJoinHint))
	chk := res.NewChunk(nil)
	err = res.Next(ctx, chk)
	require.NoError(t, err)
	require.Equal(t, 0, chk.NumRows())
	dom.Close()
	domCurVer, err := BootstrapSession(store)
	require.NoError(t, err)
	defer domCurVer.Close()
	seCurVer := createSessionAndSetID(t, store)
	ver, err = getBootstrapVersion(seCurVer)
	require.NoError(t, err)
	require.Equal(t, currentBootstrapVersion, ver)

	// We are now in version no lower than v7.0.0, tidb_opt_advanced_join_hint should be false.
	res = mustExecToRecodeSet(t, seCurVer, "select @@session.tidb_opt_advanced_join_hint;")
	chk = res.NewChunk(nil)
	err = res.Next(ctx, chk)
	require.NoError(t, err)
	require.Equal(t, 1, chk.NumRows())
	row := chk.GetRow(0)
	require.Equal(t, 1, row.Len())
	require.Equal(t, int64(0), row.GetInt64(0))

	res = mustExecToRecodeSet(t, seCurVer, "select @@global.tidb_opt_advanced_join_hint;")
	chk = res.NewChunk(nil)
	err = res.Next(ctx, chk)
	require.NoError(t, err)
	require.Equal(t, 1, chk.NumRows())
	row = chk.GetRow(0)
	require.Equal(t, 1, row.Len())
	require.Equal(t, int64(0), row.GetInt64(0))
}

func TestTiDBOptAdvancedJoinHintInNewCluster(t *testing.T) {
	store, err := mockstore.NewMockStore()
	require.NoError(t, err)
	// Indicates we are in a new cluster.
	require.Equal(t, int64(notBootstrapped), getStoreBootstrapVersion(store))
	dom, err := BootstrapSession(store)
	require.NoError(t, err)
	defer func() { require.NoError(t, store.Close()) }()
	defer dom.Close()
	se := createSessionAndSetID(t, store)

	// In a new created cluster(above 7.0+), tidb_opt_advanced_join_hint is true by default.
	mustExec(t, se, "use test;")
	r := mustExecToRecodeSet(t, se, "select @@tidb_opt_advanced_join_hint;")
	require.NotNil(t, r)

	ctx := context.Background()
	chk := r.NewChunk(nil)
	err = r.Next(ctx, chk)
	require.NoError(t, err)
	require.Equal(t, 1, chk.NumRows())
	row := chk.GetRow(0)
	require.Equal(t, 1, row.Len())
	require.Equal(t, int64(1), row.GetInt64(0))
}

func TestTiDBCostModelInNewCluster(t *testing.T) {
	store, err := mockstore.NewMockStore()
	require.NoError(t, err)
	// Indicates we are in a new cluster.
	require.Equal(t, int64(notBootstrapped), getStoreBootstrapVersion(store))
	dom, err := BootstrapSession(store)
	require.NoError(t, err)
	defer func() { require.NoError(t, store.Close()) }()
	defer dom.Close()
	se := createSessionAndSetID(t, store)

	// In a new created cluster(above 6.5+), tidb_cost_model_version is 2 by default.
	mustExec(t, se, "use test;")
	r := mustExecToRecodeSet(t, se, "select @@tidb_cost_model_version;")
	require.NotNil(t, r)

	ctx := context.Background()
	chk := r.NewChunk(nil)
	err = r.Next(ctx, chk)
	require.NoError(t, err)
	require.Equal(t, 1, chk.NumRows())
	row := chk.GetRow(0)
	require.Equal(t, 1, row.Len())
	require.Equal(t, "2", row.GetString(0))
}

func TestTiDBCostModelUpgradeFrom300To650(t *testing.T) {
	ctx := context.Background()
	store, _ := createStoreAndBootstrap(t)
	defer func() { require.NoError(t, store.Close()) }()

	// Upgrade from 3.0.0 to 6.5+.
	ver300 := 33
	seV3 := createSessionAndSetID(t, store)
	txn, err := store.Begin()
	require.NoError(t, err)
	m := meta.NewMeta(txn)
	err = m.FinishBootstrap(int64(ver300))
	require.NoError(t, err)
	err = txn.Commit(context.Background())
	require.NoError(t, err)
	mustExec(t, seV3, fmt.Sprintf("update mysql.tidb set variable_value=%d where variable_name='tidb_server_version'", ver300))
	mustExec(t, seV3, fmt.Sprintf("delete from mysql.GLOBAL_VARIABLES where variable_name='%s'", variable.TiDBCostModelVersion))
	mustExec(t, seV3, "commit")
	unsetStoreBootstrapped(store.UUID())
	ver, err := getBootstrapVersion(seV3)
	require.NoError(t, err)
	require.Equal(t, int64(ver300), ver)

	// We are now in 3.0.0, check TiDBCostModelVersion should not exist.
	res := mustExecToRecodeSet(t, seV3, fmt.Sprintf("select * from mysql.GLOBAL_VARIABLES where variable_name='%s'", variable.TiDBCostModelVersion))
	chk := res.NewChunk(nil)
	err = res.Next(ctx, chk)
	require.NoError(t, err)
	require.Equal(t, 0, chk.NumRows())

	domCurVer, err := BootstrapSession(store)
	require.NoError(t, err)
	defer domCurVer.Close()
	seCurVer := createSessionAndSetID(t, store)
	ver, err = getBootstrapVersion(seCurVer)
	require.NoError(t, err)
	require.Equal(t, currentBootstrapVersion, ver)

	// We are now in 6.5+, TiDBCostModelVersion should be 1.
	res = mustExecToRecodeSet(t, seCurVer, "select @@tidb_cost_model_version")
	chk = res.NewChunk(nil)
	err = res.Next(ctx, chk)
	require.NoError(t, err)
	require.Equal(t, 1, chk.NumRows())
	row := chk.GetRow(0)
	require.Equal(t, 1, row.Len())
	require.Equal(t, "1", row.GetString(0))
}

func TestTiDBCostModelUpgradeFrom610To650(t *testing.T) {
	for i := 0; i < 2; i++ {
		func() {
			ctx := context.Background()
			store, dom := createStoreAndBootstrap(t)
			defer func() { require.NoError(t, store.Close()) }()

			// upgrade from 6.1 to 6.5+.
			ver61 := 91
			seV61 := createSessionAndSetID(t, store)
			txn, err := store.Begin()
			require.NoError(t, err)
			m := meta.NewMeta(txn)
			err = m.FinishBootstrap(int64(ver61))
			require.NoError(t, err)
			err = txn.Commit(context.Background())
			require.NoError(t, err)
			mustExec(t, seV61, fmt.Sprintf("update mysql.tidb set variable_value=%d where variable_name='tidb_server_version'", ver61))
			mustExec(t, seV61, fmt.Sprintf("update mysql.GLOBAL_VARIABLES set variable_value='%s' where variable_name='%s'", "1", variable.TiDBCostModelVersion))
			mustExec(t, seV61, "commit")
			unsetStoreBootstrapped(store.UUID())
			ver, err := getBootstrapVersion(seV61)
			require.NoError(t, err)
			require.Equal(t, int64(ver61), ver)

			// We are now in 6.1, tidb_cost_model_version is 1.
			res := mustExecToRecodeSet(t, seV61, fmt.Sprintf("select * from mysql.GLOBAL_VARIABLES where variable_name='%s'", variable.TiDBCostModelVersion))
			chk := res.NewChunk(nil)
			err = res.Next(ctx, chk)
			require.NoError(t, err)
			require.Equal(t, 1, chk.NumRows())
			row := chk.GetRow(0)
			require.Equal(t, 2, row.Len())
			require.Equal(t, "1", row.GetString(1))
			res.Close()

			if i == 0 {
				// For the first time, We set tidb_cost_model_version to 2.
				// And after upgrade to 6.5, tidb_cost_model_version should be 2.
				// For the second it should be 1.
				mustExec(t, seV61, "set global tidb_cost_model_version = 2")
			}
			dom.Close()
			// Upgrade to 6.5.
			domCurVer, err := BootstrapSession(store)
			require.NoError(t, err)
			defer domCurVer.Close()
			seCurVer := createSessionAndSetID(t, store)
			ver, err = getBootstrapVersion(seCurVer)
			require.NoError(t, err)
			require.Equal(t, currentBootstrapVersion, ver)

			// We are now in 6.5.
			res = mustExecToRecodeSet(t, seCurVer, "select @@tidb_cost_model_version")
			chk = res.NewChunk(nil)
			err = res.Next(ctx, chk)
			require.NoError(t, err)
			require.Equal(t, 1, chk.NumRows())
			row = chk.GetRow(0)
			require.Equal(t, 1, row.Len())
			if i == 0 {
				require.Equal(t, "2", row.GetString(0))
			} else {
				require.Equal(t, "1", row.GetString(0))
			}
			res.Close()
		}()
	}
}

func TestTiDBGCAwareUpgradeFrom630To650(t *testing.T) {
	ctx := context.Background()
	store, _ := createStoreAndBootstrap(t)
	defer func() { require.NoError(t, store.Close()) }()

	// upgrade from 6.3 to 6.5+.
	ver63 := version93
	seV63 := createSessionAndSetID(t, store)
	txn, err := store.Begin()
	require.NoError(t, err)
	m := meta.NewMeta(txn)
	err = m.FinishBootstrap(int64(ver63))
	require.NoError(t, err)
	err = txn.Commit(context.Background())
	require.NoError(t, err)
	mustExec(t, seV63, fmt.Sprintf("update mysql.tidb set variable_value=%d where variable_name='tidb_server_version'", ver63))
	mustExec(t, seV63, fmt.Sprintf("update mysql.GLOBAL_VARIABLES set variable_value='%s' where variable_name='%s'", "1", variable.TiDBEnableGCAwareMemoryTrack))
	mustExec(t, seV63, "commit")
	unsetStoreBootstrapped(store.UUID())
	ver, err := getBootstrapVersion(seV63)
	require.NoError(t, err)
	require.Equal(t, int64(ver63), ver)

	// We are now in 6.3, tidb_enable_gc_aware_memory_track is ON.
	res := mustExecToRecodeSet(t, seV63, fmt.Sprintf("select * from mysql.GLOBAL_VARIABLES where variable_name='%s'", variable.TiDBEnableGCAwareMemoryTrack))
	chk := res.NewChunk(nil)
	err = res.Next(ctx, chk)
	require.NoError(t, err)
	require.Equal(t, 1, chk.NumRows())
	row := chk.GetRow(0)
	require.Equal(t, 2, row.Len())
	require.Equal(t, "1", row.GetString(1))

	// Upgrade to 6.5.
	domCurVer, err := BootstrapSession(store)
	require.NoError(t, err)
	defer domCurVer.Close()
	seCurVer := createSessionAndSetID(t, store)
	ver, err = getBootstrapVersion(seCurVer)
	require.NoError(t, err)
	require.Equal(t, currentBootstrapVersion, ver)

	// We are now in 6.5.
	res = mustExecToRecodeSet(t, seCurVer, fmt.Sprintf("select * from mysql.GLOBAL_VARIABLES where variable_name='%s'", variable.TiDBEnableGCAwareMemoryTrack))
	chk = res.NewChunk(nil)
	err = res.Next(ctx, chk)
	require.NoError(t, err)
	require.Equal(t, 1, chk.NumRows())
	row = chk.GetRow(0)
	require.Equal(t, 2, row.Len())
	require.Equal(t, "0", row.GetString(1))
}

func TestTiDBServerMemoryLimitUpgradeTo651_1(t *testing.T) {
	ctx := context.Background()
	store, _ := createStoreAndBootstrap(t)
	defer func() { require.NoError(t, store.Close()) }()

	// upgrade from 6.5.0 to 6.5.1+.
	ver132 := version132
	seV132 := createSessionAndSetID(t, store)
	txn, err := store.Begin()
	require.NoError(t, err)
	m := meta.NewMeta(txn)
	err = m.FinishBootstrap(int64(ver132))
	require.NoError(t, err)
	err = txn.Commit(context.Background())
	require.NoError(t, err)
	mustExec(t, seV132, fmt.Sprintf("update mysql.tidb set variable_value=%d where variable_name='tidb_server_version'", ver132))
	mustExec(t, seV132, fmt.Sprintf("update mysql.GLOBAL_VARIABLES set variable_value='%s' where variable_name='%s'", "0", variable.TiDBServerMemoryLimit))
	mustExec(t, seV132, "commit")
	unsetStoreBootstrapped(store.UUID())
	ver, err := getBootstrapVersion(seV132)
	require.NoError(t, err)
	require.Equal(t, int64(ver132), ver)

	// We are now in 6.5.0, tidb_server_memory_limit is 0.
	res := mustExecToRecodeSet(t, seV132, fmt.Sprintf("select * from mysql.GLOBAL_VARIABLES where variable_name='%s'", variable.TiDBServerMemoryLimit))
	chk := res.NewChunk(nil)
	err = res.Next(ctx, chk)
	require.NoError(t, err)
	require.Equal(t, 1, chk.NumRows())
	row := chk.GetRow(0)
	require.Equal(t, 2, row.Len())
	require.Equal(t, "0", row.GetString(1))

	// Upgrade to 6.5.1+.
	domCurVer, err := BootstrapSession(store)
	require.NoError(t, err)
	defer domCurVer.Close()
	seCurVer := createSessionAndSetID(t, store)
	ver, err = getBootstrapVersion(seCurVer)
	require.NoError(t, err)
	require.Equal(t, currentBootstrapVersion, ver)

	// We are now in 6.5.1+.
	res = mustExecToRecodeSet(t, seCurVer, fmt.Sprintf("select * from mysql.GLOBAL_VARIABLES where variable_name='%s'", variable.TiDBServerMemoryLimit))
	chk = res.NewChunk(nil)
	err = res.Next(ctx, chk)
	require.NoError(t, err)
	require.Equal(t, 1, chk.NumRows())
	row = chk.GetRow(0)
	require.Equal(t, 2, row.Len())
	require.Equal(t, variable.DefTiDBServerMemoryLimit, row.GetString(1))
}

func TestTiDBServerMemoryLimitUpgradeTo651_2(t *testing.T) {
	ctx := context.Background()
	store, _ := createStoreAndBootstrap(t)
	defer func() { require.NoError(t, store.Close()) }()

	// upgrade from 6.5.0 to 6.5.1+.
	ver132 := version132
	seV132 := createSessionAndSetID(t, store)
	txn, err := store.Begin()
	require.NoError(t, err)
	m := meta.NewMeta(txn)
	err = m.FinishBootstrap(int64(ver132))
	require.NoError(t, err)
	err = txn.Commit(context.Background())
	require.NoError(t, err)
	mustExec(t, seV132, fmt.Sprintf("update mysql.tidb set variable_value=%d where variable_name='tidb_server_version'", ver132))
	mustExec(t, seV132, fmt.Sprintf("update mysql.GLOBAL_VARIABLES set variable_value='%s' where variable_name='%s'", "70%", variable.TiDBServerMemoryLimit))
	mustExec(t, seV132, "commit")
	unsetStoreBootstrapped(store.UUID())
	ver, err := getBootstrapVersion(seV132)
	require.NoError(t, err)
	require.Equal(t, int64(ver132), ver)

	// We are now in 6.5.0, tidb_server_memory_limit is "70%".
	res := mustExecToRecodeSet(t, seV132, fmt.Sprintf("select * from mysql.GLOBAL_VARIABLES where variable_name='%s'", variable.TiDBServerMemoryLimit))
	chk := res.NewChunk(nil)
	err = res.Next(ctx, chk)
	require.NoError(t, err)
	require.Equal(t, 1, chk.NumRows())
	row := chk.GetRow(0)
	require.Equal(t, 2, row.Len())
	require.Equal(t, "70%", row.GetString(1))

	// Upgrade to 6.5.1+.
	domCurVer, err := BootstrapSession(store)
	require.NoError(t, err)
	defer domCurVer.Close()
	seCurVer := createSessionAndSetID(t, store)
	ver, err = getBootstrapVersion(seCurVer)
	require.NoError(t, err)
	require.Equal(t, currentBootstrapVersion, ver)

	// We are now in 6.5.1+.
	res = mustExecToRecodeSet(t, seCurVer, fmt.Sprintf("select * from mysql.GLOBAL_VARIABLES where variable_name='%s'", variable.TiDBServerMemoryLimit))
	chk = res.NewChunk(nil)
	err = res.Next(ctx, chk)
	require.NoError(t, err)
	require.Equal(t, 1, chk.NumRows())
	row = chk.GetRow(0)
	require.Equal(t, 2, row.Len())
	require.Equal(t, "70%", row.GetString(1))
}

func TestTiDBGlobalVariablesDefaultValueUpgradeFrom630To660(t *testing.T) {
	ctx := context.Background()
	store, _ := createStoreAndBootstrap(t)
	defer func() { require.NoError(t, store.Close()) }()

	// upgrade from 6.3.0 to 6.6.0.
	ver630 := version93
	seV630 := createSessionAndSetID(t, store)
	txn, err := store.Begin()
	require.NoError(t, err)
	m := meta.NewMeta(txn)
	err = m.FinishBootstrap(int64(ver630))
	require.NoError(t, err)
	err = txn.Commit(context.Background())
	require.NoError(t, err)
	mustExec(t, seV630, fmt.Sprintf("update mysql.tidb set variable_value=%d where variable_name='tidb_server_version'", ver630))
	mustExec(t, seV630, fmt.Sprintf("update mysql.GLOBAL_VARIABLES set variable_value='%s' where variable_name='%s'", "OFF", variable.TiDBEnableForeignKey))
	mustExec(t, seV630, fmt.Sprintf("update mysql.GLOBAL_VARIABLES set variable_value='%s' where variable_name='%s'", "OFF", variable.ForeignKeyChecks))
	mustExec(t, seV630, fmt.Sprintf("update mysql.GLOBAL_VARIABLES set variable_value='%s' where variable_name='%s'", "OFF", variable.TiDBEnableHistoricalStats))
	mustExec(t, seV630, fmt.Sprintf("update mysql.GLOBAL_VARIABLES set variable_value='%s' where variable_name='%s'", "OFF", variable.TiDBEnablePlanReplayerCapture))
	mustExec(t, seV630, "commit")
	unsetStoreBootstrapped(store.UUID())
	ver, err := getBootstrapVersion(seV630)
	require.NoError(t, err)
	require.Equal(t, int64(ver630), ver)

	// We are now in 6.3.0.
	upgradeVars := []string{variable.TiDBEnableForeignKey, variable.ForeignKeyChecks, variable.TiDBEnableHistoricalStats, variable.TiDBEnablePlanReplayerCapture}
	varsValueList := []string{"OFF", "OFF", "OFF", "OFF"}
	for i := range upgradeVars {
		res := mustExecToRecodeSet(t, seV630, fmt.Sprintf("select * from mysql.GLOBAL_VARIABLES where variable_name='%s'", upgradeVars[i]))
		chk := res.NewChunk(nil)
		err = res.Next(ctx, chk)
		require.NoError(t, err)
		require.Equal(t, 1, chk.NumRows())
		row := chk.GetRow(0)
		require.Equal(t, 2, row.Len())
		require.Equal(t, varsValueList[i], row.GetString(1))
	}

	// Upgrade to 6.6.0.
	domCurVer, err := BootstrapSession(store)
	require.NoError(t, err)
	defer domCurVer.Close()
	seV660 := createSessionAndSetID(t, store)
	ver, err = getBootstrapVersion(seV660)
	require.NoError(t, err)
	require.Equal(t, currentBootstrapVersion, ver)

	// We are now in 6.6.0.
	varsValueList = []string{"ON", "ON", "ON", "ON"}
	for i := range upgradeVars {
		res := mustExecToRecodeSet(t, seV660, fmt.Sprintf("select * from mysql.GLOBAL_VARIABLES where variable_name='%s'", upgradeVars[i]))
		chk := res.NewChunk(nil)
		err = res.Next(ctx, chk)
		require.NoError(t, err)
		require.Equal(t, 1, chk.NumRows())
		row := chk.GetRow(0)
		require.Equal(t, 2, row.Len())
		require.Equal(t, varsValueList[i], row.GetString(1))
	}
}

func TestTiDBStoreBatchSizeUpgradeFrom650To660(t *testing.T) {
	for i := 0; i < 2; i++ {
		func() {
			ctx := context.Background()
			store, dom := createStoreAndBootstrap(t)
			defer func() { require.NoError(t, store.Close()) }()

			// upgrade from 6.5 to 6.6.
			ver65 := version132
			seV65 := createSessionAndSetID(t, store)
			txn, err := store.Begin()
			require.NoError(t, err)
			m := meta.NewMeta(txn)
			err = m.FinishBootstrap(int64(ver65))
			require.NoError(t, err)
			err = txn.Commit(context.Background())
			require.NoError(t, err)
			mustExec(t, seV65, fmt.Sprintf("update mysql.tidb set variable_value=%d where variable_name='tidb_server_version'", ver65))
			mustExec(t, seV65, fmt.Sprintf("update mysql.GLOBAL_VARIABLES set variable_value='%s' where variable_name='%s'", "0", variable.TiDBStoreBatchSize))
			mustExec(t, seV65, "commit")
			unsetStoreBootstrapped(store.UUID())
			ver, err := getBootstrapVersion(seV65)
			require.NoError(t, err)
			require.Equal(t, int64(ver65), ver)

			// We are now in 6.5, tidb_store_batch_size is 0.
			res := mustExecToRecodeSet(t, seV65, fmt.Sprintf("select * from mysql.GLOBAL_VARIABLES where variable_name='%s'", variable.TiDBStoreBatchSize))
			chk := res.NewChunk(nil)
			err = res.Next(ctx, chk)
			require.NoError(t, err)
			require.Equal(t, 1, chk.NumRows())
			row := chk.GetRow(0)
			require.Equal(t, 2, row.Len())
			require.Equal(t, "0", row.GetString(1))
			res.Close()

			if i == 0 {
				// For the first time, We set tidb_store_batch_size to 1.
				// And after upgrade to 6.6, tidb_store_batch_size should be 1.
				// For the second it should be the latest default value.
				mustExec(t, seV65, "set global tidb_store_batch_size = 1")
			}
			dom.Close()
			// Upgrade to 6.6.
			domCurVer, err := BootstrapSession(store)
			require.NoError(t, err)
			defer domCurVer.Close()
			seCurVer := createSessionAndSetID(t, store)
			ver, err = getBootstrapVersion(seCurVer)
			require.NoError(t, err)
			require.Equal(t, currentBootstrapVersion, ver)

			// We are now in 6.6.
			res = mustExecToRecodeSet(t, seCurVer, "select @@tidb_store_batch_size")
			chk = res.NewChunk(nil)
			err = res.Next(ctx, chk)
			require.NoError(t, err)
			require.Equal(t, 1, chk.NumRows())
			row = chk.GetRow(0)
			require.Equal(t, 1, row.Len())
			if i == 0 {
				require.Equal(t, "1", row.GetString(0))
			} else {
				require.Equal(t, "4", row.GetString(0))
			}
			res.Close()
		}()
	}
}

<<<<<<< HEAD
func TestTiDBUpgradeToVer136(t *testing.T) {
	store, _ := createStoreAndBootstrap(t)
	defer func() {
		require.NoError(t, store.Close())
	}()

	ver135 := version135
	seV135 := createSessionAndSetID(t, store)
	txn, err := store.Begin()
	require.NoError(t, err)
	m := meta.NewMeta(txn)
	err = m.FinishBootstrap(int64(ver135))
	require.NoError(t, err)
	mustExec(t, seV135, fmt.Sprintf("update mysql.tidb set variable_value=%d where variable_name='tidb_server_version'", ver135))
	err = txn.Commit(context.Background())
	require.NoError(t, err)

	unsetStoreBootstrapped(store.UUID())
	ver, err := getBootstrapVersion(seV135)
	require.NoError(t, err)
	require.Equal(t, int64(ver135), ver)

	dom, err := BootstrapSession(store)
	require.NoError(t, err)
	ver, err = getBootstrapVersion(seV135)
	require.NoError(t, err)
	require.Less(t, int64(ver135), ver)
	dom.Close()
=======
func TestTiDBStatsLoadPseudoTimeoutUpgradeFrom610To650(t *testing.T) {
	ctx := context.Background()
	store, _ := createStoreAndBootstrap(t)
	defer func() { require.NoError(t, store.Close()) }()

	// upgrade from 6.1 to 6.5+.
	ver61 := version91
	seV61 := createSessionAndSetID(t, store)
	txn, err := store.Begin()
	require.NoError(t, err)
	m := meta.NewMeta(txn)
	err = m.FinishBootstrap(int64(ver61))
	require.NoError(t, err)
	err = txn.Commit(context.Background())
	require.NoError(t, err)
	mustExec(t, seV61, fmt.Sprintf("update mysql.tidb set variable_value=%d where variable_name='tidb_server_version'", ver61))
	mustExec(t, seV61, fmt.Sprintf("update mysql.GLOBAL_VARIABLES set variable_value='%s' where variable_name='%s'", "0", variable.TiDBStatsLoadPseudoTimeout))
	mustExec(t, seV61, "commit")
	unsetStoreBootstrapped(store.UUID())
	ver, err := getBootstrapVersion(seV61)
	require.NoError(t, err)
	require.Equal(t, int64(ver61), ver)

	// We are now in 6.1, tidb_stats_load_pseudo_timeout is OFF.
	res := mustExecToRecodeSet(t, seV61, fmt.Sprintf("select * from mysql.GLOBAL_VARIABLES where variable_name='%s'", variable.TiDBStatsLoadPseudoTimeout))
	chk := res.NewChunk(nil)
	err = res.Next(ctx, chk)
	require.NoError(t, err)
	require.Equal(t, 1, chk.NumRows())
	row := chk.GetRow(0)
	require.Equal(t, 2, row.Len())
	require.Equal(t, "0", row.GetString(1))

	// Upgrade to 6.5.
	domCurVer, err := BootstrapSession(store)
	require.NoError(t, err)
	defer domCurVer.Close()
	seCurVer := createSessionAndSetID(t, store)
	ver, err = getBootstrapVersion(seCurVer)
	require.NoError(t, err)
	require.Equal(t, currentBootstrapVersion, ver)

	// We are now in 6.5.
	res = mustExecToRecodeSet(t, seCurVer, fmt.Sprintf("select * from mysql.GLOBAL_VARIABLES where variable_name='%s'", variable.TiDBStatsLoadPseudoTimeout))
	chk = res.NewChunk(nil)
	err = res.Next(ctx, chk)
	require.NoError(t, err)
	require.Equal(t, 1, chk.NumRows())
	row = chk.GetRow(0)
	require.Equal(t, 2, row.Len())
	require.Equal(t, "1", row.GetString(1))
>>>>>>> fd45f737
}<|MERGE_RESOLUTION|>--- conflicted
+++ resolved
@@ -1946,7 +1946,6 @@
 	}
 }
 
-<<<<<<< HEAD
 func TestTiDBUpgradeToVer136(t *testing.T) {
 	store, _ := createStoreAndBootstrap(t)
 	defer func() {
@@ -1975,7 +1974,8 @@
 	require.NoError(t, err)
 	require.Less(t, int64(ver135), ver)
 	dom.Close()
-=======
+}
+
 func TestTiDBStatsLoadPseudoTimeoutUpgradeFrom610To650(t *testing.T) {
 	ctx := context.Background()
 	store, _ := createStoreAndBootstrap(t)
@@ -2027,5 +2027,4 @@
 	row = chk.GetRow(0)
 	require.Equal(t, 2, row.Len())
 	require.Equal(t, "1", row.GetString(1))
->>>>>>> fd45f737
 }