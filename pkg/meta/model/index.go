// Copyright 2024 PingCAP, Inc.
//
// Licensed under the Apache License, Version 2.0 (the "License");
// you may not use this file except in compliance with the License.
// You may obtain a copy of the License at
//
//     http://www.apache.org/licenses/LICENSE-2.0
//
// Unless required by applicable law or agreed to in writing, software
// distributed under the License is distributed on an "AS IS" BASIS,
// WITHOUT WARRANTIES OR CONDITIONS OF ANY KIND, either express or implied.
// See the License for the specific language governing permissions and
// limitations under the License.

package model

import (
	"encoding/json"
	"strings"

	"github.com/pingcap/tidb/pkg/parser"
	"github.com/pingcap/tidb/pkg/parser/ast"
	"github.com/pingcap/tidb/pkg/parser/mysql"
	"github.com/pingcap/tidb/pkg/parser/types"
	"github.com/pingcap/tidb/pkg/planner/cascades/base"
)

// DistanceMetric is the distance metric used by the vector index.
// Note that not all distance functions are indexable.
// See FnNameToDistanceMetric for a list of indexable distance functions.
type DistanceMetric string

// Note: tipb.VectorDistanceMetric's enum names must be aligned with these constant values.
const (
	DistanceMetricL2 DistanceMetric = "L2"
	// DistanceMetricCosine is cosine distance.
	DistanceMetricCosine DistanceMetric = "COSINE"
	// DistanceMetricInnerProduct is inner product.
	// Currently this distance metric is not supported. It is placed here only for
	// reminding what's the desired naming convension (UPPER_UNDER_SCORE) if this
	// is going to be implemented.
	DistanceMetricInnerProduct DistanceMetric = "INNER_PRODUCT"
)

// IndexableFnNameToDistanceMetric maps a distance function name to the distance metric.
// Only indexable distance functions should be listed here!
var IndexableFnNameToDistanceMetric = map[string]DistanceMetric{
	ast.VecCosineDistance: DistanceMetricCosine,
	ast.VecL2Distance:     DistanceMetricL2,
}

// IndexableDistanceMetricToFnName maps a distance metric to the distance function name.
var IndexableDistanceMetricToFnName = map[DistanceMetric]string{
	DistanceMetricCosine: ast.VecCosineDistance,
	DistanceMetricL2:     ast.VecL2Distance,
}

// VectorIndexInfo is the information of vector index of a column.
type VectorIndexInfo struct {
	// Dimension is the dimension of the vector.
	Dimension uint64 `json:"dimension"`
	// DistanceMetric is the distance metric used by the index.
	DistanceMetric DistanceMetric `json:"distance_metric"`
}

// InvertedIndexInfo is the information of inverted index.
// Currently, we do not support changing the type of the column that has an inverted index.
// But we expect to support modifying the column type which does not need to change data (e.g., INT -> BIGINT).
// In this case, during reading, we can use ColumnID to get both the old and new column types.
type InvertedIndexInfo struct {
	// ColumnID is used for reading.
	ColumnID int64 `json:"column_id"`

	// IsSigned and TypeSize are used for writing.
	IsSigned bool  `json:"is_signed"`
	TypeSize uint8 `json:"type_size"`
}

// FieldTypeToInvertedIndexInfo converts FieldType to InvertedIndexInfo.
func FieldTypeToInvertedIndexInfo(tp types.FieldType, columnID int64) *InvertedIndexInfo {
	var isSigned bool
	var typeSize uint8

	switch tp.GetType() {
	case mysql.TypeTiny:
		typeSize = 1
		isSigned = !mysql.HasUnsignedFlag(tp.GetFlag())
	case mysql.TypeShort:
		typeSize = 2
		isSigned = !mysql.HasUnsignedFlag(tp.GetFlag())
	case mysql.TypeInt24, mysql.TypeLong:
		typeSize = 4
		isSigned = !mysql.HasUnsignedFlag(tp.GetFlag())
	case mysql.TypeLonglong:
		typeSize = 8
		isSigned = !mysql.HasUnsignedFlag(tp.GetFlag())
	case mysql.TypeYear:
		typeSize = 2
		isSigned = false
	case mysql.TypeEnum:
		typeSize = 2
		isSigned = false
	case mysql.TypeSet:
		typeSize = 8
		isSigned = false
	case mysql.TypeDatetime, mysql.TypeDate, mysql.TypeTimestamp:
		typeSize = 8
		isSigned = false
	case mysql.TypeDuration:
		typeSize = 8
		isSigned = true
	default:
		return nil
	}

	return &InvertedIndexInfo{
		ColumnID: columnID,
		IsSigned: isSigned,
		TypeSize: typeSize,
	}
}

// FullTextParserType is the tokenizer kind.
// Note: Must use UPPER_UNDER_SCORE naming convension.
type FullTextParserType string

const (
	// FullTextParserTypeInvalid is the invalid tokenizer
	FullTextParserTypeInvalid FullTextParserType = "INVALID"
	// FullTextParserTypeStandardV1 is the standard parser, for English texts
	// The value matches with the supported tokenizer in Libclara.
	FullTextParserTypeStandardV1 FullTextParserType = "STANDARD_V1"
	// FullTextParserTypeMultilingualV1 is a parser for multilingual texts
	// The value matches with the supported tokenizer in Libclara.
	FullTextParserTypeMultilingualV1 FullTextParserType = "MULTILINGUAL_V1"
	// FullTextParserTypeNgramV1 is a better recall rate,
	// but may be not better performed parser.
	// The value matches with the supported tokenizer in Libclara.
	FullTextParserTypeNgramV1 FullTextParserType = "NGRAM_V1"
)

// SQLName returns the SQL keyword name of the fulltext parser, which must not include
// any version or internal suffix. This is what we present to users and show in error messages.
func (t FullTextParserType) SQLName() string {
	switch t {
	case FullTextParserTypeStandardV1:
		return "STANDARD"
	case FullTextParserTypeMultilingualV1:
		return "MULTILINGUAL"
	case FullTextParserTypeNgramV1:
		return "NGRAM"
	default:
		return "INVALID"
	}
}

// GetFullTextParserTypeBySQLName returns the FullTextParserType by a SQL name.
func GetFullTextParserTypeBySQLName(name string) FullTextParserType {
	switch strings.ToUpper(name) {
	case "STANDARD":
		return FullTextParserTypeStandardV1
	case "MULTILINGUAL":
		return FullTextParserTypeMultilingualV1
	case "NGRAM":
		return FullTextParserTypeNgramV1
	default:
		return FullTextParserTypeInvalid
	}
}

// FullTextIndexInfo is the information of FULLTEXT index of a column.
type FullTextIndexInfo struct {
	ParserType FullTextParserType `json:"parser_type"`
	// TODO: Add other options
}

// HybridIndexInfo is the information of HYBRID index of a column.
type HybridIndexInfo struct {
	FullText []*HybridFullTextSpec `json:"fulltext,omitempty"`
	Vector   []*HybridVectorSpec   `json:"vector,omitempty"`
	Inverted []*HybridInvertedSpec `json:"inverted,omitempty"`
	Sort     *HybridSortSpec       `json:"sort,omitempty"`
}

// HybridFullTextSpec describes the configuration for a fulltext segment in a hybrid index.
type HybridFullTextSpec struct {
	Columns   []*IndexColumn           `json:"columns"`
	IndexInfo *HybridFulltextIndexInfo `json:"index_info"`
}

// HybridFulltextIndexInfo includes analyzer and tokenizer information for the fulltext component.
type HybridFulltextIndexInfo struct {
	Analyzer     *HybridFulltextAnalyzer  `json:"analyzer,omitempty"`
	Tokenizer    *HybridFulltextTokenizer `json:"tokenizer,omitempty"`
	TokenFilters []string                 `json:"token_filter,omitempty"`
}

// HybridFulltextAnalyzer describes the analyzer configuration for the fulltext component.
type HybridFulltextAnalyzer struct {
	Type   string         `json:"type"`
	Params map[string]any `json:"params,omitempty"`
}

// HybridFulltextTokenizer describes the tokenizer configuration for the fulltext component.
type HybridFulltextTokenizer struct {
	Type    string         `json:"type"`
	Options map[string]any `json:"options,omitempty"`
}

// HybridVectorSpec describes the configuration for a vector segment in a hybrid index.
type HybridVectorSpec struct {
	Columns   []*IndexColumn         `json:"columns"`
	IndexInfo *HybridVectorIndexInfo `json:"index_info"`
}

// HybridVectorIndexInfo describes the configuration of a vector index inside the hybrid index.
type HybridVectorIndexInfo struct {
	DistanceMetric string            `json:"distance_metric,omitempty"`
	Dimension      *uint64           `json:"dimension,omitempty"`
	Options        map[string]string `json:"options,omitempty"`
}

// HybridInvertedSpec describes the configuration for an inverted segment in a hybrid index.
type HybridInvertedSpec struct {
	Columns []*IndexColumn `json:"columns,omitempty"`
	Params  map[string]any `json:"params,omitempty"`
}

// HybridSortSpec describes the order definition of the hybrid index.
type HybridSortSpec struct {
	Columns []*IndexColumn `json:"columns,omitempty"`
	// IsAsc stores, for each column, whether it is sorted in ascending order (true) or descending order (false).
	IsAsc []bool `json:"is_asc,omitempty"`
}

// Clone clones HybridIndexInfo.
func (info *HybridIndexInfo) Clone() *HybridIndexInfo {
	if info == nil {
		return nil
	}
	cloned := &HybridIndexInfo{}
	if len(info.FullText) > 0 {
		cloned.FullText = make([]*HybridFullTextSpec, len(info.FullText))
		for i, ft := range info.FullText {
			if ft == nil {
				continue
			}
			cloned.FullText[i] = ft.Clone()
		}
	}
	if len(info.Vector) > 0 {
		cloned.Vector = make([]*HybridVectorSpec, len(info.Vector))
		for i, v := range info.Vector {
			if v == nil {
				continue
			}
			cloned.Vector[i] = v.Clone()
		}
	}
	if len(info.Inverted) > 0 {
		cloned.Inverted = make([]*HybridInvertedSpec, len(info.Inverted))
		for i, inv := range info.Inverted {
			if inv == nil {
				continue
			}
			cloned.Inverted[i] = inv.Clone()
		}
	}
	if info.Sort != nil {
		cloned.Sort = info.Sort.Clone()
	}
	return cloned
}

// Clone clones HybridFullTextSpec.
func (c *HybridFullTextSpec) Clone() *HybridFullTextSpec {
	if c == nil {
		return nil
	}
	cloned := &HybridFullTextSpec{}
	cloned.Columns = cloneIndexColumnSlice(c.Columns)
	if c.IndexInfo != nil {
		cloned.IndexInfo = c.IndexInfo.Clone()
	}
	return cloned
}

// Clone clones HybridFulltextIndexInfo.
func (info *HybridFulltextIndexInfo) Clone() *HybridFulltextIndexInfo {
	if info == nil {
		return nil
	}
	cloned := &HybridFulltextIndexInfo{}
	if info.Analyzer != nil {
		cloned.Analyzer = info.Analyzer.Clone()
	}
	if info.Tokenizer != nil {
		cloned.Tokenizer = info.Tokenizer.Clone()
	}
	if len(info.TokenFilters) > 0 {
		cloned.TokenFilters = append([]string(nil), info.TokenFilters...)
	}
	return cloned
}

// Clone clones HybridFulltextAnalyzer.
func (cfg *HybridFulltextAnalyzer) Clone() *HybridFulltextAnalyzer {
	if cfg == nil {
		return nil
	}
	cloned := &HybridFulltextAnalyzer{Type: cfg.Type}
	if len(cfg.Params) > 0 {
		cloned.Params = cloneInterfaceMap(cfg.Params)
	}
	return cloned
}

// Clone clones HybridFulltextTokenizer.
func (cfg *HybridFulltextTokenizer) Clone() *HybridFulltextTokenizer {
	if cfg == nil {
		return nil
	}
	cloned := &HybridFulltextTokenizer{Type: cfg.Type}
	if len(cfg.Options) > 0 {
		cloned.Options = cloneInterfaceMap(cfg.Options)
	}
	return cloned
}

// Clone clones HybridVectorSpec.
func (c *HybridVectorSpec) Clone() *HybridVectorSpec {
	if c == nil {
		return nil
	}
	cloned := &HybridVectorSpec{}
	cloned.Columns = cloneIndexColumnSlice(c.Columns)
	if c.IndexInfo != nil {
		cloned.IndexInfo = c.IndexInfo.Clone()
	}
	return cloned
}

// Clone clones HybridVectorIndexInfo.
func (info *HybridVectorIndexInfo) Clone() *HybridVectorIndexInfo {
	if info == nil {
		return nil
	}
	cloned := &HybridVectorIndexInfo{
		DistanceMetric: info.DistanceMetric,
	}
	if info.Dimension != nil {
		dim := *info.Dimension
		cloned.Dimension = &dim
	}
	if len(info.Options) > 0 {
		cloned.Options = make(map[string]string, len(info.Options))
		for k, v := range info.Options {
			cloned.Options[k] = v
		}
	}
	return cloned
}

// Clone clones HybridInvertedSpec.
func (c *HybridInvertedSpec) Clone() *HybridInvertedSpec {
	if c == nil {
		return nil
	}
	cloned := &HybridInvertedSpec{}
	cloned.Columns = cloneIndexColumnSlice(c.Columns)
	if len(c.Params) > 0 {
		cloned.Params = cloneInterfaceMap(c.Params)
	}
	return cloned
}

// Clone clones HybridSortSpec.
func (opt *HybridSortSpec) Clone() *HybridSortSpec {
	if opt == nil {
		return nil
	}
	cloned := &HybridSortSpec{}
	cloned.Columns = cloneIndexColumnSlice(opt.Columns)
	if len(opt.IsAsc) > 0 {
		cloned.IsAsc = append([]bool(nil), opt.IsAsc...)
	}
	return cloned
}

func cloneIndexColumnSlice(cols []*IndexColumn) []*IndexColumn {
	if len(cols) == 0 {
		return nil
	}
	cloned := make([]*IndexColumn, len(cols))
	for i, col := range cols {
		if col == nil {
			continue
		}
		cloned[i] = col.Clone()
	}
	return cloned
}

func cloneInterfaceMap(src map[string]any) map[string]any {
	if len(src) == 0 {
		return nil
	}
	dst := make(map[string]any, len(src))
	for k, v := range src {
		dst[k] = deepCloneInterface(v)
	}
	return dst
}

func deepCloneInterface(v any) any {
	switch val := v.(type) {
	case map[string]any:
		return cloneInterfaceMap(val)
	case []any:
		if len(val) == 0 {
			return []any{}
		}
		res := make([]any, len(val))
		for i, elem := range val {
			res[i] = deepCloneInterface(elem)
		}
		return res
	case json.RawMessage:
		if val == nil {
			return json.RawMessage(nil)
		}
		return append(json.RawMessage(nil), val...)
	default:
		return val
	}
}

// ColumnarIndexType is the type of columnar index.
type ColumnarIndexType uint8

const (
	// ColumnarIndexTypeNA means this is not a columnar index.
	ColumnarIndexTypeNA ColumnarIndexType = iota
	// ColumnarIndexTypeInverted is the inverted index type.
	ColumnarIndexTypeInverted
	// ColumnarIndexTypeVector is the vector index type.
	ColumnarIndexTypeVector
	// ColumnarIndexTypeFulltext is the fulltext index type.
	ColumnarIndexTypeFulltext
	// ColumnarIndexTypeHybrid is the hybrid index type.
	ColumnarIndexTypeHybrid
)

// SQLName returns the SQL keyword name of the columnar index. Used in log messages or error messages.
func (c ColumnarIndexType) SQLName() string {
	switch c {
	case ColumnarIndexTypeVector:
		return "vector index"
	case ColumnarIndexTypeInverted:
		return "inverted index"
	case ColumnarIndexTypeFulltext:
		return "fulltext index"
	case ColumnarIndexTypeHybrid:
		return "hybrid index"
	default:
		return "columnar index"
	}
}

// IndexInfo provides meta data describing a DB index.
// It corresponds to the statement `CREATE INDEX Name ON Table (Column);`
// See https://dev.mysql.com/doc/refman/5.7/en/create-index.html
type IndexInfo struct {
<<<<<<< HEAD
	ID                  int64              `json:"id"`
	Name                ast.CIStr          `json:"idx_name"` // Index name.
	Table               ast.CIStr          `json:"tbl_name"` // Table name.
	Columns             []*IndexColumn     `json:"idx_cols"` // Index columns.
	State               SchemaState        `json:"state"`
	BackfillState       BackfillState      `json:"backfill_state"`
	Comment             string             `json:"comment"`                 // Comment
	Tp                  ast.IndexType      `json:"index_type"`              // Index type: Btree, Hash, Rtree, Vector, Inverted, Fulltext
	Unique              bool               `json:"is_unique"`               // Whether the index is unique.
	Primary             bool               `json:"is_primary"`              // Whether the index is primary key.
	Invisible           bool               `json:"is_invisible"`            // Whether the index is invisible.
	Global              bool               `json:"is_global"`               // Whether the index is global.
	MVIndex             bool               `json:"mv_index"`                // Whether the index is multivalued index.
	VectorInfo          *VectorIndexInfo   `json:"vector_index"`            // VectorInfo is the vector index information.
	InvertedInfo        *InvertedIndexInfo `json:"inverted_index"`          // InvertedInfo is the inverted index information.
	FullTextInfo        *FullTextIndexInfo `json:"full_text_index"`         // FullTextInfo is the FULLTEXT index information.
	ConditionExprString string             `json:"condition_expr_string"`   // ConditionExprString is the string representation of the partial index condition.
	AffectColumn        []*IndexColumn     `json:"affect_column,omitempty"` // AffectColumn is the columns related to the index.
=======
	ID            int64              `json:"id"`
	Name          ast.CIStr          `json:"idx_name"` // Index name.
	Table         ast.CIStr          `json:"tbl_name"` // Table name.
	Columns       []*IndexColumn     `json:"idx_cols"` // Index columns.
	State         SchemaState        `json:"state"`
	BackfillState BackfillState      `json:"backfill_state"`
	Comment       string             `json:"comment"`         // Comment
	Tp            ast.IndexType      `json:"index_type"`      // Index type: Btree, Hash, Rtree, Vector, Inverted, Fulltext, Hybrid
	Unique        bool               `json:"is_unique"`       // Whether the index is unique.
	Primary       bool               `json:"is_primary"`      // Whether the index is primary key.
	Invisible     bool               `json:"is_invisible"`    // Whether the index is invisible.
	Global        bool               `json:"is_global"`       // Whether the index is global.
	MVIndex       bool               `json:"mv_index"`        // Whether the index is multivalued index.
	VectorInfo    *VectorIndexInfo   `json:"vector_index"`    // VectorInfo is the vector index information.
	InvertedInfo  *InvertedIndexInfo `json:"inverted_index"`  // InvertedInfo is the inverted index information.
	FullTextInfo  *FullTextIndexInfo `json:"full_text_index"` // FullTextInfo is the FULLTEXT index information.
	HybridInfo    *HybridIndexInfo   `json:"hybrid_index"`    // HybridInfo is the HYBRID index information.
>>>>>>> fab30803
}

// Hash64 implement HashEquals interface.
func (index *IndexInfo) Hash64(h base.Hasher) {
	h.HashInt64(index.ID)
}

// Equals implements HashEquals interface.
func (index *IndexInfo) Equals(other any) bool {
	// any(nil) can still be converted as (*IndexInfo)(nil)
	index2, ok := other.(*IndexInfo)
	if !ok {
		return false
	}
	if index == nil {
		return index2 == nil
	}
	if index2 == nil {
		return false
	}
	return index.ID == index2.ID
}

// Clone clones IndexInfo.
func (index *IndexInfo) Clone() *IndexInfo {
	if index == nil {
		return nil
	}
	ni := *index
	ni.Columns = make([]*IndexColumn, len(index.Columns))
	for i := range index.Columns {
		ni.Columns[i] = index.Columns[i].Clone()
	}
	if index.HybridInfo != nil {
		ni.HybridInfo = index.HybridInfo.Clone()
	}
	return &ni
}

// HasPrefixIndex returns whether any columns of this index uses prefix length.
func (index *IndexInfo) HasPrefixIndex() bool {
	for _, ic := range index.Columns {
		if ic.Length != types.UnspecifiedLength {
			return true
		}
	}
	return false
}

// HasColumnInIndexColumns checks whether the index contains the column with the specified ID.
func (index *IndexInfo) HasColumnInIndexColumns(tblInfo *TableInfo, colID int64) bool {
	for _, ic := range index.Columns {
		if tblInfo.Columns[ic.Offset].ID == colID {
			return true
		}
	}
	return false
}

// FindColumnByName finds the index column with the specified name.
func (index *IndexInfo) FindColumnByName(nameL string) *IndexColumn {
	_, ret := FindIndexColumnByName(index.Columns, nameL)
	return ret
}

// IsPublic checks if the index state is public
func (index *IndexInfo) IsPublic() bool {
	return index.State == StatePublic
}

// IsColumnarIndex checks whether the index is a columnar index.
// Columnar index only exists in TiFlash, no actual index data need to be written to KV layer.
func (index *IndexInfo) IsColumnarIndex() bool {
	// Exclude the tiflash fulltext index temporarily.
	return index.VectorInfo != nil || index.InvertedInfo != nil // || index.FullTextInfo != nil
}

// IsFulltextIndexOnTiCI checks whether the index is a fulltext index.
// Fulltext index only exists in TiCI, no actual index data need to be written to KV layer.
func (index *IndexInfo) IsFulltextIndexOnTiCI() bool {
	return index.FullTextInfo != nil || index.HybridInfo != nil
}

// GetColumnarIndexType returns the type of columnar index.
func (index *IndexInfo) GetColumnarIndexType() ColumnarIndexType {
	if index.VectorInfo != nil {
		return ColumnarIndexTypeVector
	}
	if index.InvertedInfo != nil {
		return ColumnarIndexTypeInverted
	}
	if index.FullTextInfo != nil {
		return ColumnarIndexTypeFulltext
	}
	if index.HybridInfo != nil {
		return ColumnarIndexTypeHybrid
	}
	return ColumnarIndexTypeNA
}

// HasCondition checks whether the index has a partial index condition.
func (index *IndexInfo) HasCondition() bool {
	return len(index.ConditionExprString) > 0
}

// ConditionExpr parses and returns the condition expression of the partial index.
func (index *IndexInfo) ConditionExpr() (ast.ExprNode, error) {
	stmtStr := "select " + index.ConditionExprString
	stmts, _, err := parser.New().ParseSQL(stmtStr)
	if err != nil {
		return nil, err
	}
	return stmts[0].(*ast.SelectStmt).Fields.Fields[0].Expr, nil
}

// FindIndexByColumns find IndexInfo in indices which is cover the specified columns.
func FindIndexByColumns(tbInfo *TableInfo, indices []*IndexInfo, cols ...ast.CIStr) *IndexInfo {
	for _, index := range indices {
		if IsIndexPrefixCovered(tbInfo, index, cols...) {
			return index
		}
	}
	return nil
}

// IsIndexPrefixCovered checks the index's columns beginning with the cols.
func IsIndexPrefixCovered(tbInfo *TableInfo, index *IndexInfo, cols ...ast.CIStr) bool {
	if len(index.Columns) < len(cols) {
		return false
	}
	for i := range cols {
		if cols[i].L != index.Columns[i].Name.L ||
			index.Columns[i].Offset >= len(tbInfo.Columns) {
			return false
		}
		colInfo := tbInfo.Columns[index.Columns[i].Offset]
		if index.Columns[i].Length != types.UnspecifiedLength && index.Columns[i].Length < colInfo.GetFlen() {
			return false
		}
	}
	return true
}

// FindIndexInfoByID finds IndexInfo in indices by id.
func FindIndexInfoByID(indices []*IndexInfo, id int64) *IndexInfo {
	for _, idx := range indices {
		if idx.ID == id {
			return idx
		}
	}
	return nil
}

// IndexColumn provides index column info.
type IndexColumn struct {
	Name   ast.CIStr `json:"name"`   // Index column name
	Offset int       `json:"offset"` // Index column offset in TableInfo.Columns
	// Length of prefix when using column prefix
	// for indexing;
	// UnspecifedLength if not using prefix indexing
	Length int `json:"length"`
	// Whether this index column use changing type
	UseChangingType bool `json:"using_changing_type,omitempty"`
}

// Clone clones IndexColumn.
func (i *IndexColumn) Clone() *IndexColumn {
	ni := *i
	return &ni
}

// FindIndexColumnByName finds IndexColumn by name. When IndexColumn is not found, returns (-1, nil).
func FindIndexColumnByName(indexCols []*IndexColumn, nameL string) (int, *IndexColumn) {
	for i, ic := range indexCols {
		if ic.Name.L == nameL {
			return i, ic
		}
	}
	return -1, nil
}<|MERGE_RESOLUTION|>--- conflicted
+++ resolved
@@ -471,7 +471,6 @@
 // It corresponds to the statement `CREATE INDEX Name ON Table (Column);`
 // See https://dev.mysql.com/doc/refman/5.7/en/create-index.html
 type IndexInfo struct {
-<<<<<<< HEAD
 	ID                  int64              `json:"id"`
 	Name                ast.CIStr          `json:"idx_name"` // Index name.
 	Table               ast.CIStr          `json:"tbl_name"` // Table name.
@@ -488,27 +487,9 @@
 	VectorInfo          *VectorIndexInfo   `json:"vector_index"`            // VectorInfo is the vector index information.
 	InvertedInfo        *InvertedIndexInfo `json:"inverted_index"`          // InvertedInfo is the inverted index information.
 	FullTextInfo        *FullTextIndexInfo `json:"full_text_index"`         // FullTextInfo is the FULLTEXT index information.
+	HybridInfo          *HybridIndexInfo   `json:"hybrid_index"`            // HybridInfo is the HYBRID index information.
 	ConditionExprString string             `json:"condition_expr_string"`   // ConditionExprString is the string representation of the partial index condition.
 	AffectColumn        []*IndexColumn     `json:"affect_column,omitempty"` // AffectColumn is the columns related to the index.
-=======
-	ID            int64              `json:"id"`
-	Name          ast.CIStr          `json:"idx_name"` // Index name.
-	Table         ast.CIStr          `json:"tbl_name"` // Table name.
-	Columns       []*IndexColumn     `json:"idx_cols"` // Index columns.
-	State         SchemaState        `json:"state"`
-	BackfillState BackfillState      `json:"backfill_state"`
-	Comment       string             `json:"comment"`         // Comment
-	Tp            ast.IndexType      `json:"index_type"`      // Index type: Btree, Hash, Rtree, Vector, Inverted, Fulltext, Hybrid
-	Unique        bool               `json:"is_unique"`       // Whether the index is unique.
-	Primary       bool               `json:"is_primary"`      // Whether the index is primary key.
-	Invisible     bool               `json:"is_invisible"`    // Whether the index is invisible.
-	Global        bool               `json:"is_global"`       // Whether the index is global.
-	MVIndex       bool               `json:"mv_index"`        // Whether the index is multivalued index.
-	VectorInfo    *VectorIndexInfo   `json:"vector_index"`    // VectorInfo is the vector index information.
-	InvertedInfo  *InvertedIndexInfo `json:"inverted_index"`  // InvertedInfo is the inverted index information.
-	FullTextInfo  *FullTextIndexInfo `json:"full_text_index"` // FullTextInfo is the FULLTEXT index information.
-	HybridInfo    *HybridIndexInfo   `json:"hybrid_index"`    // HybridInfo is the HYBRID index information.
->>>>>>> fab30803
 }
 
 // Hash64 implement HashEquals interface.
