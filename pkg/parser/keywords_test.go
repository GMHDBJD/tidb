// Copyright 2023 PingCAP, Inc.
//
// Licensed under the Apache License, Version 2.0 (the "License");
// you may not use this file except in compliance with the License.
// You may obtain a copy of the License at
//
//     http://www.apache.org/licenses/LICENSE-2.0
//
// Unless required by applicable law or agreed to in writing, software
// distributed under the License is distributed on an "AS IS" BASIS,
// See the License for the specific language governing permissions and
// limitations under the License.

package parser_test

import (
	"testing"

	"github.com/pingcap/tidb/pkg/parser"
	"github.com/stretchr/testify/require"
)

func TestKeywords(t *testing.T) {
	// Test for the first keyword
	require.Equal(t, "ADD", parser.Keywords[0].Word)
	require.Equal(t, true, parser.Keywords[0].Reserved)

	// Make sure TiDBKeywords are included.
	found := false
	for _, kw := range parser.Keywords {
		if kw.Word == "ADMIN" {
			found = true
		}
	}
	require.Equal(t, found, true, "TiDBKeyword ADMIN is part of the list")
}

func TestKeywordsLength(t *testing.T) {
<<<<<<< HEAD
	require.Equal(t, 666, len(parser.Keywords))
=======
	require.Equal(t, 667, len(parser.Keywords))
>>>>>>> fab30803

	reservedNr := 0
	for _, kw := range parser.Keywords {
		if kw.Reserved {
			reservedNr += 1
		}
	}
	require.Equal(t, 233, reservedNr)
}

func TestKeywordsSorting(t *testing.T) {
	for i, kw := range parser.Keywords {
		if i > 1 && parser.Keywords[i-1].Word > kw.Word && parser.Keywords[i-1].Section == kw.Section {
			t.Errorf("%s should come after %s, please update parser.y and re-generate keywords.go\n",
				parser.Keywords[i-1].Word, kw.Word)
		}
	}
}<|MERGE_RESOLUTION|>--- conflicted
+++ resolved
@@ -36,11 +36,7 @@
 }
 
 func TestKeywordsLength(t *testing.T) {
-<<<<<<< HEAD
-	require.Equal(t, 666, len(parser.Keywords))
-=======
-	require.Equal(t, 667, len(parser.Keywords))
->>>>>>> fab30803
+	require.Equal(t, 668, len(parser.Keywords))
 
 	reservedNr := 0
 	for _, kw := range parser.Keywords {
