// Copyright 2025 PingCAP, Inc.
//
// Licensed under the Apache License, Version 2.0 (the "License");
// you may not use this file except in compliance with the License.
// You may obtain a copy of the License at
//
//     http://www.apache.org/licenses/LICENSE-2.0
//
// Unless required by applicable law or agreed to in writing, software
// distributed under the License is distributed on an "AS IS" BASIS,
// WITHOUT WARRANTIES OR CONDITIONS OF ANY KIND, either express or implied.
// See the License for the specific language governing permissions and
// limitations under the License.

package physicalop

import (
	"fmt"
	"strconv"
	"strings"
	"unsafe"

	"github.com/pingcap/errors"
	"github.com/pingcap/tidb/pkg/expression"
	"github.com/pingcap/tidb/pkg/kv"
	"github.com/pingcap/tidb/pkg/meta/model"
	"github.com/pingcap/tidb/pkg/parser/ast"
	"github.com/pingcap/tidb/pkg/parser/mysql"
	"github.com/pingcap/tidb/pkg/planner/cardinality"
	"github.com/pingcap/tidb/pkg/planner/core/access"
	"github.com/pingcap/tidb/pkg/planner/core/base"
	"github.com/pingcap/tidb/pkg/planner/core/operator/logicalop"
	"github.com/pingcap/tidb/pkg/planner/property"
	"github.com/pingcap/tidb/pkg/planner/util"
	"github.com/pingcap/tidb/pkg/planner/util/costusage"
	"github.com/pingcap/tidb/pkg/planner/util/partitionpruning"
	"github.com/pingcap/tidb/pkg/planner/util/utilfuncp"
	"github.com/pingcap/tidb/pkg/sessionctx/stmtctx"
	"github.com/pingcap/tidb/pkg/statistics"
	"github.com/pingcap/tidb/pkg/table/tables"
	"github.com/pingcap/tidb/pkg/types"
	pkgutil "github.com/pingcap/tidb/pkg/util"
	"github.com/pingcap/tidb/pkg/util/intest"
	"github.com/pingcap/tidb/pkg/util/plancodec"
	"github.com/pingcap/tidb/pkg/util/ranger"
	"github.com/pingcap/tidb/pkg/util/size"
	sliceutil "github.com/pingcap/tidb/pkg/util/slice"
	"github.com/pingcap/tidb/pkg/util/stringutil"
	"github.com/pingcap/tipb/go-tipb"
)

// PhysicalIndexScan represents an index scan plan.
type PhysicalIndexScan struct {
	PhysicalSchemaProducer

	// AccessCondition is used to calculate range.
	AccessCondition []expression.Expression

	Table      *model.TableInfo `plan-cache-clone:"shallow"` // please see comment on genPlanCloneForPlanCacheCode.
	Index      *model.IndexInfo `plan-cache-clone:"shallow"`
	IdxCols    []*expression.Column
	IdxColLens []int
	Ranges     []*ranger.Range     `plan-cache-clone:"shallow"`
	Columns    []*model.ColumnInfo `plan-cache-clone:"shallow"`
	DBName     ast.CIStr           `plan-cache-clone:"shallow"`

	TableAsName *ast.CIStr `plan-cache-clone:"shallow"`

	// dataSourceSchema is the original schema of DataSource. The schema of index scan in KV and index reader in TiDB
	// will be different. The schema of index scan will decode all columns of index but the TiDB only need some of them.
	DataSourceSchema *expression.Schema `plan-cache-clone:"shallow"`

	RangeInfo string

	// The index scan may be on a partition.
	PhysicalTableID int64

	GenExprs map[model.TableItemID]expression.Expression `plan-cache-clone:"must-nil"`

	IsPartition bool
	Desc        bool
	KeepOrder   bool
	// ByItems only for partition table with orderBy + pushedLimit
	ByItems []*util.ByItems

	// DoubleRead means if the index executor will read kv two times.
	// If the query requires the columns that don't belong to index, DoubleRead will be true.
	DoubleRead bool

	NeedCommonHandle bool

	// required by cost model
	// tblColHists contains all columns before pruning, which are used to calculate row-size
	TblColHists   *statistics.HistColl `plan-cache-clone:"shallow"`
	PkIsHandleCol *expression.Column

	// ConstColsByCond records the constant part of the index columns caused by the access conds.
	// e.g. the index is (a, b, c) and there's filter a = 1 and b = 2, then the column a and b are const part.
	ConstColsByCond []bool

	Prop *property.PhysicalProperty `plan-cache-clone:"shallow"`

	// UsedStatsInfo records stats status of this physical table.
	// It's for printing stats related information when display execution plan.
	UsedStatsInfo *stmtctx.UsedStatsInfoForTable `plan-cache-clone:"shallow"`

<<<<<<< HEAD
	StoreType kv.StoreType

	FtsQueryInfo *tipb.FTSQueryInfo `plan-cache-clone:"must-nil"`
=======
	// For GroupedRanges and GroupByColIdxs, please see comments in struct AccessPath.

	GroupedRanges  [][]*ranger.Range `plan-cache-clone:"shallow"`
	GroupByColIdxs []int             `plan-cache-clone:"shallow"`
>>>>>>> ee1732a3
}

// FullRange represent used all partitions.
const FullRange = -1

// Clone implements op.PhysicalPlan interface.
func (p *PhysicalIndexScan) Clone(newCtx base.PlanContext) (base.PhysicalPlan, error) {
	cloned := new(PhysicalIndexScan)
	*cloned = *p
	cloned.SetSCtx(newCtx)
	base, err := p.PhysicalSchemaProducer.CloneWithSelf(newCtx, cloned)
	if err != nil {
		return nil, err
	}
	cloned.PhysicalSchemaProducer = *base
	cloned.AccessCondition = util.CloneExprs(p.AccessCondition)
	if p.Table != nil {
		cloned.Table = p.Table.Clone()
	}
	if p.Index != nil {
		cloned.Index = p.Index.Clone()
	}
	cloned.IdxCols = util.CloneCols(p.IdxCols)
	cloned.IdxColLens = make([]int, len(p.IdxColLens))
	copy(cloned.IdxColLens, p.IdxColLens)
	cloned.Ranges = sliceutil.DeepClone(p.Ranges)
	cloned.Columns = sliceutil.DeepClone(p.Columns)
	if p.DataSourceSchema != nil {
		cloned.DataSourceSchema = p.DataSourceSchema.Clone()
	}

	return cloned, nil
}

// ExtractCorrelatedCols implements op.PhysicalPlan interface.
func (p *PhysicalIndexScan) ExtractCorrelatedCols() []*expression.CorrelatedColumn {
	corCols := make([]*expression.CorrelatedColumn, 0, len(p.AccessCondition))
	for _, expr := range p.AccessCondition {
		corCols = append(corCols, expression.ExtractCorColumns(expr)...)
	}
	return corCols
}

const emptyPhysicalIndexScanSize = int64(unsafe.Sizeof(PhysicalIndexScan{}))

// MemoryUsage return the memory usage of PhysicalIndexScan
func (p *PhysicalIndexScan) MemoryUsage() (sum int64) {
	if p == nil {
		return
	}

	sum = emptyPhysicalIndexScanSize + p.PhysicalSchemaProducer.MemoryUsage() + int64(cap(p.IdxColLens))*size.SizeOfInt +
		p.DBName.MemoryUsage() + int64(len(p.RangeInfo)) + int64(len(p.Columns))*model.EmptyColumnInfoSize
	if p.TableAsName != nil {
		sum += p.TableAsName.MemoryUsage()
	}
	if p.PkIsHandleCol != nil {
		sum += p.PkIsHandleCol.MemoryUsage()
	}
	if p.Prop != nil {
		sum += p.Prop.MemoryUsage()
	}
	if p.DataSourceSchema != nil {
		sum += p.DataSourceSchema.MemoryUsage()
	}
	// slice memory usage
	for _, cond := range p.AccessCondition {
		sum += cond.MemoryUsage()
	}
	for _, col := range p.IdxCols {
		sum += col.MemoryUsage()
	}
	for _, rang := range p.Ranges {
		sum += rang.MemUsage()
	}
	for iid, expr := range p.GenExprs {
		sum += int64(unsafe.Sizeof(iid)) + expr.MemoryUsage()
	}
	return
}

// Init initializes PhysicalIndexScan.
func (p PhysicalIndexScan) Init(ctx base.PlanContext, offset int) *PhysicalIndexScan {
	p.BasePhysicalPlan = NewBasePhysicalPlan(ctx, plancodec.TypeIdxScan, &p, offset)
	return &p
}

// AccessObject implements DataAccesser interface.
func (p *PhysicalIndexScan) AccessObject() base.AccessObject {
	res := &access.ScanAccessObject{
		Database: p.DBName.O,
	}
	tblName := p.Table.Name.O
	if p.TableAsName != nil && p.TableAsName.O != "" {
		tblName = p.TableAsName.O
	}
	res.Table = tblName
	if p.IsPartition {
		pi := p.Table.GetPartitionInfo()
		if pi != nil {
			partitionName := pi.GetNameByID(p.PhysicalTableID)
			res.Partitions = []string{partitionName}
		}
	}
	if len(p.Index.Columns) > 0 {
		index := access.IndexAccess{
			Name: p.Index.Name.O,
		}
		for _, idxCol := range p.Index.Columns {
			if tblCol := p.Table.Columns[idxCol.Offset]; tblCol.Hidden {
				index.Cols = append(index.Cols, tblCol.GeneratedExprString)
			} else {
				index.Cols = append(index.Cols, idxCol.Name.O)
			}
		}
		res.Indexes = []access.IndexAccess{index}
	}
	return res
}

// ExplainID overrides the ExplainID in order to match different range.
func (p *PhysicalIndexScan) ExplainID(_ ...bool) fmt.Stringer {
	return stringutil.MemoizeStr(func() string {
		if p.SCtx() != nil && p.SCtx().GetSessionVars().StmtCtx.IgnoreExplainIDSuffix {
			return p.TP()
		}
		return p.TP() + "_" + strconv.Itoa(p.ID())
	})
}

// TP overrides the TP in order to match different range.
func (p *PhysicalIndexScan) TP(_ ...bool) string {
	if p.IsFullScan() {
		return plancodec.TypeIndexFullScan
	}
	return plancodec.TypeIndexRangeScan
}

// ExplainInfo implements Plan interface.
func (p *PhysicalIndexScan) ExplainInfo() string {
	return p.AccessObject().String() + ", " + p.OperatorInfo(false)
}

// ExplainNormalizedInfo implements Plan interface.
func (p *PhysicalIndexScan) ExplainNormalizedInfo() string {
	return p.AccessObject().NormalizedString() + ", " + p.OperatorInfo(true)
}

// OperatorInfo implements DataAccesser interface.
func (p *PhysicalIndexScan) OperatorInfo(normalized bool) string {
	ectx := p.SCtx().GetExprCtx().GetEvalCtx()
	redact := p.SCtx().GetSessionVars().EnableRedactLog
	var buffer strings.Builder
	if len(p.RangeInfo) > 0 {
		if !normalized {
			buffer.WriteString("range: decided by ")
			buffer.WriteString(p.RangeInfo)
			buffer.WriteString(", ")
		}
	} else if p.haveCorCol() {
		if normalized {
			buffer.WriteString("range: decided by ")
			buffer.Write(expression.SortedExplainNormalizedExpressionList(p.AccessCondition))
			buffer.WriteString(", ")
		} else {
			buffer.WriteString("range: decided by [")
			for i, expr := range p.AccessCondition {
				if i != 0 {
					buffer.WriteString(" ")
				}
				buffer.WriteString(expr.StringWithCtx(ectx, redact))
			}
			buffer.WriteString("], ")
		}
	} else if len(p.Ranges) > 0 {
		if normalized {
			buffer.WriteString("range:[?,?], ")
		} else if !p.IsFullScan() {
			buffer.WriteString("range:")
			for _, idxRange := range p.Ranges {
				buffer.WriteString(idxRange.Redact(redact))
				buffer.WriteString(", ")
			}
		}
	}
	if p.FtsQueryInfo != nil {
		buffer.WriteString("search func:")
		if normalized {
			buffer.Write(expression.SortedExplainNormalizedExpressionList(p.AccessCondition))
		} else {
			buffer.Write(expression.SortedExplainExpressionList(p.SCtx().GetExprCtx().GetEvalCtx(), p.AccessCondition))
		}
		buffer.WriteString(", ")
	}
	buffer.WriteString("keep order:")
	buffer.WriteString(strconv.FormatBool(p.KeepOrder))
	if p.Desc {
		buffer.WriteString(", desc")
	}
	if !normalized {
		if p.UsedStatsInfo != nil {
			str := p.UsedStatsInfo.FormatForExplain()
			if len(str) > 0 {
				buffer.WriteString(", ")
				buffer.WriteString(str)
			}
		} else if p.StatsInfo().StatsVersion == statistics.PseudoVersion {
			// This branch is not needed in fact, we add this to prevent test result changes under planner/cascades/
			buffer.WriteString(", stats:pseudo")
		}
	}
	return buffer.String()
}

func (p *PhysicalIndexScan) haveCorCol() bool {
	for _, cond := range p.AccessCondition {
		if len(expression.ExtractCorColumns(cond)) > 0 {
			return true
		}
	}
	return false
}

// IsFullScan checks whether the index scan covers the full range of the index.
func (p *PhysicalIndexScan) IsFullScan() bool {
	if len(p.RangeInfo) > 0 || p.haveCorCol() || p.FtsQueryInfo != nil {
		return false
	}
	for _, ran := range p.Ranges {
		if !ran.IsFullRange(false) {
			return false
		}
	}
	return true
}

// GetScanRowSize calculates the average row size for the index scan operation.
func (p *PhysicalIndexScan) GetScanRowSize() float64 {
	idx := p.Index
	scanCols := make([]*expression.Column, 0, len(idx.Columns)+1)
	// If `initSchema` has already appended the handle column in schema, just use schema columns, otherwise, add extra handle column.
	if len(idx.Columns) == len(p.Schema().Columns) {
		scanCols = append(scanCols, p.Schema().Columns...)
		handleCol := p.PkIsHandleCol
		if handleCol != nil {
			scanCols = append(scanCols, handleCol)
		}
	} else {
		scanCols = p.Schema().Columns
	}
	return cardinality.GetIndexAvgRowSize(p.SCtx(), p.TblColHists, scanCols, p.Index.Unique)
}

// InitSchema is used to set the schema of PhysicalIndexScan. Before calling this,
// make sure the following field of PhysicalIndexScan are initialized:
//
//	PhysicalIndexScan.Table         *model.TableInfo
//	PhysicalIndexScan.Index         *model.IndexInfo
//	PhysicalIndexScan.Index.Columns []*IndexColumn
//	PhysicalIndexScan.IdxCols       []*expression.Column
//	PhysicalIndexScan.Columns       []*model.ColumnInfo
func (p *PhysicalIndexScan) InitSchema(idxExprCols []*expression.Column, isDoubleRead bool) {
	indexCols := make([]*expression.Column, len(p.IdxCols), len(p.Index.Columns)+1)
	copy(indexCols, p.IdxCols)

	for i := len(p.IdxCols); i < len(p.Index.Columns); i++ {
		if idxExprCols[i] != nil {
			indexCols = append(indexCols, idxExprCols[i])
		} else {
			// TODO: try to reuse the col generated when building the DataSource.
			indexCols = append(indexCols, &expression.Column{
				ID:       p.Table.Columns[p.Index.Columns[i].Offset].ID,
				RetType:  &p.Table.Columns[p.Index.Columns[i].Offset].FieldType,
				UniqueID: p.SCtx().GetSessionVars().AllocPlanColumnID(),
			})
		}
	}
	p.NeedCommonHandle = p.Table.IsCommonHandle

	if p.NeedCommonHandle {
		for i := len(p.Index.Columns); i < len(idxExprCols); i++ {
			indexCols = append(indexCols, idxExprCols[i])
		}
	}
	setHandle := len(indexCols) > len(p.Index.Columns)
	if !setHandle {
		for i, col := range p.Columns {
			if (mysql.HasPriKeyFlag(col.GetFlag()) && p.Table.PKIsHandle) || col.ID == model.ExtraHandleID {
				indexCols = append(indexCols, p.DataSourceSchema.Columns[i])
				setHandle = true
				break
			}
		}
	}

	var extraPhysTblCol *expression.Column
	// If `dataSouceSchema` contains `model.ExtraPhysTblID`, we should add it into `indexScan.schema`
	for _, col := range p.DataSourceSchema.Columns {
		if col.ID == model.ExtraPhysTblID {
			extraPhysTblCol = col.Clone().(*expression.Column)
			break
		}
	}

	if isDoubleRead || p.Index.Global {
		// If it's double read case, the first index must return handle. So we should add extra handle column
		// if there isn't a handle column.
		if !setHandle {
			if !p.Table.IsCommonHandle {
				indexCols = append(indexCols, &expression.Column{
					RetType:  types.NewFieldType(mysql.TypeLonglong),
					ID:       model.ExtraHandleID,
					UniqueID: p.SCtx().GetSessionVars().AllocPlanColumnID(),
					OrigName: model.ExtraHandleName.O,
				})
			}
		}
		// If it's global index, handle and PhysTblID columns has to be added, so that needed pids can be filtered.
		if p.Index.Global && extraPhysTblCol == nil {
			indexCols = append(indexCols, &expression.Column{
				RetType:  types.NewFieldType(mysql.TypeLonglong),
				ID:       model.ExtraPhysTblID,
				UniqueID: p.SCtx().GetSessionVars().AllocPlanColumnID(),
				OrigName: model.ExtraPhysTblIDName.O,
			})
		}
	}

	if extraPhysTblCol != nil {
		indexCols = append(indexCols, extraPhysTblCol)
	}

	p.SetSchema(expression.NewSchema(indexCols...))
}

// AddSelectionConditionForGlobalIndex adds partition filtering conditions for global index scans.
func (p *PhysicalIndexScan) AddSelectionConditionForGlobalIndex(ds *logicalop.DataSource, physPlanPartInfo *PhysPlanPartInfo, conditions []expression.Expression) ([]expression.Expression, error) {
	if !p.Index.Global {
		return conditions, nil
	}
	args := make([]expression.Expression, 0, len(ds.PartitionNames)+1)
	for _, col := range p.Schema().Columns {
		if col.ID == model.ExtraPhysTblID {
			args = append(args, col.Clone())
			break
		}
	}

	if len(args) != 1 {
		return nil, errors.Errorf("Can't find column %s in schema %s", model.ExtraPhysTblIDName.O, p.Schema())
	}

	// For SQL like 'select x from t partition(p0, p1) use index(idx)',
	// we will add a `Selection` like `in(t._tidb_pid, p0, p1)` into the plan.
	// For truncate/drop partitions, we should only return indexes where partitions still in public state.
	idxArr, err := partitionpruning.PartitionPruning(ds.SCtx(), ds.Table.GetPartitionedTable(),
		physPlanPartInfo.PruningConds,
		physPlanPartInfo.PartitionNames,
		physPlanPartInfo.Columns,
		physPlanPartInfo.ColumnNames)
	if err != nil {
		return nil, err
	}
	needNot := false
	// TODO: Move all this into PartitionPruning or the PartitionProcessor!
	pInfo := ds.TableInfo.GetPartitionInfo()
	if len(idxArr) == 1 && idxArr[0] == FullRange {
		// Filter away partitions that may exists in Global Index,
		// but should not be seen.
		needNot = true
		for _, id := range pInfo.IDsInDDLToIgnore() {
			args = append(args, expression.NewInt64Const(id))
		}
	} else if len(idxArr) == 0 {
		// TODO: Can we change to Table Dual somehow?
		// Add an invalid pid as param for `IN` function
		args = append(args, expression.NewInt64Const(-1))
	} else {
		// TODO: When PartitionPruning is guaranteed to not
		// return old/blocked partition ids then ignoreMap can be removed.
		ignoreMap := make(map[int64]struct{})
		for _, id := range pInfo.IDsInDDLToIgnore() {
			ignoreMap[id] = struct{}{}
		}
		for _, idx := range idxArr {
			id := pInfo.Definitions[idx].ID
			_, ok := ignoreMap[id]
			if !ok {
				args = append(args, expression.NewInt64Const(id))
			}
			intest.Assert(!ok, "PartitionPruning returns partitions which should be ignored!")
		}
	}
	if len(args) == 1 {
		return conditions, nil
	}
	condition, err := expression.NewFunction(ds.SCtx().GetExprCtx(), ast.In, types.NewFieldType(mysql.TypeLonglong), args...)
	if err != nil {
		return nil, err
	}
	if needNot {
		condition, err = expression.NewFunction(ds.SCtx().GetExprCtx(), ast.UnaryNot, types.NewFieldType(mysql.TypeLonglong), condition)
		if err != nil {
			return nil, err
		}
	}
	return append(conditions, condition), nil
}

// NeedExtraOutputCol is designed for check whether need an extra column for
// pid or physical table id when build indexReq.
func (p *PhysicalIndexScan) NeedExtraOutputCol() bool {
	if p.Table.Partition == nil {
		return false
	}
	// has global index, should return pid
	if p.Index.Global {
		return true
	}
	// has embedded limit, should return physical table id
	if len(p.ByItems) != 0 && p.SCtx().GetSessionVars().StmtCtx.UseDynamicPartitionPrune() {
		return true
	}
	return false
}

// IsPartitionTable returns true and partition ID if it works on a partition.
func (p *PhysicalIndexScan) IsPartitionTable() (bool, int64) {
	return p.IsPartition, p.PhysicalTableID
}

// IsPointGetByUniqueKey checks whether is a point get by unique key.
func (p *PhysicalIndexScan) IsPointGetByUniqueKey(tc types.Context) bool {
	return len(p.Ranges) == 1 &&
		p.Index.Unique &&
		len(p.Ranges[0].LowVal) == len(p.Index.Columns) &&
		p.Ranges[0].IsPointNonNullable(tc)
}

// ToPB implements PhysicalPlan ToPB interface.
func (p *PhysicalIndexScan) ToPB(_ *base.BuildPBContext, store kv.StoreType) (*tipb.Executor, error) {
	columns := make([]*model.ColumnInfo, 0, p.Schema().Len())
	tableColumns := p.Table.Cols()
	for _, col := range p.Schema().Columns {
		if col.ID == model.ExtraHandleID {
			if store == kv.TiFlash && p.Table.PKIsHandle {
				// For tici, we need to find int pk from table columns.
				for _, tblCol := range tableColumns {
					if mysql.HasPriKeyFlag(tblCol.GetFlag()) {
						columns = append(columns, tblCol)
						break
					}
				}
				continue
			}
			columns = append(columns, model.NewExtraHandleColInfo())
		} else if col.ID == model.ExtraPhysTblID {
			columns = append(columns, model.NewExtraPhysTblIDColInfo())
		} else {
			columns = append(columns, model.FindColumnInfoByID(tableColumns, col.ID))
		}
	}
	var pkColIDs []int64
	if p.NeedCommonHandle {
		pkColIDs = tables.TryGetCommonPkColumnIds(p.Table)
	}
	if store == kv.TiFlash {
		executorID := p.ExplainID().String()
		unique := false
		idxExec := &tipb.IndexScan{
			TableId:          p.Table.ID,
			IndexId:          p.Index.ID,
			Columns:          pkgutil.ColumnsToProto(columns, p.Table.PKIsHandle, true, false),
			Desc:             false,
			Unique:           &unique,
			PrimaryColumnIds: pkColIDs,
			FtsQueryInfo:     p.FtsQueryInfo,
		}
		return &tipb.Executor{Tp: tipb.ExecType_TypeIndexScan, IdxScan: idxExec, ExecutorId: &executorID}, nil
	}
	idxExec := &tipb.IndexScan{
		TableId:          p.Table.ID,
		IndexId:          p.Index.ID,
		Columns:          pkgutil.ColumnsToProto(columns, p.Table.PKIsHandle, true, false),
		Desc:             p.Desc,
		PrimaryColumnIds: pkColIDs,
	}
	if p.IsPartition {
		idxExec.TableId = p.PhysicalTableID
	}
	unique := checkCoverIndex(p.Index, p.Ranges)
	idxExec.Unique = &unique
	return &tipb.Executor{Tp: tipb.ExecType_TypeIndexScan, IdxScan: idxExec}, nil
}

// checkCoverIndex checks whether we can pass unique info to TiKV. We should push it if and only if the length of
// range and index are equal.
func checkCoverIndex(idx *model.IndexInfo, ranges []*ranger.Range) bool {
	// If the index is (c1, c2) but the query range only contains c1, it is not a unique get.
	if !idx.Unique {
		return false
	}
	for _, rg := range ranges {
		if len(rg.LowVal) != len(idx.Columns) {
			return false
		}
		for _, v := range rg.LowVal {
			if v.IsNull() {
				// a unique index may have duplicated rows with NULLs, so we cannot set the unique attribute to true when the range has NULL
				// please see https://github.com/pingcap/tidb/issues/29650 for more details
				return false
			}
		}
		for _, v := range rg.HighVal {
			if v.IsNull() {
				return false
			}
		}
	}
	return true
}

// GetPlanCostVer1 calculates the cost of the plan if it has not been calculated yet and returns the cost.
func (p *PhysicalIndexScan) GetPlanCostVer1(taskType property.TaskType,
	option *costusage.PlanCostOption) (float64, error) {
	return utilfuncp.GetPlanCostVer14PhysicalIndexScan(p, taskType, option)
}

// GetPlanCostVer2 returns the plan-cost of this sub-plan, which is:
// plan-cost = rows * log2(row-size) * scan-factor
// log2(row-size) is from experiments.
func (p *PhysicalIndexScan) GetPlanCostVer2(taskType property.TaskType,
	option *costusage.PlanCostOption, args ...bool) (costusage.CostVer2, error) {
	return utilfuncp.GetPlanCostVer24PhysicalIndexScan(p, taskType, option, args...)
}

// GetPhysicalIndexScan4LogicalIndexScan returns PhysicalIndexScan for the logical IndexScan.
func GetPhysicalIndexScan4LogicalIndexScan(s *logicalop.LogicalIndexScan, _ *expression.Schema, stats *property.StatsInfo) *PhysicalIndexScan {
	ds := s.Source
	is := PhysicalIndexScan{
		Table:            ds.TableInfo,
		TableAsName:      ds.TableAsName,
		DBName:           ds.DBName,
		Columns:          s.Columns,
		Index:            s.Index,
		IdxCols:          s.IdxCols,
		IdxColLens:       s.IdxColLens,
		AccessCondition:  s.AccessConds,
		Ranges:           s.Ranges,
		DataSourceSchema: ds.Schema(),
		IsPartition:      ds.PartitionDefIdx != nil,
		PhysicalTableID:  ds.PhysicalTableID,
		TblColHists:      ds.TblColHists,
		PkIsHandleCol:    ds.GetPKIsHandleCol(),
	}.Init(ds.SCtx(), ds.QueryBlockOffset())
	is.SetStats(stats)
	is.InitSchema(s.FullIdxCols, s.IsDoubleRead)
	return is
}

// GetOriginalPhysicalIndexScan creates a new PhysicalIndexScan from the given DataSource and AccessPath.
func GetOriginalPhysicalIndexScan(ds *logicalop.DataSource, prop *property.PhysicalProperty, path *util.AccessPath, isMatchProp bool, isSingleScan bool) *PhysicalIndexScan {
	idx := path.Index
	is := PhysicalIndexScan{
		Table:            ds.TableInfo,
		TableAsName:      ds.TableAsName,
		DBName:           ds.DBName,
		Columns:          sliceutil.DeepClone(ds.Columns),
		Index:            idx,
		IdxCols:          path.IdxCols,
		IdxColLens:       path.IdxColLens,
		AccessCondition:  path.AccessConds,
		Ranges:           path.Ranges,
		DataSourceSchema: ds.Schema(),
		IsPartition:      ds.PartitionDefIdx != nil,
		PhysicalTableID:  ds.PhysicalTableID,
		TblColHists:      ds.TblColHists,
		PkIsHandleCol:    ds.GetPKIsHandleCol(),
		ConstColsByCond:  path.ConstCols,
		Prop:             prop,
		StoreType:        path.StoreType,
		FtsQueryInfo:     path.FtsQueryInfo,
	}.Init(ds.SCtx(), ds.QueryBlockOffset())
	if is.FtsQueryInfo != nil {
		is.StoreType = kv.TiCI
	}
	rowCount := path.CountAfterAccess
	is.InitSchema(append(path.FullIdxCols, ds.CommonHandleCols...), !isSingleScan)

	// If (1) tidb_opt_ordering_index_selectivity_threshold is enabled (not 0)
	// and (2) there exists an index whose selectivity is smaller than or equal to the threshold,
	// and (3) there is Selection on the IndexScan, we don't use the ExpectedCnt to
	// adjust the estimated row count of the IndexScan.
	ignoreExpectedCnt := ds.SCtx().GetSessionVars().OptOrderingIdxSelThresh != 0 &&
		ds.AccessPathMinSelectivity <= ds.SCtx().GetSessionVars().OptOrderingIdxSelThresh &&
		len(path.IndexFilters)+len(path.TableFilters) > 0

	if (isMatchProp || prop.IsSortItemEmpty()) && prop.ExpectedCnt < ds.StatsInfo().RowCount && !ignoreExpectedCnt {
		rowCount = cardinality.AdjustRowCountForIndexScanByLimit(ds.SCtx(),
			ds.StatsInfo(), ds.TableStats, ds.StatisticTable,
			path, prop.ExpectedCnt, isMatchProp && prop.SortItems[0].Desc)
	}

	// ScaleByExpectCnt only allows to scale the row count smaller than the table total row count.
	// But for MV index, it's possible that the IndexRangeScan row count is larger than the table total row count.
	// Please see the Case 2 in CalcTotalSelectivityForMVIdxPath for an example.
	if idx.MVIndex && rowCount > ds.TableStats.RowCount {
		is.SetStats(ds.TableStats.Scale(ds.SCtx().GetSessionVars(), rowCount/ds.TableStats.RowCount))
	} else {
		is.SetStats(ds.TableStats.ScaleByExpectCnt(ds.SCtx().GetSessionVars(), rowCount))
	}
	usedStats := ds.SCtx().GetSessionVars().StmtCtx.GetUsedStatsInfo(false)
	if usedStats != nil && usedStats.GetUsedInfo(is.PhysicalTableID) != nil {
		is.UsedStatsInfo = usedStats.GetUsedInfo(is.PhysicalTableID)
	}
	if isMatchProp {
		is.Desc = prop.SortItems[0].Desc
		is.KeepOrder = true
	}
	return is
}

// ConvertToPartialIndexScan converts a DataSource to a PhysicalIndexScan for IndexMerge.
func ConvertToPartialIndexScan(ds *logicalop.DataSource, physPlanPartInfo *PhysPlanPartInfo, prop *property.PhysicalProperty, path *util.AccessPath, matchProp property.PhysicalPropMatchResult, byItems []*util.ByItems) (base.PhysicalPlan, []expression.Expression, error) {
	intest.Assert(matchProp != property.PropMatchedNeedMergeSort,
		"partial paths of index merge path should not match property using merge sort")
	is := GetOriginalPhysicalIndexScan(ds, prop, path, matchProp.Matched(), false)
	// TODO: Consider using isIndexCoveringColumns() to avoid another TableRead
	indexConds := path.IndexFilters
	if matchProp.Matched() {
		if is.Table.GetPartitionInfo() != nil && !is.Index.Global && is.SCtx().GetSessionVars().StmtCtx.UseDynamicPartitionPrune() {
			tmpColumns, tmpSchema, _ := AddExtraPhysTblIDColumn(is.SCtx(), is.Columns, is.Schema())
			is.Columns = tmpColumns
			is.SetSchema(tmpSchema)
		}
		// Add sort items for index scan for merge-sort operation between partitions.
		is.ByItems = byItems
	}

	// Add a `Selection` for `IndexScan` with global index.
	// It should pushdown to TiKV, DataSource schema doesn't contain partition id column.
	indexConds, err := is.AddSelectionConditionForGlobalIndex(ds, physPlanPartInfo, indexConds)
	if err != nil {
		return nil, nil, err
	}

	if len(indexConds) > 0 {
		pushedFilters, remainingFilter := extractFiltersForIndexMerge(util.GetPushDownCtx(ds.SCtx()), indexConds)
		var selectivity float64
		if path.CountAfterAccess > 0 {
			selectivity = path.CountAfterIndex / path.CountAfterAccess
		}
		rowCount := is.StatsInfo().RowCount * selectivity
		stats := &property.StatsInfo{RowCount: rowCount}
		stats.StatsVersion = ds.StatisticTable.Version
		if ds.StatisticTable.Pseudo {
			stats.StatsVersion = statistics.PseudoVersion
		}
		indexPlan := PhysicalSelection{Conditions: pushedFilters}.Init(is.SCtx(), stats, ds.QueryBlockOffset())
		indexPlan.SetChildren(is)
		return indexPlan, remainingFilter, nil
	}
	return is, nil, nil
}<|MERGE_RESOLUTION|>--- conflicted
+++ resolved
@@ -104,16 +104,13 @@
 	// It's for printing stats related information when display execution plan.
 	UsedStatsInfo *stmtctx.UsedStatsInfoForTable `plan-cache-clone:"shallow"`
 
-<<<<<<< HEAD
 	StoreType kv.StoreType
 
 	FtsQueryInfo *tipb.FTSQueryInfo `plan-cache-clone:"must-nil"`
-=======
+
 	// For GroupedRanges and GroupByColIdxs, please see comments in struct AccessPath.
-
 	GroupedRanges  [][]*ranger.Range `plan-cache-clone:"shallow"`
 	GroupByColIdxs []int             `plan-cache-clone:"shallow"`
->>>>>>> ee1732a3
 }
 
 // FullRange represent used all partitions.
