// Copyright 2024 PingCAP, Inc.
//
// Licensed under the Apache License, Version 2.0 (the "License");
// you may not use this file except in compliance with the License.
// You may obtain a copy of the License at
//
//     http://www.apache.org/licenses/LICENSE-2.0
//
// Unless required by applicable law or agreed to in writing, software
// distributed under the License is distributed on an "AS IS" BASIS,
// WITHOUT WARRANTIES OR CONDITIONS OF ANY KIND, either express or implied.
// See the License for the specific language governing permissions and
// limitations under the License.

package logicalop

import (
	"bytes"
	"errors"
	"fmt"
	"slices"

	"github.com/pingcap/tidb/pkg/expression"
	"github.com/pingcap/tidb/pkg/infoschema"
	"github.com/pingcap/tidb/pkg/kv"
	"github.com/pingcap/tidb/pkg/meta/model"
	"github.com/pingcap/tidb/pkg/parser/ast"
	"github.com/pingcap/tidb/pkg/parser/mysql"
	"github.com/pingcap/tidb/pkg/planner/core/base"
	ruleutil "github.com/pingcap/tidb/pkg/planner/core/rule/util"
	fd "github.com/pingcap/tidb/pkg/planner/funcdep"
	"github.com/pingcap/tidb/pkg/planner/property"
	"github.com/pingcap/tidb/pkg/planner/util"
	"github.com/pingcap/tidb/pkg/planner/util/domainmisc"
	"github.com/pingcap/tidb/pkg/planner/util/tablesampler"
	"github.com/pingcap/tidb/pkg/planner/util/utilfuncp"
	"github.com/pingcap/tidb/pkg/statistics"
	"github.com/pingcap/tidb/pkg/table"
	"github.com/pingcap/tidb/pkg/types"
	"github.com/pingcap/tidb/pkg/util/collate"
	"github.com/pingcap/tidb/pkg/util/dbterror/plannererrors"
	h "github.com/pingcap/tidb/pkg/util/hint"
	"github.com/pingcap/tidb/pkg/util/intset"
	"github.com/pingcap/tidb/pkg/util/plancodec"
	"github.com/pingcap/tipb/go-tipb"
)

// DataSource represents a tableScan without condition push down.
type DataSource struct {
	LogicalSchemaProducer `hash64-equals:"true"`

	AstIndexHints []*ast.IndexHint
	IndexHints    []h.HintedIndex
	// HasForceHints indicates whether there is any force/use index hint.
	HasForceHints bool
	Table         table.Table
	TableInfo     *model.TableInfo `hash64-equals:"true"`
	Columns       []*model.ColumnInfo
	DBName        ast.CIStr

	TableAsName *ast.CIStr `hash64-equals:"true"`
	// IndexMergeHints are the hint for indexmerge.
	IndexMergeHints []h.HintedIndex
	// PushedDownConds are the conditions that will be pushed down to coprocessor.
	PushedDownConds []expression.Expression `hash64-equals:"true"`
	// AllConds contains all the filters on this table. For now it's maintained
	// in predicate push down and used in partition pruning/index merge.
	AllConds []expression.Expression `hash64-equals:"true"`

	// The following property is used to cache the original statistic information of the table.
	// It will be initialized by the function initStats(ds *logicalop.DataSource) in stats.go and never modified after that.
	// The TableStats.RowCount is the original row count of the table, which is equal to the StatisticTable.RealtimeCount.
	StatisticTable *statistics.Table
	TableStats     *property.StatsInfo

	// AllPossibleAccessPaths stores all the possible access path from build datasource phase.
	AllPossibleAccessPaths []*util.AccessPath
	// PossibleAccessPaths stores all the possible access path for one specific logical alternative.
	// because different logical alternative may have different filter condition, so the possible access path may be different.
	// like:
	// * special rule XForm will gen additional selection which will be push down to a ds alternative.
	// * correlate rule XForm will gen additional correlated condition which will be push down to a ds alternative.
	// No matter whether the newly generated ds is always good or not, we should both derive the stats from the conditions we so far.
	PossibleAccessPaths []*util.AccessPath

	// The data source may be a partition, rather than a real table.
	PartitionDefIdx *int
	PhysicalTableID int64 `hash64-equals:"true"`
	PartitionNames  []ast.CIStr

	// handleCol represents the handle column for the datasource, either the
	// int primary key column or extra handle column.
	// handleCol *expression.Column
	HandleCols          util.HandleCols
	UnMutableHandleCols util.HandleCols
	// TblCols contains the original columns of table before being pruned, and it
	// is used for estimating table scan cost.
	TblCols     []*expression.Column
	TblColsByID map[int64]*expression.Column
	// CommonHandleCols and CommonHandleLens save the info of primary key which is the clustered index.
	CommonHandleCols []*expression.Column
	CommonHandleLens []int
	// TblColHists contains the Histogram of all original table columns,
	// it is converted from StatisticTable, and used for IO/network cost estimating.
	TblColHists *statistics.HistColl
	// PreferStoreType means the DataSource is enforced to which storage.
	PreferStoreType int `hash64-equals:"true"`
	// PreferPartitions store the map, the key represents store type, the value represents the partition name list.
	PreferPartitions map[int][]ast.CIStr
	SampleInfo       *tablesampler.TableSampleInfo
	IS               infoschema.InfoSchema
	// IsForUpdateRead should be true in either of the following situations
	// 1. use `inside insert`, `update`, `delete` or `select for update` statement
	// 2. isolation level is RC
	IsForUpdateRead bool `hash64-equals:"true"`

	// contain unique index and the first field is tidb_shard(),
	// such as (tidb_shard(a), a ...), the fields are more than 2
	ContainExprPrefixUk bool

	// ColsRequiringFullLen is the columns that must be fetched with full length.
	// It is used to decide whether single scan is enough when reading from an index.
	ColsRequiringFullLen []*expression.Column

	// AccessPathMinSelectivity is the minimal selectivity among the access paths.
	// It's calculated after we generated the access paths and estimated row count for them, and before entering findBestTask.
	// It considers CountAfterIndex for index paths and CountAfterAccess for table paths and index merge paths.
	AccessPathMinSelectivity float64

	// AskedColumnGroup is upper asked column groups for maintained of group ndv from composite index.
	AskedColumnGroup [][]*expression.Column
}

// Init initializes DataSource.
func (ds DataSource) Init(ctx base.PlanContext, offset int) *DataSource {
	ds.BaseLogicalPlan = NewBaseLogicalPlan(ctx, plancodec.TypeDataSource, &ds, offset)
	return &ds
}

// *************************** start implementation of Plan interface ***************************

// ExplainInfo implements Plan interface.
func (ds *DataSource) ExplainInfo() string {
	buffer := bytes.NewBufferString("")
	tblName := ds.TableInfo.Name.O
	if ds.TableAsName != nil && ds.TableAsName.O != "" {
		tblName = ds.TableAsName.O
	}
	fmt.Fprintf(buffer, "table:%s", tblName)
	if ds.PartitionDefIdx != nil {
		if pi := ds.TableInfo.GetPartitionInfo(); pi != nil {
			fmt.Fprintf(buffer, ", partition:%s", pi.Definitions[*ds.PartitionDefIdx].Name.O)
		}
	}
	return buffer.String()
}

// *************************** end implementation of Plan interface ****************************

// *************************** start implementation of logicalPlan interface ***************************

// HashCode inherits BaseLogicalPlan.<0th> interface.

// PredicatePushDown implements base.LogicalPlan.<1st> interface.
func (ds *DataSource) PredicatePushDown(predicates []expression.Expression) ([]expression.Expression, base.LogicalPlan, error) {
	predicates = ruleutil.ApplyPredicateSimplification(ds.SCtx(), predicates, true, nil)
	// Add tidb_shard() prefix to the condtion for shard index in some scenarios
	// TODO: remove it to the place building logical plan
	predicates = utilfuncp.AddPrefix4ShardIndexes(ds, ds.SCtx(), predicates)
	ds.AllConds = predicates
	dual := Conds2TableDual(ds, ds.AllConds)
	if dual != nil {
		return nil, dual, nil
	}
	ds.PushedDownConds, predicates = expression.PushDownExprs(util.GetPushDownCtx(ds.SCtx()), predicates, kv.UnSpecified)
	if len(ds.PushedDownConds) > 0 {
		// Where there're some predicates, try to build tici index.
		err := ds.analyzeTiCIIndex(ds.SCtx().HasFTSFunc())
		if err != nil {
			return nil, nil, err
		}
<<<<<<< HEAD
=======
		// Removing the unused TiCI indexes is done later. Because we will not enter
		// the predicate push down when the table doesn't have any filter.
>>>>>>> d23d08f8
	}
	// Removing the unused TiCI indexes is done later. Because we will not enter
	// the predicate push down when the table doesn't have any filter.
	return predicates, ds, nil
}

// PruneColumns implements base.LogicalPlan.<2nd> interface.
func (ds *DataSource) PruneColumns(parentUsedCols []*expression.Column) (base.LogicalPlan, error) {
	used := expression.GetUsedList(ds.SCtx().GetExprCtx().GetEvalCtx(), parentUsedCols, ds.Schema())

	exprCols := expression.ExtractColumnsFromExpressions(ds.AllConds, nil)
	exprUsed := expression.GetUsedList(ds.SCtx().GetExprCtx().GetEvalCtx(), exprCols, ds.Schema())

	originSchemaColumns := ds.Schema().Columns
	originColumns := ds.Columns

	ds.ColsRequiringFullLen = make([]*expression.Column, 0, len(used))
	for i, col := range ds.Schema().Columns {
		if used[i] || (ds.ContainExprPrefixUk && expression.GcColumnExprIsTidbShard(col.VirtualExpr)) {
			ds.ColsRequiringFullLen = append(ds.ColsRequiringFullLen, col)
		}
	}

	for i := len(used) - 1; i >= 0; i-- {
		if !used[i] && !exprUsed[i] {
			// If ds has a shard index, and the column is generated column by `tidb_shard()`
			// it can't prune the generated column of shard index
			if ds.ContainExprPrefixUk &&
				expression.GcColumnExprIsTidbShard(ds.Schema().Columns[i].VirtualExpr) {
				continue
			}
			// TODO: investigate why we cannot use slices.Delete for these two:
			ds.Schema().Columns = append(ds.Schema().Columns[:i], ds.Schema().Columns[i+1:]...)
			ds.Columns = append(ds.Columns[:i], ds.Columns[i+1:]...)
		}
	}
	addOneHandle := false
	// For SQL like `select 1 from t`, tikv's response will be empty if no column is in schema.
	// So we'll force to push one if schema doesn't have any column.
	if ds.Schema().Len() == 0 {
		var handleCol *expression.Column
		var handleColInfo *model.ColumnInfo
		handleCol, handleColInfo = preferKeyColumnFromTable(ds, originSchemaColumns, originColumns)
		ds.Columns = append(ds.Columns, handleColInfo)
		ds.Schema().Append(handleCol)
		addOneHandle = true
	}
	// ref: https://github.com/pingcap/tidb/issues/44579
	// when first entering columnPruner, we kept a column-a in datasource since upper agg function count(a) is used.
	//		then we mark the HandleCols as nil here.
	// when second entering columnPruner, the count(a) is eliminated since it always not null. we should fill another
	// 		extra col, in this way, handle col is useful again, otherwise, _tidb_rowid will be filled.
	if ds.HandleCols != nil && ds.HandleCols.IsInt() && ds.Schema().ColumnIndex(ds.HandleCols.GetCol(0)) == -1 {
		ds.HandleCols = nil
	}
	// Current DataSource operator contains all the filters on this table, and the columns used by these filters are always included
	// in the output schema. Even if they are not needed by DataSource's parent operator. Thus add a projection here to prune useless columns
	// Limit to MPP tasks, because TiKV can't benefit from this now(projection can't be pushed down to TiKV now).
	// If the parent operator need no columns from the DataSource, we return the smallest column. Don't add the empty proj.
	if !addOneHandle && ds.Schema().Len() > len(parentUsedCols) && len(parentUsedCols) > 0 && ds.SCtx().GetSessionVars().IsMPPEnforced() && ds.TableInfo.TiFlashReplica != nil {
		proj := LogicalProjection{
			Exprs: expression.Column2Exprs(parentUsedCols),
		}.Init(ds.SCtx(), ds.QueryBlockOffset())
		proj.SetStats(ds.StatsInfo())
		proj.SetSchema(expression.NewSchema(parentUsedCols...))
		proj.SetChildren(ds)
		return proj, nil
	}
	return ds, nil
}

// BuildKeyInfo implements base.LogicalPlan.<4th> interface.
func (ds *DataSource) BuildKeyInfo(selfSchema *expression.Schema, _ []*expression.Schema) {
	selfSchema.PKOrUK = nil
	var latestIndexes map[int64]*model.IndexInfo
	var changed bool
	var err error
	check := ds.SCtx().GetSessionVars().IsIsolation(ast.ReadCommitted) || ds.IsForUpdateRead
	check = check && ds.SCtx().GetSessionVars().ConnectionID > 0
	// we should check index valid while forUpdateRead, see detail in https://github.com/pingcap/tidb/pull/22152
	if check {
		latestIndexes, changed, err = domainmisc.GetLatestIndexInfo(ds.SCtx(), ds.Table.Meta().ID, 0)
		if err != nil {
			return
		}
	}
	for _, index := range ds.Table.Meta().Indices {
		if ds.IsForUpdateRead && changed {
			latestIndex, ok := latestIndexes[index.ID]
			if !ok || latestIndex.State != model.StatePublic {
				continue
			}
		} else if index.State != model.StatePublic {
			continue
		}
		if uniqueKey, newKey := ruleutil.CheckIndexCanBeKey(index, ds.Columns, selfSchema); newKey != nil {
			selfSchema.PKOrUK = append(selfSchema.PKOrUK, newKey)
		} else if uniqueKey != nil {
			selfSchema.NullableUK = append(selfSchema.NullableUK, uniqueKey)
		}
	}
	if ds.TableInfo.PKIsHandle {
		for i, col := range ds.Columns {
			if mysql.HasPriKeyFlag(col.GetFlag()) {
				selfSchema.PKOrUK = append(selfSchema.PKOrUK, []*expression.Column{selfSchema.Columns[i]})
				break
			}
		}
	}
}

// PushDownTopN inherits BaseLogicalPlan.LogicalPlan.<5th> interface.

// DeriveTopN inherits BaseLogicalPlan.LogicalPlan.<6th> implementation.

// PredicateSimplification implements the base.LogicalPlan.<7th> interface.
func (ds *DataSource) PredicateSimplification() base.LogicalPlan {
	p := ds.Self().(*DataSource)
	p.PushedDownConds = ruleutil.ApplyPredicateSimplification(p.SCtx(), p.PushedDownConds, true, nil)
	p.AllConds = ruleutil.ApplyPredicateSimplification(p.SCtx(), p.AllConds, true, nil)
	return p
}

// ConstantPropagation inherits BaseLogicalPlan.LogicalPlan.<8th> implementation.

// PullUpConstantPredicates inherits BaseLogicalPlan.LogicalPlan.<9th> implementation.

// RecursiveDeriveStats inherits BaseLogicalPlan.LogicalPlan.<10th> implementation.

// DeriveStats implements base.LogicalPlan.<11th> interface.
func (ds *DataSource) DeriveStats(_ []*property.StatsInfo, _ *expression.Schema, _ []*expression.Schema, _ []bool) (*property.StatsInfo, bool, error) {
	return utilfuncp.DeriveStats4DataSource(ds)
}

// ExtractColGroups inherits BaseLogicalPlan.LogicalPlan.<12th> implementation.

// PreparePossibleProperties implements base.LogicalPlan.<13th> interface.
func (ds *DataSource) PreparePossibleProperties(_ *expression.Schema, _ ...[][]*expression.Column) [][]*expression.Column {
	result := make([][]*expression.Column, 0, len(ds.AllPossibleAccessPaths))
	for _, path := range ds.AllPossibleAccessPaths {
		if path.IsIntHandlePath {
			col := ds.GetPKIsHandleCol()
			if col != nil {
				result = append(result, []*expression.Column{col})
			}
			continue
		}

		if len(path.IdxCols) == 0 {
			continue
		}
		result = append(result, make([]*expression.Column, len(path.IdxCols)))
		copy(result[len(result)-1], path.IdxCols)
		for i := 0; i < path.EqCondCount && i+1 < len(path.IdxCols); i++ {
			result = append(result, make([]*expression.Column, len(path.IdxCols)-i-1))
			copy(result[len(result)-1], path.IdxCols[i+1:])
		}
	}
	return result
}

// ExhaustPhysicalPlans inherits BaseLogicalPlan.LogicalPlan.<14th> implementation.

// ExtractCorrelatedCols implements base.LogicalPlan.<15th> interface.
func (ds *DataSource) ExtractCorrelatedCols() []*expression.CorrelatedColumn {
	corCols := make([]*expression.CorrelatedColumn, 0, len(ds.PushedDownConds))
	for _, expr := range ds.PushedDownConds {
		corCols = append(corCols, expression.ExtractCorColumns(expr)...)
	}
	return corCols
}

// MaxOneRow inherits BaseLogicalPlan.LogicalPlan.<16th> implementation.

// Children inherits BaseLogicalPlan.LogicalPlan.<17th> implementation.

// SetChildren inherits BaseLogicalPlan.LogicalPlan.<18th> implementation.

// SetChild inherits BaseLogicalPlan.LogicalPlan.<19th> implementation.

// RollBackTaskMap inherits BaseLogicalPlan.LogicalPlan.<20th> implementation.

// CanPushToCop inherits BaseLogicalPlan.LogicalPlan.<21st> implementation.

// ExtractFD implements the base.LogicalPlan.<22nd> interface.
func (ds *DataSource) ExtractFD() *fd.FDSet {
	// FD in datasource (leaf node) can be cached and reused.
	// Once the all conditions are not equal to nil, built it again.
	if ds.FDs() == nil || ds.AllConds != nil {
		fds := &fd.FDSet{HashCodeToUniqueID: make(map[string]int)}
		allCols := intset.NewFastIntSet()
		// should use the column's unique ID avoiding fdSet conflict.
		for _, col := range ds.TblCols {
			// todo: change it to int64
			allCols.Insert(int(col.UniqueID))
		}
		// int pk doesn't store its index column in indexInfo.
		if ds.TableInfo.PKIsHandle {
			keyCols := intset.NewFastIntSet()
			for _, col := range ds.TblCols {
				if mysql.HasPriKeyFlag(col.RetType.GetFlag()) {
					keyCols.Insert(int(col.UniqueID))
				}
			}
			fds.AddStrictFunctionalDependency(keyCols, allCols)
			fds.MakeNotNull(keyCols)
		}
		// we should check index valid while forUpdateRead, see detail in https://github.com/pingcap/tidb/pull/22152
		var (
			latestIndexes map[int64]*model.IndexInfo
			changed       bool
			err           error
		)
		check := ds.SCtx().GetSessionVars().IsIsolation(ast.ReadCommitted) || ds.IsForUpdateRead
		check = check && ds.SCtx().GetSessionVars().ConnectionID > 0
		if check {
			latestIndexes, changed, err = domainmisc.GetLatestIndexInfo(ds.SCtx(), ds.Table.Meta().ID, 0)
			if err != nil {
				ds.SetFDs(fds)
				return fds
			}
		}
		// other indices including common handle.
		for _, idx := range ds.TableInfo.Indices {
			keyCols := intset.NewFastIntSet()
			allColIsNotNull := true
			if ds.IsForUpdateRead && changed {
				latestIndex, ok := latestIndexes[idx.ID]
				if !ok || latestIndex.State != model.StatePublic {
					continue
				}
			}
			if idx.State != model.StatePublic {
				continue
			}
			for _, idxCol := range idx.Columns {
				// Note: even the prefix column can also be the FD. For example:
				// unique(char_column(10)), will also guarantee the prefix to be
				// the unique which means the while column is unique too.
				refCol := ds.TableInfo.Columns[idxCol.Offset]
				if !mysql.HasNotNullFlag(refCol.GetFlag()) {
					allColIsNotNull = false
				}
				keyCols.Insert(int(ds.TblCols[idxCol.Offset].UniqueID))
			}
			if idx.Primary {
				fds.AddStrictFunctionalDependency(keyCols, allCols)
				fds.MakeNotNull(keyCols)
			} else if idx.Unique {
				if allColIsNotNull {
					fds.AddStrictFunctionalDependency(keyCols, allCols)
					fds.MakeNotNull(keyCols)
				} else {
					// unique index:
					// 1: normal value should be unique
					// 2: null value can be multiple
					// for this kind of lax to be strict, we need to make the determinant not-null.
					fds.AddLaxFunctionalDependency(keyCols, allCols)
				}
			}
		}
		// handle the datasource conditions (maybe pushed down from upper layer OP)
		if len(ds.AllConds) != 0 {
			// extract the not null attributes from selection conditions.
			notnullColsUniqueIDs := util.ExtractNotNullFromConds(ds.AllConds, ds)

			// extract the constant cols from selection conditions.
			constUniqueIDs := util.ExtractConstantCols(ds.AllConds, ds.SCtx(), fds)

			// extract equivalence cols.
			equivUniqueIDs := util.ExtractEquivalenceCols(ds.AllConds, ds.SCtx(), fds)

			// apply conditions to FD.
			fds.MakeNotNull(notnullColsUniqueIDs)
			fds.AddConstants(constUniqueIDs)
			for _, equiv := range equivUniqueIDs {
				fds.AddEquivalence(equiv[0], equiv[1])
			}
		}
		// build the dependency for generated columns.
		// the generated column is sequentially dependent on the forward column.
		// a int, b int as (a+1), c int as (b+1), here we can build the strict FD down:
		// {a} -> {b}, {b} -> {c}, put the maintenance of the dependencies between generated columns to the FD graph.
		notNullCols := intset.NewFastIntSet()
		for _, col := range ds.TblCols {
			if col.VirtualExpr != nil {
				dependencies := intset.NewFastIntSet()
				dependencies.Insert(int(col.UniqueID))
				// dig out just for 1 level.
				directBaseCol := expression.ExtractColumns(col.VirtualExpr)
				determinant := intset.NewFastIntSet()
				for _, col := range directBaseCol {
					determinant.Insert(int(col.UniqueID))
				}
				fds.AddStrictFunctionalDependency(determinant, dependencies)
			}
			if mysql.HasNotNullFlag(col.RetType.GetFlag()) {
				notNullCols.Insert(int(col.UniqueID))
			}
		}
		fds.MakeNotNull(notNullCols)
		ds.SetFDs(fds)
	}
	return ds.FDs()
}

// GetBaseLogicalPlan inherits BaseLogicalPlan.LogicalPlan.<23rd> implementation.

// ConvertOuterToInnerJoin inherits BaseLogicalPlan.LogicalPlan.<24th> implementation.

// *************************** end implementation of logicalPlan interface ***************************

func (ds *DataSource) buildTableGather() base.LogicalPlan {
	ts := LogicalTableScan{Source: ds, HandleCols: ds.HandleCols}.Init(ds.SCtx(), ds.QueryBlockOffset())
	ts.SetSchema(ds.Schema())
	sg := TiKVSingleGather{Source: ds, IsIndexGather: false}.Init(ds.SCtx(), ds.QueryBlockOffset())
	sg.SetSchema(ds.Schema())
	sg.SetChildren(ts)
	return sg
}

func (ds *DataSource) buildIndexGather(path *util.AccessPath) base.LogicalPlan {
	is := LogicalIndexScan{
		Source:         ds,
		IsDoubleRead:   false,
		Index:          path.Index,
		FullIdxCols:    path.FullIdxCols,
		FullIdxColLens: path.FullIdxColLens,
		IdxCols:        path.IdxCols,
		IdxColLens:     path.IdxColLens,
	}.Init(ds.SCtx(), ds.QueryBlockOffset())

	is.Columns = make([]*model.ColumnInfo, len(ds.Columns))
	copy(is.Columns, ds.Columns)
	is.SetSchema(ds.Schema())
	is.IdxCols, is.IdxColLens = expression.IndexInfo2PrefixCols(is.Columns, is.Schema().Columns, is.Index)

	sg := TiKVSingleGather{
		Source:        ds,
		IsIndexGather: true,
		Index:         path.Index,
	}.Init(ds.SCtx(), ds.QueryBlockOffset())
	sg.SetSchema(ds.Schema())
	sg.SetChildren(is)
	return sg
}

// Convert2Gathers builds logical TiKVSingleGathers from DataSource.
func (ds *DataSource) Convert2Gathers() (gathers []base.LogicalPlan) {
	tg := ds.buildTableGather()
	gathers = append(gathers, tg)
	for _, path := range ds.PossibleAccessPaths {
		if !path.IsIntHandlePath {
			path.FullIdxCols, path.FullIdxColLens = expression.IndexInfo2Cols(ds.Columns, ds.Schema().Columns, path.Index)
			path.IdxCols, path.IdxColLens = expression.IndexInfo2PrefixCols(ds.Columns, ds.Schema().Columns, path.Index)
			// If index columns can cover all the needed columns, we can use a IndexGather + IndexScan.
			if ds.IsSingleScan(path.FullIdxCols, path.FullIdxColLens) {
				gathers = append(gathers, ds.buildIndexGather(path))
			}
			// TODO: If index columns can not cover the schema, use IndexLookUpGather.
		}
	}
	return gathers
}

func getPKIsHandleColFromSchema(cols []*model.ColumnInfo, schema *expression.Schema, pkIsHandle bool) *expression.Column {
	if !pkIsHandle {
		// If the PKIsHandle is false, return the ExtraHandleColumn.
		for i, col := range cols {
			if col.ID == model.ExtraHandleID {
				return schema.Columns[i]
			}
		}
		return nil
	}
	for i, col := range cols {
		if mysql.HasPriKeyFlag(col.GetFlag()) {
			return schema.Columns[i]
		}
	}
	return nil
}

// GetPKIsHandleCol gets the handle column if the PKIsHandle is true, otherwise, returns the ExtraHandleColumn.
func (ds *DataSource) GetPKIsHandleCol() *expression.Column {
	return getPKIsHandleColFromSchema(ds.Columns, ds.Schema(), ds.TableInfo.PKIsHandle)
}

// NewExtraHandleSchemaCol creates a new column for extra handle.
func (ds *DataSource) NewExtraHandleSchemaCol() *expression.Column {
	tp := types.NewFieldType(mysql.TypeLonglong)
	tp.SetFlag(mysql.NotNullFlag | mysql.PriKeyFlag)
	return &expression.Column{
		RetType:  tp,
		UniqueID: ds.SCtx().GetSessionVars().AllocPlanColumnID(),
		ID:       model.ExtraHandleID,
		OrigName: fmt.Sprintf("%v.%v.%v", ds.DBName, ds.TableInfo.Name, model.ExtraHandleName),
	}
}

func preferKeyColumnFromTable(dataSource *DataSource, originColumns []*expression.Column,
	originSchemaColumns []*model.ColumnInfo) (*expression.Column, *model.ColumnInfo) {
	var resultColumnInfo *model.ColumnInfo
	var resultColumn *expression.Column
	if dataSource.Table.Type().IsClusterTable() && len(originColumns) > 0 {
		// use the first column.
		resultColumnInfo = originSchemaColumns[0]
		resultColumn = originColumns[0]
	} else {
		if dataSource.HandleCols != nil {
			resultColumn = dataSource.HandleCols.GetCol(0)
			resultColumnInfo = resultColumn.ToInfo()
		} else if dataSource.Table.Meta().PKIsHandle {
			// dataSource.HandleCols = nil doesn't mean datasource doesn't have a intPk handle.
			// since datasource.HandleCols will be cleared in the first columnPruner.
			resultColumn = dataSource.UnMutableHandleCols.GetCol(0)
			resultColumnInfo = resultColumn.ToInfo()
		} else {
			resultColumn = dataSource.NewExtraHandleSchemaCol()
			resultColumnInfo = model.NewExtraHandleColInfo()
		}
	}
	return resultColumn, resultColumnInfo
}

// analyzeTiCIIndex checks whether FTS function is used and is a valid one.
// Then convert the function to index call because it can not be executed without the index.
func (ds *DataSource) analyzeTiCIIndex(hasFTSFunc bool) error {
	var matchedIdx *model.IndexInfo
	tmpMatchedExprSet := intset.NewFastIntSet()
	matchedExprSetForChosenIndex := intset.NewFastIntSet()
	hasUnmatchedFTSOverAllIdx := hasFTSFunc
	matchedIndexIsHinted := false
	for _, path := range ds.AllPossibleAccessPaths {
		// Not tici index, skip it.
		if path.Index == nil || !path.Index.IsTiCIIndex() {
			continue
		}
		// Has FTS function, but the index doesn't support FTS search.
		if hasFTSFunc && (path.Index.FullTextInfo == nil || (path.Index.HybridInfo != nil && len(path.Index.HybridInfo.FullText) == 0)) {
			continue
		}
		if !hasFTSFunc {
			// If there'no fts function, predicates are free to choose normal tikv index.
			// So if there is any hint, we should skip the non-hinted indexes.
			if ds.HasForceHints && !path.Forced {
				continue
			}
			// If this index doesn't have inverted index, it can't support normal predicates.
			if path.Index.HybridInfo == nil || len(path.Index.HybridInfo.Inverted) == 0 {
				continue
			}
		}
		if matchedIndexIsHinted && !path.Forced {
			// If we have found a hinted index matched before, we should skip
			// the non-hinted indexes later.
			continue
		}
		ftsCols := intset.NewFastIntSet()
		invertedIndexedCols := intset.NewFastIntSet()
		if path.Index.FullTextInfo != nil {
			for _, indexCol := range path.Index.Columns {
				col := ds.TableInfo.Columns[indexCol.Offset]
				ftsCols.Insert(int(col.ID))
			}
		}
		if path.Index.HybridInfo != nil {
			for _, ftsInfo := range path.Index.HybridInfo.FullText {
				for _, indexCol := range ftsInfo.Columns {
					col := ds.TableInfo.Columns[indexCol.Offset]
					ftsCols.Insert(int(col.ID))
				}
			}
			for _, invertedInfo := range path.Index.HybridInfo.Inverted {
				for _, indexCol := range invertedInfo.Columns {
					col := ds.TableInfo.Columns[indexCol.Offset]
					invertedIndexedCols.Insert(int(col.ID))
				}
			}
		}
		noUnmatchedFTSFunc := true
		tmpMatchedExprSet.Clear()
	checkExprForIndexLoop:
		for i, cond := range ds.PushedDownConds {
			fullyCovered := expression.ExprCoveredByOneTiCIIndex(cond, &ftsCols, &invertedIndexedCols)
			if !fullyCovered {
				if expression.ContainsFullTextSearchFn(cond) {
					noUnmatchedFTSFunc = false
					break checkExprForIndexLoop
				}
				continue
			}
			if fullyCovered {
				tmpMatchedExprSet.Insert(i)
			}
		}
		if !noUnmatchedFTSFunc {
			continue
		}
		hasUnmatchedFTSOverAllIdx = false
		// We have filterer out (!path.Forced && matchedIndexIsHinted) case before.
		// So after we check the (path.Forced && !matchedIndexIsHinted) case, the implicit case is:
		// !path.Forced && !matchedIndexIsHinted or path.Forced && matchedIndexIsHinted
		if (path.Forced && !matchedIndexIsHinted) || tmpMatchedExprSet.Len() > matchedExprSetForChosenIndex.Len() {
			matchedExprSetForChosenIndex.CopyFrom(tmpMatchedExprSet)
			matchedIdx = path.Index
			matchedIndexIsHinted = path.Forced
		}
	}

	// Currently TiDB doesn't support multiple fulltext search functions used with multiple index calls.
	if hasUnmatchedFTSOverAllIdx {
		return errors.New("Full text search can only be used with a matching fulltext index or you write it in a wrong way")
	}

	if matchedIdx == nil {
		// If no FTS function is found, we should remove all the TiCI index
		// paths from PossibleAccessPaths.
		ds.PossibleAccessPaths = slices.DeleteFunc(ds.PossibleAccessPaths, func(path *util.AccessPath) bool {
			return path.Index != nil && path.Index.IsTiCIIndex()
		})
		return nil
	}

	matchedFuncs := make(map[*expression.ScalarFunction]struct{}, matchedExprSetForChosenIndex.Len())
	matchedExprSetForChosenIndex.ForEach(func(i int) {
		if ftsFunc, ok := ds.PushedDownConds[i].(*expression.ScalarFunction); ok {
			matchedFuncs[ftsFunc] = struct{}{}
		}
	})

	// Remove the matched conditions from PushedDownConds.
	ds.PushedDownConds = slices.DeleteFunc(ds.PushedDownConds, func(cond expression.Expression) bool {
		sf, ok := cond.(*expression.ScalarFunction)
		if !ok {
			return false
		}
		_, ok = matchedFuncs[sf]
		return ok
	})
	// Re-construct the AllConds because column pruning relays on AllConds.
	ds.AllConds = slices.Clone(ds.PushedDownConds)
	return ds.buildTiCIFTSPathAndCleanUp(matchedIdx, matchedFuncs)
}

func (ds *DataSource) buildTiCIFTSPathAndCleanUp(
	index *model.IndexInfo,
	ftsFuncs map[*expression.ScalarFunction]struct{},
) error {
	// Fulltext index must be used. So we prune all other possible access paths.
	ds.PossibleAccessPaths = slices.DeleteFunc(ds.PossibleAccessPaths, func(path *util.AccessPath) bool {
		return path.Index == nil || path.Index.ID != index.ID
	})
	if ds.HasForceHints && !ds.PossibleAccessPaths[0].Forced {
		ds.SCtx().GetSessionVars().StmtCtx.AppendWarning(plannererrors.ErrWarnConflictingHint.FastGenByArgs("USE_INDEX"))
	}

	evalCtx := ds.SCtx().GetExprCtx().GetEvalCtx()
	client := ds.SCtx().GetBuildPBCtx().Client
	pbConverter := expression.NewPBConverterForTiCI(client, evalCtx)
	pbExprs := make([]tipb.Expr, 0, len(ftsFuncs))
	for ftsFunc := range ftsFuncs {
		pbExpr := pbConverter.ExprToPB(ftsFunc)
		if pbExpr == nil {
			// If the expression is not converted to PB, we should return an error.
			return errors.New("Failed to convert FTS function to PB expression")
		}
		pbExprs = append(pbExprs, *pbExpr)
	}

	// Build tipb protobuf info for the matched index.
	tokenizer := ""
	if index.FullTextInfo != nil {
		tokenizer = string(index.FullTextInfo.ParserType)
	}
	ds.PossibleAccessPaths[0].FtsQueryInfo = &tipb.FTSQueryInfo{
		QueryType:      tipb.FTSQueryType_FTSQueryTypeNoScore,
		IndexId:        index.ID,
		QueryTokenizer: tokenizer,
		MatchExpr:      pbExprs,
	}

	for ftsFunc := range ftsFuncs {
		ds.PossibleAccessPaths[0].AccessConds = append(ds.PossibleAccessPaths[0].AccessConds, ftsFunc)
	}
	return nil
}

// CleanUnusedTiCIIndexes removes the unused TiCI indexes from PossibleAccessPaths and AllPossibleAccessPaths.
// It also checks whether all hinted indexes is pruned, and raises a warning if so.
func (ds *DataSource) CleanUnusedTiCIIndexes() {
	ds.AllPossibleAccessPaths = slices.DeleteFunc(ds.AllPossibleAccessPaths, func(path *util.AccessPath) bool {
<<<<<<< HEAD
		return path.Index != nil && path.Index.IsTiCIIndex() && len(path.AccessConds) == 0
	})
	origLen := len(ds.PossibleAccessPaths)
	ds.PossibleAccessPaths = slices.DeleteFunc(ds.PossibleAccessPaths, func(path *util.AccessPath) bool {
		return path.Index != nil && path.Index.IsTiCIIndex() && len(path.AccessConds) == 0
=======
		return path.Index != nil && path.Index.FullTextInfo != nil && len(path.AccessConds) == 0
	})
	origLen := len(ds.PossibleAccessPaths)
	ds.PossibleAccessPaths = slices.DeleteFunc(ds.PossibleAccessPaths, func(path *util.AccessPath) bool {
		return path.Index != nil && path.Index.FullTextInfo != nil && len(path.AccessConds) == 0
>>>>>>> d23d08f8
	})
	nowLen := len(ds.PossibleAccessPaths)
	stillHasHintedIndex := false
	for _, path := range ds.PossibleAccessPaths {
		stillHasHintedIndex = stillHasHintedIndex || path.Forced
	}
	// Here we only append warning for TiCI index's conflicting hint.
	if origLen > nowLen && ds.HasForceHints && !stillHasHintedIndex {
		ds.SCtx().GetSessionVars().StmtCtx.AppendWarning(plannererrors.ErrWarnConflictingHint.FastGenByArgs("USE_INDEX"))
	}
}

// IsSingleScan checks whether all the needed columns and conditions can be covered by the index.
func (ds *DataSource) IsSingleScan(indexColumns []*expression.Column, idxColLens []int) bool {
	if !ds.SCtx().GetSessionVars().OptPrefixIndexSingleScan || ds.ColsRequiringFullLen == nil {
		// ds.ColsRequiringFullLen is set at (*DataSource).PruneColumns. In some cases we don't reach (*DataSource).PruneColumns
		// and ds.ColsRequiringFullLen is nil, so we fall back to ds.isIndexCoveringColumns(ds.schema.Columns, indexColumns, idxColLens).
		return ds.IsIndexCoveringColumns(ds.Schema().Columns, indexColumns, idxColLens)
	}
	if !ds.IsIndexCoveringColumns(ds.ColsRequiringFullLen, indexColumns, idxColLens) {
		return false
	}
	for _, cond := range ds.AllConds {
		if !ds.IsIndexCoveringCondition(cond, indexColumns, idxColLens) {
			return false
		}
	}
	return true
}

// IsIndexCoveringColumns checks whether all the needed columns can be covered by the index.
func (ds *DataSource) IsIndexCoveringColumns(columns, indexColumns []*expression.Column, idxColLens []int) bool {
	for _, col := range columns {
		if !ds.indexCoveringColumn(col, indexColumns, idxColLens, false) {
			return false
		}
	}
	return true
}

// IsIndexCoveringCondition checks whether all the needed columns in the condition can be covered by the index.
func (ds *DataSource) IsIndexCoveringCondition(condition expression.Expression, indexColumns []*expression.Column, idxColLens []int) bool {
	switch v := condition.(type) {
	case *expression.Column:
		return ds.indexCoveringColumn(v, indexColumns, idxColLens, false)
	case *expression.ScalarFunction:
		// Even if the index only contains prefix `col`, the index can cover `col is null`.
		if v.FuncName.L == ast.IsNull {
			if col, ok := v.GetArgs()[0].(*expression.Column); ok {
				return ds.indexCoveringColumn(col, indexColumns, idxColLens, true)
			}
		}
		for _, arg := range v.GetArgs() {
			if !ds.IsIndexCoveringCondition(arg, indexColumns, idxColLens) {
				return false
			}
		}
		return true
	}
	return true
}

type handleCoverState uint8

const (
	stateNotCoveredByHandle handleCoverState = iota
	stateCoveredByIntHandle
	stateCoveredByCommonHandle
)

func (ds *DataSource) indexCoveringColumn(column *expression.Column, indexColumns []*expression.Column, idxColLens []int, ignoreLen bool) bool {
	handleCoveringState := ds.handleCoveringColumn(column, ignoreLen)
	// Original int pk can always cover the column.
	if handleCoveringState == stateCoveredByIntHandle {
		return true
	}
	evalCtx := ds.SCtx().GetExprCtx().GetEvalCtx()
	coveredByPlainIndex := isIndexColsCoveringCol(evalCtx, column, indexColumns, idxColLens, ignoreLen)
	if !coveredByPlainIndex && handleCoveringState != stateCoveredByCommonHandle {
		return false
	}
	isClusteredNewCollationIdx := collate.NewCollationEnabled() &&
		column.GetType(evalCtx).EvalType() == types.ETString &&
		!mysql.HasBinaryFlag(column.GetType(evalCtx).GetFlag())
	if !coveredByPlainIndex && handleCoveringState == stateCoveredByCommonHandle && isClusteredNewCollationIdx && ds.Table.Meta().CommonHandleVersion == 0 {
		return false
	}
	return true
}

// handleCoveringColumn checks if the column is covered by the primary key or extra handle columns.
func (ds *DataSource) handleCoveringColumn(column *expression.Column, ignoreLen bool) handleCoverState {
	if ds.TableInfo.PKIsHandle && mysql.HasPriKeyFlag(column.RetType.GetFlag()) {
		return stateCoveredByIntHandle
	}
	if column.ID == model.ExtraHandleID || column.ID == model.ExtraPhysTblID {
		return stateCoveredByIntHandle
	}
	evalCtx := ds.SCtx().GetExprCtx().GetEvalCtx()
	coveredByClusteredIndex := isIndexColsCoveringCol(evalCtx, column, ds.CommonHandleCols, ds.CommonHandleLens, ignoreLen)
	if coveredByClusteredIndex {
		return stateCoveredByCommonHandle
	}
	return stateNotCoveredByHandle
}

func isIndexColsCoveringCol(sctx expression.EvalContext, col *expression.Column, indexCols []*expression.Column, idxColLens []int, ignoreLen bool) bool {
	for i, indexCol := range indexCols {
		if indexCol == nil || !col.EqualByExprAndID(sctx, indexCol) {
			continue
		}
		if ignoreLen || idxColLens[i] == types.UnspecifiedLength || idxColLens[i] == col.RetType.GetFlen() {
			return true
		}
	}
	return false
}

func (ds *DataSource) isHandleCoveringColumns(columns []*expression.Column) bool {
	for _, col := range columns {
		if pkCoveringState := ds.handleCoveringColumn(col, false); pkCoveringState == stateNotCoveredByHandle {
			return false
		}
	}
	return true
}

// IsTiCISingleScan checks whether the scan can be served as a single scan in TiCI.
func (ds *DataSource) IsTiCISingleScan() bool {
	// No filter can be calculated in TiCI.
	if len(ds.PushedDownConds) > 0 {
		return false
	}
	return ds.isHandleCoveringColumns(ds.Schema().Columns)
}

// AppendTableCol appends a column to the original columns of the table before pruning,
// accessed through ds.TblCols and ds.TblColsByID.
func (ds *DataSource) AppendTableCol(col *expression.Column) {
	ds.TblCols = append(ds.TblCols, col)
	ds.TblColsByID[col.ID] = col
}<|MERGE_RESOLUTION|>--- conflicted
+++ resolved
@@ -179,11 +179,8 @@
 		if err != nil {
 			return nil, nil, err
 		}
-<<<<<<< HEAD
-=======
 		// Removing the unused TiCI indexes is done later. Because we will not enter
 		// the predicate push down when the table doesn't have any filter.
->>>>>>> d23d08f8
 	}
 	// Removing the unused TiCI indexes is done later. Because we will not enter
 	// the predicate push down when the table doesn't have any filter.
@@ -776,19 +773,11 @@
 // It also checks whether all hinted indexes is pruned, and raises a warning if so.
 func (ds *DataSource) CleanUnusedTiCIIndexes() {
 	ds.AllPossibleAccessPaths = slices.DeleteFunc(ds.AllPossibleAccessPaths, func(path *util.AccessPath) bool {
-<<<<<<< HEAD
 		return path.Index != nil && path.Index.IsTiCIIndex() && len(path.AccessConds) == 0
 	})
 	origLen := len(ds.PossibleAccessPaths)
 	ds.PossibleAccessPaths = slices.DeleteFunc(ds.PossibleAccessPaths, func(path *util.AccessPath) bool {
 		return path.Index != nil && path.Index.IsTiCIIndex() && len(path.AccessConds) == 0
-=======
-		return path.Index != nil && path.Index.FullTextInfo != nil && len(path.AccessConds) == 0
-	})
-	origLen := len(ds.PossibleAccessPaths)
-	ds.PossibleAccessPaths = slices.DeleteFunc(ds.PossibleAccessPaths, func(path *util.AccessPath) bool {
-		return path.Index != nil && path.Index.FullTextInfo != nil && len(path.AccessConds) == 0
->>>>>>> d23d08f8
 	})
 	nowLen := len(ds.PossibleAccessPaths)
 	stillHasHintedIndex := false
