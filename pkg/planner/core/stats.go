// Copyright 2017 PingCAP, Inc.
//
// Licensed under the Apache License, Version 2.0 (the "License");
// you may not use this file except in compliance with the License.
// You may obtain a copy of the License at
//
//     http://www.apache.org/licenses/LICENSE-2.0
//
// Unless required by applicable law or agreed to in writing, software
// distributed under the License is distributed on an "AS IS" BASIS,
// WITHOUT WARRANTIES OR CONDITIONS OF ANY KIND, either express or implied.
// See the License for the specific language governing permissions and
// limitations under the License.

package core

import (
	"fmt"
	"math"
	"slices"
	"strconv"
	"strings"

	"github.com/pingcap/errors"
	"github.com/pingcap/tidb/pkg/expression"
	"github.com/pingcap/tidb/pkg/infoschema"
	"github.com/pingcap/tidb/pkg/kv"
	"github.com/pingcap/tidb/pkg/meta/model"
	"github.com/pingcap/tidb/pkg/parser/ast"
	"github.com/pingcap/tidb/pkg/parser/mysql"
	"github.com/pingcap/tidb/pkg/planner/cardinality"
	"github.com/pingcap/tidb/pkg/planner/core/base"
	"github.com/pingcap/tidb/pkg/planner/core/cost"
	"github.com/pingcap/tidb/pkg/planner/core/operator/logicalop"
	"github.com/pingcap/tidb/pkg/planner/property"
	"github.com/pingcap/tidb/pkg/planner/util"
	"github.com/pingcap/tidb/pkg/planner/util/debugtrace"
	"github.com/pingcap/tidb/pkg/sessionctx"
	"github.com/pingcap/tidb/pkg/sessionctx/stmtctx"
	"github.com/pingcap/tidb/pkg/statistics"
	"github.com/pingcap/tidb/pkg/table"
	"github.com/pingcap/tidb/pkg/types"
	h "github.com/pingcap/tidb/pkg/util/hint"
	"github.com/pingcap/tidb/pkg/util/logutil"
	"github.com/pingcap/tidb/pkg/util/ranger"
	"go.uber.org/zap"
)

// RecursiveDeriveStats4Test is a exporter just for test.
func RecursiveDeriveStats4Test(p base.LogicalPlan) (*property.StatsInfo, bool, error) {
	return p.RecursiveDeriveStats(nil)
}

// GetStats4Test is a exporter just for test.
func GetStats4Test(p base.LogicalPlan) *property.StatsInfo {
	return p.StatsInfo()
}

func deriveStats4LogicalTableScan(lp base.LogicalPlan) (_ *property.StatsInfo, _ bool, err error) {
	ts := lp.(*logicalop.LogicalTableScan)
	initStats(ts.Source)
	ts.SetStats(deriveStatsByFilter(ts.Source, ts.AccessConds, nil))
	// ts.Handle could be nil if PK is Handle, and PK column has been pruned.
	// TODO: support clustered index.
	if ts.HandleCols != nil {
		// TODO: restrict mem usage of table ranges.
		ts.Ranges, _, _, err = ranger.BuildTableRange(ts.AccessConds, ts.SCtx().GetRangerCtx(), ts.HandleCols.GetCol(0).RetType, 0)
	} else {
		isUnsigned := false
		if ts.Source.TableInfo.PKIsHandle {
			if pkColInfo := ts.Source.TableInfo.GetPkColInfo(); pkColInfo != nil {
				isUnsigned = mysql.HasUnsignedFlag(pkColInfo.GetFlag())
			}
		}
		ts.Ranges = ranger.FullIntRange(isUnsigned)
	}
	if err != nil {
		return nil, false, err
	}
	return ts.StatsInfo(), true, nil
}

func deriveStats4LogicalIndexScan(lp base.LogicalPlan, selfSchema *expression.Schema) (*property.StatsInfo, bool, error) {
	is := lp.(*logicalop.LogicalIndexScan)
	initStats(is.Source)
	is.SetStats(deriveStatsByFilter(is.Source, is.AccessConds, nil))
	if len(is.AccessConds) == 0 {
		is.Ranges = ranger.FullRange()
	}
	is.IdxCols, is.IdxColLens = expression.IndexInfo2PrefixCols(is.Columns, selfSchema.Columns, is.Index)
	is.FullIdxCols, is.FullIdxColLens = expression.IndexInfo2Cols(is.Columns, selfSchema.Columns, is.Index)
	if !is.Index.Unique && !is.Index.Primary && len(is.Index.Columns) == len(is.IdxCols) {
		handleCol := is.GetPKIsHandleCol(selfSchema)
		if handleCol != nil && !mysql.HasUnsignedFlag(handleCol.RetType.GetFlag()) {
			is.IdxCols = append(is.IdxCols, handleCol)
			is.IdxColLens = append(is.IdxColLens, types.UnspecifiedLength)
		}
	}
	return is.StatsInfo(), true, nil
}

// deriveStats4DataSource initialize or derive the stats property for type of DataSource plan.
// It returns the stats, a bool value indicating whether the stats is changed and an error.
// The ds.stats represent the stats after applying all pushed down conditions
//
//	(include all predicates which directly infer the range or predicates that require additional selection execution).
//
// So the ds.stats.rowcount is the output rowcount of ds after applying all pushed down conditions,
//
//	it's not equal to the rowcount after applying only the access conditions and also not equal to the ds.TableStats.RowCount.
//
// The ds.TableStats.RowCount >= ds.stats.RowCount >= ds.stats.CountAfterAccess
func deriveStats4DataSource(lp base.LogicalPlan) (*property.StatsInfo, bool, error) {
	ds := lp.(*logicalop.DataSource)
	if ds.StatsInfo() != nil {
		return ds.StatsInfo(), false, nil
	}
	initStats(ds)
	if ds.StatsInfo() != nil {
		// Just reload the GroupNDVs.
		selectivity := ds.StatsInfo().RowCount / ds.TableStats.RowCount
		ds.SetStats(ds.TableStats.Scale(lp.SCtx().GetSessionVars(), selectivity))
		return ds.StatsInfo(), false, nil
	}
	if ds.SCtx().GetSessionVars().StmtCtx.EnableOptimizerDebugTrace {
		debugtrace.EnterContextCommon(ds.SCtx())
		defer debugtrace.LeaveContextCommon(ds.SCtx())
	}
	// two preprocess here.
	// 1: PushDownNot here can convert query 'not (a != 1)' to 'a = 1'.
	// 2: EliminateNoPrecisionCast here can convert query 'cast(c<int> as bigint) = 1' to 'c = 1' to leverage access range.
	exprCtx := ds.SCtx().GetExprCtx()
	for i, expr := range ds.PushedDownConds {
		ds.PushedDownConds[i] = expression.EliminateNoPrecisionLossCast(exprCtx, expr)
	}
	for _, path := range ds.AllPossibleAccessPaths {
		if path.IsTablePath() {
			continue
		}
		err := fillIndexPath(ds, path, ds.PushedDownConds)
		if err != nil {
			return nil, false, err
		}
	}
	// TODO: Can we move ds.deriveStatsByFilter after pruning by heuristics? In this way some computation can be avoided
	// when ds.PossibleAccessPaths are pruned.
	ds.SetStats(deriveStatsByFilter(ds, ds.PushedDownConds, ds.AllPossibleAccessPaths))
	// after heuristic pruning, the new path are stored into ds.PossibleAccessPaths.
	err := derivePathStatsAndTryHeuristics(ds)
	if err != nil {
		return nil, false, err
	}

	// index merge path is generated from all conditions from ds based on ds.PossibleAccessPath.
	// we should renew ds.PossibleAccessPath to AllPossibleAccessPath once a new DS is generated.
	if err := generateIndexMergePath(ds); err != nil {
		return nil, false, err
	}

	if ds.SCtx().GetSessionVars().StmtCtx.EnableOptimizerDebugTrace {
		debugTraceAccessPaths(ds.SCtx(), ds.PossibleAccessPaths)
	}
	indexForce := false
	ds.AccessPathMinSelectivity, indexForce = getGeneralAttributesFromPaths(ds.PossibleAccessPaths, float64(ds.TblColHists.RealtimeCount))
	if indexForce {
		ds.SCtx().GetSessionVars().StmtCtx.SetIndexForce()
	}

	return ds.StatsInfo(), true, nil
}

func fillIndexPath(ds *logicalop.DataSource, path *util.AccessPath, conds []expression.Expression) error {
	if ds.SCtx().GetSessionVars().StmtCtx.EnableOptimizerDebugTrace {
		debugtrace.EnterContextCommon(ds.SCtx())
		defer debugtrace.LeaveContextCommon(ds.SCtx())
	}
	path.Ranges = ranger.FullRange()
	path.CountAfterAccess = float64(ds.StatisticTable.RealtimeCount)
	path.MinCountAfterAccess = 0
	path.MaxCountAfterAccess = 0
	path.IdxCols, path.IdxColLens = expression.IndexInfo2PrefixCols(ds.Columns, ds.Schema().Columns, path.Index)
	path.FullIdxCols, path.FullIdxColLens = expression.IndexInfo2Cols(ds.Columns, ds.Schema().Columns, path.Index)
	if path.Index.FullTextInfo != nil {
		path.TableFilters = slices.Clone(conds)
		return nil
	}
	if !path.Index.Unique && !path.Index.Primary && len(path.Index.Columns) == len(path.IdxCols) {
		handleCol := ds.GetPKIsHandleCol()
		if handleCol != nil && !mysql.HasUnsignedFlag(handleCol.RetType.GetFlag()) {
			alreadyHandle := false
			for _, col := range path.IdxCols {
				if col.ID == model.ExtraHandleID || col.EqualColumn(handleCol) {
					alreadyHandle = true
				}
			}
			// Don't add one column twice to the index. May cause unexpected errors.
			if !alreadyHandle {
				path.FullIdxCols = append(path.FullIdxCols, handleCol)
				path.FullIdxColLens = append(path.FullIdxColLens, types.UnspecifiedLength)
				path.IdxCols = append(path.IdxCols, handleCol)
				path.IdxColLens = append(path.IdxColLens, types.UnspecifiedLength)
				// Also updates the map that maps the index id to its prefix column ids.
				if len(ds.TableStats.HistColl.Idx2ColUniqueIDs[path.Index.ID]) == len(path.Index.Columns) {
					ds.TableStats.HistColl.Idx2ColUniqueIDs[path.Index.ID] = append(ds.TableStats.HistColl.Idx2ColUniqueIDs[path.Index.ID], handleCol.UniqueID)
				}
			}
		}
	}
	err := detachCondAndBuildRangeForPath(ds.SCtx(), path, conds, ds.TableStats.HistColl)
	return err
}

<<<<<<< HEAD
func deriveSearchPathStats(ds *logicalop.DataSource, path *util.AccessPath) {
	if ds.SCtx().GetSessionVars().StmtCtx.EnableOptimizerDebugTrace {
		debugtrace.EnterContextCommon(ds.SCtx())
		defer debugtrace.LeaveContextCommon(ds.SCtx())
	}
	path.CountAfterAccess = min(float64(ds.StatisticTable.RealtimeCount)/10, 1000)
=======
// adjustCountAfterAccess adjusts the CountAfterAccess when it's less than the estimated table row count.
func adjustCountAfterAccess(ds *logicalop.DataSource, path *util.AccessPath) {
	// If the `CountAfterAccess` is less than `stats.RowCount`, it means that paths were estimated using
	// different assumptions regarding individual or compound selectivity estimates.
	// We prefer the `stats.RowCount` to provide consistency in estimation across all paths.
	// Add an arbitrary tolerance factor to account for comparison with floating point
	if (path.CountAfterAccess + cost.ToleranceFactor) < ds.StatsInfo().RowCount {
		// Store the MinCountAfterAccess "before" adjusting the "CountAfterAccess". This can be used to differentiate
		// the "Min" estimate for each index/inthandle path when CountAfterAccess has been equalized.
		if path.MinCountAfterAccess > 0 {
			path.MinCountAfterAccess = min(path.MinCountAfterAccess, path.CountAfterAccess)
		} else {
			path.MinCountAfterAccess = path.CountAfterAccess
		}
		path.CountAfterAccess = min(ds.StatsInfo().RowCount/cost.SelectionFactor, float64(ds.StatisticTable.RealtimeCount))
		// Ensure MaxCountAfterAccess is updated to reflect that "after" result
		path.MaxCountAfterAccess = max(path.CountAfterAccess, path.MaxCountAfterAccess)
	}
>>>>>>> 68d18d65
}

// deriveIndexPathStats will fulfill the information that the AccessPath need.
// isIm indicates whether this function is called to generate the partial path for IndexMerge.
func deriveIndexPathStats(ds *logicalop.DataSource, path *util.AccessPath, _ []expression.Expression, isIm bool) {
	if ds.SCtx().GetSessionVars().StmtCtx.EnableOptimizerDebugTrace {
		debugtrace.EnterContextCommon(ds.SCtx())
		defer debugtrace.LeaveContextCommon(ds.SCtx())
	}
	if path.EqOrInCondCount == len(path.AccessConds) {
		accesses, remained := path.SplitCorColAccessCondFromFilters(ds.SCtx(), path.EqOrInCondCount)
		path.AccessConds = append(path.AccessConds, accesses...)
		path.TableFilters = remained
		if len(accesses) > 0 && ds.StatisticTable.Pseudo {
			path.CountAfterAccess = cardinality.PseudoAvgCountPerValue(ds.StatisticTable)
		} else {
			selectivity := path.CountAfterAccess / float64(ds.StatisticTable.RealtimeCount)
			for i := range accesses {
				col := path.IdxCols[path.EqOrInCondCount+i]
				ndv := cardinality.EstimateColumnNDV(ds.StatisticTable, col.ID)
				ndv *= selectivity
				if ndv < 1 {
					ndv = 1.0
				}
				path.CountAfterAccess = path.CountAfterAccess / ndv
			}
		}
	}
	var indexFilters []expression.Expression
	indexFilters, path.TableFilters = splitIndexFilterConditions(ds, path.TableFilters, path.FullIdxCols, path.FullIdxColLens)
	path.IndexFilters = append(path.IndexFilters, indexFilters...)
	if !isIm {
		// Check if we need to apply a lower bound to CountAfterAccess
		adjustCountAfterAccess(ds, path)
	}
	if path.IndexFilters != nil {
		selectivity, _, err := cardinality.Selectivity(ds.SCtx(), ds.TableStats.HistColl, path.IndexFilters, nil)
		if err != nil {
			logutil.BgLogger().Debug("calculate selectivity failed, use selection factor", zap.Error(err))
			selectivity = cost.SelectionFactor
		}
		if isIm {
			path.CountAfterIndex = path.CountAfterAccess * selectivity
		} else {
			path.CountAfterIndex = math.Max(path.CountAfterAccess*selectivity, ds.StatsInfo().RowCount)
		}
	} else {
		path.CountAfterIndex = path.CountAfterAccess
	}
}

// deriveTablePathStats will fulfill the information that the AccessPath need.
// isIm indicates whether this function is called to generate the partial path for IndexMerge.
func deriveTablePathStats(ds *logicalop.DataSource, path *util.AccessPath, conds []expression.Expression, isIm bool) error {
	if ds.SCtx().GetSessionVars().StmtCtx.EnableOptimizerDebugTrace {
		debugtrace.EnterContextCommon(ds.SCtx())
		defer debugtrace.LeaveContextCommon(ds.SCtx())
	}
	if path.IsCommonHandlePath {
		return deriveCommonHandleTablePathStats(ds, path, conds, isIm)
	}
	var err error
	path.CountAfterAccess = float64(ds.StatisticTable.RealtimeCount)
	path.TableFilters = conds
	var pkCol *expression.Column
	isUnsigned := false
	if ds.TableInfo.PKIsHandle {
		if pkColInfo := ds.TableInfo.GetPkColInfo(); pkColInfo != nil {
			isUnsigned = mysql.HasUnsignedFlag(pkColInfo.GetFlag())
			pkCol = expression.ColInfo2Col(ds.Schema().Columns, pkColInfo)
		}
	} else {
		pkCol = ds.Schema().GetExtraHandleColumn()
	}
	if pkCol == nil {
		path.Ranges = ranger.FullIntRange(isUnsigned)
		return nil
	}

	path.Ranges = ranger.FullIntRange(isUnsigned)
	if len(conds) == 0 {
		return nil
	}
	// for cnf condition combination, c=1 and c=2 and (1 member of (a)),
	// c=1 and c=2 will derive invalid range represented by an access condition as constant of 0 (false).
	// later this constant of 0 will be built as empty range.
	path.AccessConds, path.TableFilters = ranger.DetachCondsForColumn(ds.SCtx().GetRangerCtx(), conds, pkCol)
	// If there's no access cond, we try to find that whether there's expression containing correlated column that
	// can be used to access data.
	corColInAccessConds := false
	if len(path.AccessConds) == 0 {
		for i, filter := range path.TableFilters {
			eqFunc, ok := filter.(*expression.ScalarFunction)
			if !ok || eqFunc.FuncName.L != ast.EQ {
				continue
			}
			lCol, lOk := eqFunc.GetArgs()[0].(*expression.Column)
			if lOk && lCol.Equal(ds.SCtx().GetExprCtx().GetEvalCtx(), pkCol) {
				_, rOk := eqFunc.GetArgs()[1].(*expression.CorrelatedColumn)
				if rOk {
					path.AccessConds = append(path.AccessConds, filter)
					path.TableFilters = slices.Delete(path.TableFilters, i, i+1)
					corColInAccessConds = true
					break
				}
			}
			rCol, rOk := eqFunc.GetArgs()[1].(*expression.Column)
			if rOk && rCol.Equal(ds.SCtx().GetExprCtx().GetEvalCtx(), pkCol) {
				_, lOk := eqFunc.GetArgs()[0].(*expression.CorrelatedColumn)
				if lOk {
					path.AccessConds = append(path.AccessConds, filter)
					path.TableFilters = slices.Delete(path.TableFilters, i, i+1)
					corColInAccessConds = true
					break
				}
			}
		}
	}
	if corColInAccessConds {
		path.CountAfterAccess = 1
		return nil
	}
	var remainedConds []expression.Expression
	path.Ranges, path.AccessConds, remainedConds, err = ranger.BuildTableRange(path.AccessConds, ds.SCtx().GetRangerCtx(), pkCol.RetType, ds.SCtx().GetSessionVars().RangeMaxSize)
	path.TableFilters = append(path.TableFilters, remainedConds...)
	if err != nil {
		return err
	}
	path.CountAfterAccess, err = cardinality.GetRowCountByIntColumnRanges(ds.SCtx(), &ds.StatisticTable.HistColl, pkCol.ID, path.Ranges)
	if !isIm {
		// Check if we need to apply a lower bound to CountAfterAccess
		adjustCountAfterAccess(ds, path)
	}
	return err
}

func deriveCommonHandleTablePathStats(ds *logicalop.DataSource, path *util.AccessPath, conds []expression.Expression, isIm bool) error {
	path.CountAfterAccess = float64(ds.StatisticTable.RealtimeCount)
	path.Ranges = ranger.FullNotNullRange()
	path.IdxCols, path.IdxColLens = expression.IndexInfo2PrefixCols(ds.Columns, ds.Schema().Columns, path.Index)
	path.FullIdxCols, path.FullIdxColLens = expression.IndexInfo2Cols(ds.Columns, ds.Schema().Columns, path.Index)
	if len(conds) == 0 {
		return nil
	}
	if err := detachCondAndBuildRangeForPath(ds.SCtx(), path, conds, ds.TableStats.HistColl); err != nil {
		return err
	}
	if path.EqOrInCondCount == len(path.AccessConds) {
		accesses, remained := path.SplitCorColAccessCondFromFilters(ds.SCtx(), path.EqOrInCondCount)
		path.AccessConds = append(path.AccessConds, accesses...)
		path.TableFilters = remained
		if len(accesses) > 0 && ds.StatisticTable.Pseudo {
			path.CountAfterAccess = cardinality.PseudoAvgCountPerValue(ds.StatisticTable)
		} else {
			selectivity := path.CountAfterAccess / float64(ds.StatisticTable.RealtimeCount)
			for i := range accesses {
				col := path.IdxCols[path.EqOrInCondCount+i]
				ndv := cardinality.EstimateColumnNDV(ds.StatisticTable, col.ID)
				ndv *= selectivity
				if ndv < 1 {
					ndv = 1.0
				}
				path.CountAfterAccess = path.CountAfterAccess / ndv
			}
		}
	}
	if !isIm {
		// Check if we need to apply a lower bound to CountAfterAccess
		adjustCountAfterAccess(ds, path)
	}
	return nil
}

func detachCondAndBuildRangeForPath(
	sctx base.PlanContext,
	path *util.AccessPath,
	conds []expression.Expression,
	histColl *statistics.HistColl,
) error {
	if len(path.IdxCols) == 0 {
		path.TableFilters = conds
		return nil
	}
	res, err := ranger.DetachCondAndBuildRangeForIndex(sctx.GetRangerCtx(), conds, path.IdxCols, path.IdxColLens, sctx.GetSessionVars().RangeMaxSize)
	if err != nil {
		return err
	}
	path.Ranges = res.Ranges
	path.AccessConds = res.AccessConds
	path.TableFilters = res.RemainedConds
	path.EqCondCount = res.EqCondCount
	path.EqOrInCondCount = res.EqOrInCount
	path.IsDNFCond = res.IsDNFCond
	path.MinAccessCondsForDNFCond = res.MinAccessCondsForDNFCond
	path.ConstCols = make([]bool, len(path.IdxCols))
	if res.ColumnValues != nil {
		for i := range path.ConstCols {
			path.ConstCols[i] = res.ColumnValues[i] != nil
		}
	}
	indexCols := path.IdxCols
	if len(indexCols) > len(path.Index.Columns) { // remove clustered primary key if it has been added to path.IdxCols
		indexCols = indexCols[0:len(path.Index.Columns)]
	}
	count, err := cardinality.GetRowCountByIndexRanges(sctx, histColl, path.Index.ID, path.Ranges, indexCols)
	path.CountAfterAccess, path.MinCountAfterAccess, path.MaxCountAfterAccess = count.Est, count.MinEst, count.MaxEst
	return err
}

func getGeneralAttributesFromPaths(paths []*util.AccessPath, totalRowCount float64) (float64, bool) {
	minSelectivity := 1.0
	indexForce := false
	for _, path := range paths {
		// For table path and index merge path, AccessPath.CountAfterIndex is not set and meaningless,
		// but we still consider their AccessPath.CountAfterAccess.
		if totalRowCount > 0 {
			if path.IsTablePath() || path.PartialIndexPaths != nil {
				minSelectivity = min(minSelectivity, path.CountAfterAccess/totalRowCount)
			} else {
				minSelectivity = min(minSelectivity, path.CountAfterIndex/totalRowCount)
			}
		}
		if !indexForce && path.Forced {
			indexForce = true
		}
	}
	return minSelectivity, indexForce
}

func getGroupNDVs(ds *logicalop.DataSource) []property.GroupNDV {
	colGroups := ds.AskedColumnGroup
	if len(ds.AskedColumnGroup) == 0 {
		return nil
	}
	tbl := ds.TableStats.HistColl
	ndvs := make([]property.GroupNDV, 0, len(colGroups))
	tbl.ForEachIndexImmutable(func(idxID int64, idx *statistics.Index) bool {
		colsLen := len(tbl.Idx2ColUniqueIDs[idxID])
		// tbl.Idx2ColUniqueIDs may only contain the prefix of index columns.
		// But it may exceeds the total index since the index would contain the handle column if it's not a unique index.
		// We append the handle at fillIndexPath.
		if colsLen < len(idx.Info.Columns) {
			return false
		} else if colsLen > len(idx.Info.Columns) {
			colsLen--
		}
		idxCols := make([]int64, colsLen)
		copy(idxCols, tbl.Idx2ColUniqueIDs[idxID])
		slices.Sort(idxCols)
		for _, g := range colGroups {
			// We only want those exact matches.
			if len(g) != colsLen {
				return false
			}
			match := true
			for i, col := range g {
				// Both slices are sorted according to UniqueID.
				if col.UniqueID != idxCols[i] {
					match = false
					break
				}
			}
			if match && idx.IsEssentialStatsLoaded() {
				ndv := property.GroupNDV{
					Cols: idxCols,
					NDV:  float64(idx.NDV),
				}
				ndvs = append(ndvs, ndv)
				return true
			}
		}
		return false
	})
	return ndvs
}

// getTblInfoForUsedStatsByPhysicalID get table name, partition name and HintedTable that will be used to record used stats.
func getTblInfoForUsedStatsByPhysicalID(sctx base.PlanContext, id int64) (fullName string, tblInfo *model.TableInfo) {
	fullName = "tableID " + strconv.FormatInt(id, 10)

	is := sctx.GetLatestISWithoutSessExt()
	var tbl table.Table
	var partDef *model.PartitionDefinition

	tbl, partDef = infoschema.FindTableByTblOrPartID(is.(infoschema.InfoSchema), id)
	if tbl == nil || tbl.Meta() == nil {
		return
	}
	tblInfo = tbl.Meta()
	fullName = tblInfo.Name.O
	if partDef != nil {
		fullName += " " + partDef.Name.O
	} else if pi := tblInfo.GetPartitionInfo(); pi != nil && len(pi.Definitions) > 0 {
		fullName += " global"
	}
	return
}

func initStats(ds *logicalop.DataSource) {
	if ds.StatisticTable == nil {
		ds.StatisticTable = getStatsTable(ds.SCtx(), ds.TableInfo, ds.PhysicalTableID)
	}
	tableStats := &property.StatsInfo{
		RowCount:     float64(ds.StatisticTable.RealtimeCount),
		ColNDVs:      make(map[int64]float64, ds.Schema().Len()),
		HistColl:     ds.StatisticTable.GenerateHistCollFromColumnInfo(ds.TableInfo, ds.TblCols),
		StatsVersion: ds.StatisticTable.Version,
	}
	if ds.StatisticTable.Pseudo {
		tableStats.StatsVersion = statistics.PseudoVersion
	}

	statsRecord := ds.SCtx().GetSessionVars().StmtCtx.GetUsedStatsInfo(true)
	name, tblInfo := getTblInfoForUsedStatsByPhysicalID(ds.SCtx(), ds.PhysicalTableID)
	statsRecord.RecordUsedInfo(ds.PhysicalTableID, &stmtctx.UsedStatsInfoForTable{
		Name:            name,
		TblInfo:         tblInfo,
		Version:         tableStats.StatsVersion,
		RealtimeCount:   tableStats.HistColl.RealtimeCount,
		ModifyCount:     tableStats.HistColl.ModifyCount,
		ColAndIdxStatus: ds.StatisticTable.ColAndIdxExistenceMap,
	})

	for _, col := range ds.Schema().Columns {
		tableStats.ColNDVs[col.UniqueID] = cardinality.EstimateColumnNDV(ds.StatisticTable, col.ID)
	}
	ds.TableStats = tableStats
	ds.TableStats.GroupNDVs = getGroupNDVs(ds)
	ds.TblColHists = ds.StatisticTable.ID2UniqueID(ds.TblCols)
	for _, col := range ds.TableInfo.Columns {
		if col.State != model.StatePublic {
			continue
		}
	}
}

func deriveStatsByFilter(ds *logicalop.DataSource, conds expression.CNFExprs, filledPaths []*util.AccessPath) *property.StatsInfo {
	if ds.SCtx().GetSessionVars().StmtCtx.EnableOptimizerDebugTrace {
		debugtrace.EnterContextCommon(ds.SCtx())
		defer debugtrace.LeaveContextCommon(ds.SCtx())
	}
	selectivity, _, err := cardinality.Selectivity(ds.SCtx(), ds.TableStats.HistColl, conds, filledPaths)
	if err != nil {
		logutil.BgLogger().Debug("something wrong happened, use the default selectivity", zap.Error(err))
		selectivity = cost.SelectionFactor
	}
	// TODO: remove NewHistCollBySelectivity later on.
	// if ds.SCtx().GetSessionVars().OptimizerSelectivityLevel >= 1 {
	// Only '0' is suggested, see https://docs.pingcap.com/zh/tidb/stable/system-variables#tidb_optimizer_selectivity_level.
	// stats.HistColl = stats.HistColl.NewHistCollBySelectivity(ds.SCtx(), nodes)
	// }
	return ds.TableStats.Scale(ds.SCtx().GetSessionVars(), selectivity)
}

// We bind logic of derivePathStats and tryHeuristics together. When some path matches the heuristic rule, we don't need
// to derive stats of subsequent paths. In this way we can save unnecessary computation of derivePathStats.
func derivePathStatsAndTryHeuristics(ds *logicalop.DataSource) error {
	if ds.SCtx().GetSessionVars().StmtCtx.EnableOptimizerDebugTrace {
		debugtrace.EnterContextCommon(ds.SCtx())
		defer debugtrace.LeaveContextCommon(ds.SCtx())
	}
	uniqueIdxsWithDoubleScan := make([]*util.AccessPath, 0, len(ds.AllPossibleAccessPaths))
	singleScanIdxs := make([]*util.AccessPath, 0, len(ds.AllPossibleAccessPaths))
	var (
		selected, uniqueBest, refinedBest *util.AccessPath
		isRefinedPath                     bool
	)
	// step1: if user prefer tiFlash store type, tiFlash path should always be built anyway ahead.
	var tiflashPath *util.AccessPath
	if ds.PreferStoreType&h.PreferTiFlash != 0 {
		for _, path := range ds.AllPossibleAccessPaths {
			if path.StoreType == kv.TiFlash {
				err := deriveTablePathStats(ds, path, ds.PushedDownConds, false)
				if err != nil {
					return err
				}
				path.IsSingleScan = true
				tiflashPath = path
				break
			}
		}
	}
	// step2: kv path should follow the heuristic rules.
	for _, path := range ds.AllPossibleAccessPaths {
		if path.IsTablePath() {
			err := deriveTablePathStats(ds, path, ds.PushedDownConds, false)
			if err != nil {
				return err
			}
			path.IsSingleScan = true
		} else if path.FtsQueryInfo != nil {
			deriveSearchPathStats(ds, path)
			path.IsSingleScan = false
		} else {
			deriveIndexPathStats(ds, path, ds.PushedDownConds, false)
			path.IsSingleScan = isSingleScan(ds, path.FullIdxCols, path.FullIdxColLens)
		}
		// step: 3
		// Try some heuristic rules to select access path.
		// tiFlash path also have table-range-scan (range point like here) to be heuristic treated.
		if len(path.Ranges) == 0 {
			selected = path
			break
		}
		if path.OnlyPointRange(ds.SCtx().GetSessionVars().StmtCtx.TypeCtx()) {
			if path.IsTablePath() || path.Index.Unique {
				if path.IsSingleScan {
					selected = path
					break
				}
				uniqueIdxsWithDoubleScan = append(uniqueIdxsWithDoubleScan, path)
			}
		} else if path.IsSingleScan {
			singleScanIdxs = append(singleScanIdxs, path)
		}
	}
	if selected == nil && len(uniqueIdxsWithDoubleScan) > 0 {
		uniqueIdxAccessCols := make([]util.Col2Len, 0, len(uniqueIdxsWithDoubleScan))
		for _, uniqueIdx := range uniqueIdxsWithDoubleScan {
			uniqueIdxAccessCols = append(uniqueIdxAccessCols, uniqueIdx.GetCol2LenFromAccessConds(ds.SCtx()))
			// Find the unique index with the minimal number of ranges as `uniqueBest`.
			/*
				If the number of scan ranges are equal, choose the one with the least table predicates - meaning the unique index with the most index predicates.
				Because the most index predicates means that it is more likely to fetch 0 index rows.
				Example in the test "TestPointgetIndexChoosen".
			*/
			if uniqueBest == nil || len(uniqueIdx.Ranges) < len(uniqueBest.Ranges) ||
				(len(uniqueIdx.Ranges) == len(uniqueBest.Ranges) && len(uniqueIdx.TableFilters) < len(uniqueBest.TableFilters)) {
				uniqueBest = uniqueIdx
			}
		}
		// `uniqueBest` may not always be the best.
		// ```
		// create table t(a int, b int, c int, unique index idx_b(b), index idx_b_c(b, c));
		// select b, c from t where b = 5 and c > 10;
		// ```
		// In the case, `uniqueBest` is `idx_b`. However, `idx_b_c` is better than `idx_b`.
		// Hence, for each index in `singleScanIdxs`, we check whether it is better than some index in `uniqueIdxsWithDoubleScan`.
		// If yes, the index is a refined one. We find the refined index with the minimal number of ranges as `refineBest`.
		for _, singleScanIdx := range singleScanIdxs {
			col2Len := singleScanIdx.GetCol2LenFromAccessConds(ds.SCtx())
			for _, uniqueIdxCol2Len := range uniqueIdxAccessCols {
				accessResult, comparable1 := util.CompareCol2Len(col2Len, uniqueIdxCol2Len)
				if comparable1 && accessResult == 1 {
					if refinedBest == nil || len(singleScanIdx.Ranges) < len(refinedBest.Ranges) {
						refinedBest = singleScanIdx
					}
				}
			}
		}
		// `refineBest` may not always be better than `uniqueBest`.
		// ```
		// create table t(a int, b int, c int, d int, unique index idx_a(a), unique index idx_b_c(b, c), unique index idx_b_c_a_d(b, c, a, d));
		// select a, b, c from t where a = 1 and b = 2 and c in (1, 2, 3, 4, 5);
		// ```
		// In the case, `refinedBest` is `idx_b_c_a_d` and `uniqueBest` is `a`. `idx_b_c_a_d` needs to access five points while `idx_a`
		// only needs one point access and one table access.
		// Hence we should compare `len(refinedBest.Ranges)` and `2*len(uniqueBest.Ranges)` to select the better one.
		if refinedBest != nil && (uniqueBest == nil || len(refinedBest.Ranges) < 2*len(uniqueBest.Ranges)) {
			selected = refinedBest
			isRefinedPath = true
		} else {
			selected = uniqueBest
		}
	}
	// heuristic rule pruning other path should consider hint prefer.
	// If no hints and some path matches a heuristic rule, just remove other possible paths.
	if selected != nil {
		// heuristic rule pruning only affect current DS's PossibleAccessPaths, where physical plan will be generated.
		ds.PossibleAccessPaths[0] = selected
		ds.PossibleAccessPaths = ds.PossibleAccessPaths[:1]
		// if user wanna tiFlash read, while current heuristic choose a TiKV path. so we shouldn't prune tiFlash path.
		keep := ds.PreferStoreType&h.PreferTiFlash != 0 && selected.StoreType != kv.TiFlash
		if keep {
			// also keep tiflash path as well.
			ds.PossibleAccessPaths = append(ds.PossibleAccessPaths, tiflashPath)
			return nil
		}
		var tableName string
		if ds.TableAsName.O == "" {
			tableName = ds.TableInfo.Name.O
		} else {
			tableName = ds.TableAsName.O
		}
		var sb strings.Builder
		if selected.IsTablePath() {
			// TODO: primary key / handle / real name?
			fmt.Fprintf(&sb, "handle of %s is selected since the path only has point ranges", tableName)
		} else {
			if selected.Index.Unique {
				sb.WriteString("unique ")
			}
			sb.WriteString(fmt.Sprintf("index %s of %s is selected since the path", selected.Index.Name.O, tableName))
			if isRefinedPath {
				sb.WriteString(" only fetches limited number of rows")
			} else {
				sb.WriteString(" only has point ranges")
			}
			if selected.IsSingleScan {
				sb.WriteString(" with single scan")
			} else {
				sb.WriteString(" with double scan")
			}
		}
		if ds.SCtx().GetSessionVars().StmtCtx.InVerboseExplain {
			ds.SCtx().GetSessionVars().StmtCtx.AppendNote(errors.NewNoStackError(sb.String()))
		} else {
			ds.SCtx().GetSessionVars().StmtCtx.AppendExtraNote(errors.NewNoStackError(sb.String()))
		}
	}
	return nil
}

// loadTableStats loads the stats of the table and store it in the statement `UsedStatsInfo` if it didn't exist
func loadTableStats(ctx sessionctx.Context, tblInfo *model.TableInfo, pid int64) {
	statsRecord := ctx.GetSessionVars().StmtCtx.GetUsedStatsInfo(true)
	if statsRecord.GetUsedInfo(pid) != nil {
		return
	}

	pctx := ctx.GetPlanCtx()
	tableStats := getStatsTable(pctx, tblInfo, pid)

	name := tblInfo.Name.O
	partInfo := tblInfo.GetPartitionInfo()
	if partInfo != nil {
		for _, p := range partInfo.Definitions {
			if p.ID == pid {
				name += " " + p.Name.O
			}
		}
	}
	usedStats := &stmtctx.UsedStatsInfoForTable{
		Name:          name,
		TblInfo:       tblInfo,
		RealtimeCount: tableStats.HistColl.RealtimeCount,
		ModifyCount:   tableStats.HistColl.ModifyCount,
		Version:       tableStats.Version,
	}
	if tableStats.Pseudo {
		usedStats.Version = statistics.PseudoVersion
	}
	statsRecord.RecordUsedInfo(pid, usedStats)
}<|MERGE_RESOLUTION|>--- conflicted
+++ resolved
@@ -210,14 +210,14 @@
 	return err
 }
 
-<<<<<<< HEAD
 func deriveSearchPathStats(ds *logicalop.DataSource, path *util.AccessPath) {
 	if ds.SCtx().GetSessionVars().StmtCtx.EnableOptimizerDebugTrace {
 		debugtrace.EnterContextCommon(ds.SCtx())
 		defer debugtrace.LeaveContextCommon(ds.SCtx())
 	}
 	path.CountAfterAccess = min(float64(ds.StatisticTable.RealtimeCount)/10, 1000)
-=======
+}
+
 // adjustCountAfterAccess adjusts the CountAfterAccess when it's less than the estimated table row count.
 func adjustCountAfterAccess(ds *logicalop.DataSource, path *util.AccessPath) {
 	// If the `CountAfterAccess` is less than `stats.RowCount`, it means that paths were estimated using
@@ -236,7 +236,6 @@
 		// Ensure MaxCountAfterAccess is updated to reflect that "after" result
 		path.MaxCountAfterAccess = max(path.CountAfterAccess, path.MaxCountAfterAccess)
 	}
->>>>>>> 68d18d65
 }
 
 // deriveIndexPathStats will fulfill the information that the AccessPath need.
