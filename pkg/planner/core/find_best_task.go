--- conflicted
+++ resolved
@@ -2115,256 +2115,6 @@
 	ts.Columns = infoCols
 }
 
-<<<<<<< HEAD
-// setIndexMergeTableScanHandleCols set the handle columns of the table scan.
-func setIndexMergeTableScanHandleCols(ds *logicalop.DataSource, ts *physicalop.PhysicalTableScan) (err error) {
-	handleCols := ds.HandleCols
-	if handleCols == nil {
-		handleCols = util.NewIntHandleCols(ds.NewExtraHandleSchemaCol())
-	}
-	hdColNum := handleCols.NumCols()
-	exprCols := make([]*expression.Column, 0, hdColNum)
-	for i := range hdColNum {
-		col := handleCols.GetCol(i)
-		exprCols = append(exprCols, col)
-	}
-	ts.HandleCols, err = handleCols.ResolveIndices(expression.NewSchema(exprCols...))
-	return
-}
-
-// buildIndexMergeTableScan() returns Selection that will be pushed to TiKV.
-// Filters that cannot be pushed to TiKV are also returned, and an extra Selection above IndexMergeReader will be constructed later.
-func buildIndexMergeTableScan(ds *logicalop.DataSource, tableFilters []expression.Expression,
-	totalRowCount float64, matchProp bool) (base.PhysicalPlan, []expression.Expression, bool, error) {
-	ts := physicalop.PhysicalTableScan{
-		Table:           ds.TableInfo,
-		Columns:         slices.Clone(ds.Columns),
-		TableAsName:     ds.TableAsName,
-		DBName:          ds.DBName,
-		PhysicalTableID: ds.PhysicalTableID,
-		HandleCols:      ds.HandleCols,
-		TblCols:         ds.TblCols,
-		TblColHists:     ds.TblColHists,
-	}.Init(ds.SCtx(), ds.QueryBlockOffset())
-	ts.SetIsPartition(ds.PartitionDefIdx != nil)
-	ts.SetSchema(ds.Schema().Clone())
-	err := setIndexMergeTableScanHandleCols(ds, ts)
-	if err != nil {
-		return nil, nil, false, err
-	}
-	ts.SetStats(ds.TableStats.ScaleByExpectCnt(ds.SCtx().GetSessionVars(), totalRowCount))
-	usedStats := ds.SCtx().GetSessionVars().StmtCtx.GetUsedStatsInfo(false)
-	if usedStats != nil && usedStats.GetUsedInfo(ts.PhysicalTableID) != nil {
-		ts.UsedStatsInfo = usedStats.GetUsedInfo(ts.PhysicalTableID)
-	}
-	if ds.StatisticTable.Pseudo {
-		ts.StatsInfo().StatsVersion = statistics.PseudoVersion
-	}
-	var currentTopPlan base.PhysicalPlan = ts
-	if len(tableFilters) > 0 {
-		pushedFilters, remainingFilters := extractFiltersForIndexMerge(util.GetPushDownCtx(ds.SCtx()), tableFilters)
-		pushedFilters1, remainingFilters1 := physicalop.SplitSelCondsWithVirtualColumn(pushedFilters)
-		pushedFilters = pushedFilters1
-		remainingFilters = append(remainingFilters, remainingFilters1...)
-		if len(pushedFilters) != 0 {
-			selectivity, _, err := cardinality.Selectivity(ds.SCtx(), ds.TableStats.HistColl, pushedFilters, nil)
-			if err != nil {
-				logutil.BgLogger().Debug("calculate selectivity failed, use selection factor", zap.Error(err))
-				selectivity = cost.SelectionFactor
-			}
-			sel := physicalop.PhysicalSelection{Conditions: pushedFilters}.Init(ts.SCtx(), ts.StatsInfo().ScaleByExpectCnt(ts.SCtx().GetSessionVars(), selectivity*totalRowCount), ts.QueryBlockOffset())
-			sel.SetChildren(ts)
-			currentTopPlan = sel
-		}
-		if len(remainingFilters) > 0 {
-			return currentTopPlan, remainingFilters, false, nil
-		}
-	}
-	// If we don't need to use ordered scan, we don't need do the following codes for adding new columns.
-	if !matchProp {
-		return currentTopPlan, nil, false, nil
-	}
-
-	// Add the row handle into the schema.
-	columnAdded := false
-	if ts.Table.PKIsHandle {
-		pk := ts.Table.GetPkColInfo()
-		pkCol := expression.ColInfo2Col(ts.TblCols, pk)
-		if !ts.Schema().Contains(pkCol) {
-			ts.Schema().Append(pkCol)
-			ts.Columns = append(ts.Columns, pk)
-			columnAdded = true
-		}
-	} else if ts.Table.IsCommonHandle {
-		idxInfo := ts.Table.GetPrimaryKey()
-		for _, idxCol := range idxInfo.Columns {
-			col := ts.TblCols[idxCol.Offset]
-			if !ts.Schema().Contains(col) {
-				columnAdded = true
-				ts.Schema().Append(col)
-				ts.Columns = append(ts.Columns, col.ToInfo())
-			}
-		}
-	} else if !ts.Schema().Contains(ts.HandleCols.GetCol(0)) {
-		ts.Schema().Append(ts.HandleCols.GetCol(0))
-		ts.Columns = append(ts.Columns, model.NewExtraHandleColInfo())
-		columnAdded = true
-	}
-
-	// For the global index of the partitioned table, we also need the PhysicalTblID to identify the rows from each partition.
-	if ts.Table.GetPartitionInfo() != nil && ts.SCtx().GetSessionVars().StmtCtx.UseDynamicPartitionPrune() {
-		tmpColumns, tmpSchema, newColAdded := physicalop.AddExtraPhysTblIDColumn(ts.SCtx(), ts.Columns, ts.Schema())
-		ts.Columns = tmpColumns
-		ts.SetSchema(tmpSchema)
-		columnAdded = columnAdded || newColAdded
-	}
-	return currentTopPlan, nil, columnAdded, nil
-}
-
-// extractFiltersForIndexMerge returns:
-// `pushed`: exprs that can be pushed to TiKV.
-// `remaining`: exprs that can NOT be pushed to TiKV but can be pushed to other storage engines.
-// Why do we need this func?
-// IndexMerge only works on TiKV, so we need to find all exprs that cannot be pushed to TiKV, and add a new Selection above IndexMergeReader.
-//
-//	But the new Selection should exclude the exprs that can NOT be pushed to ALL the storage engines.
-//	Because these exprs have already been put in another Selection(check rule_predicate_push_down).
-func extractFiltersForIndexMerge(ctx expression.PushDownContext, filters []expression.Expression) (pushed []expression.Expression, remaining []expression.Expression) {
-	for _, expr := range filters {
-		if expression.CanExprsPushDown(ctx, []expression.Expression{expr}, kv.TiKV) {
-			pushed = append(pushed, expr)
-			continue
-		}
-		if expression.CanExprsPushDown(ctx, []expression.Expression{expr}, kv.UnSpecified) {
-			remaining = append(remaining, expr)
-		}
-	}
-	return
-}
-
-func isIndexColsCoveringCol(sctx expression.EvalContext, col *expression.Column, indexCols []*expression.Column, idxColLens []int, ignoreLen bool) bool {
-	for i, indexCol := range indexCols {
-		if indexCol == nil || !col.EqualByExprAndID(sctx, indexCol) {
-			continue
-		}
-		if ignoreLen || idxColLens[i] == types.UnspecifiedLength || idxColLens[i] == col.RetType.GetFlen() {
-			return true
-		}
-	}
-	return false
-}
-
-func indexCoveringColumn(ds *logicalop.DataSource, column *expression.Column, indexColumns []*expression.Column, idxColLens []int, ignoreLen bool) bool {
-	handleCoveringState := handleCoveringColumn(ds, column, ignoreLen)
-	// Original int pk can always cover the column.
-	if handleCoveringState == stateCoveredByIntHandle {
-		return true
-	}
-	evalCtx := ds.SCtx().GetExprCtx().GetEvalCtx()
-	coveredByPlainIndex := isIndexColsCoveringCol(evalCtx, column, indexColumns, idxColLens, ignoreLen)
-	if !coveredByPlainIndex && handleCoveringState != stateCoveredByCommonHandle {
-		return false
-	}
-	isClusteredNewCollationIdx := collate.NewCollationEnabled() &&
-		column.GetType(evalCtx).EvalType() == types.ETString &&
-		!mysql.HasBinaryFlag(column.GetType(evalCtx).GetFlag())
-	if !coveredByPlainIndex && handleCoveringState == stateCoveredByCommonHandle && isClusteredNewCollationIdx && ds.Table.Meta().CommonHandleVersion == 0 {
-		return false
-	}
-	return true
-}
-
-type handleCoverState uint8
-
-const (
-	stateNotCoveredByHandle handleCoverState = iota
-	stateCoveredByIntHandle
-	stateCoveredByCommonHandle
-)
-
-// handleCoveringColumn checks if the column is covered by the primary key or extra handle columns.
-func handleCoveringColumn(ds *logicalop.DataSource, column *expression.Column, ignoreLen bool) handleCoverState {
-	if ds.TableInfo.PKIsHandle && mysql.HasPriKeyFlag(column.RetType.GetFlag()) {
-		return stateCoveredByIntHandle
-	}
-	if column.ID == model.ExtraHandleID || column.ID == model.ExtraPhysTblID {
-		return stateCoveredByIntHandle
-	}
-	evalCtx := ds.SCtx().GetExprCtx().GetEvalCtx()
-	coveredByClusteredIndex := isIndexColsCoveringCol(evalCtx, column, ds.CommonHandleCols, ds.CommonHandleLens, ignoreLen)
-	if coveredByClusteredIndex {
-		return stateCoveredByCommonHandle
-	}
-	return stateNotCoveredByHandle
-}
-
-func isIndexCoveringColumns(ds *logicalop.DataSource, columns, indexColumns []*expression.Column, idxColLens []int) bool {
-	for _, col := range columns {
-		if !indexCoveringColumn(ds, col, indexColumns, idxColLens, false) {
-			return false
-		}
-	}
-	return true
-}
-
-func isHandleCoveringColumns(ds *logicalop.DataSource, columns []*expression.Column) bool {
-	for _, col := range columns {
-		if pkCoveringState := handleCoveringColumn(ds, col, false); pkCoveringState == stateNotCoveredByHandle {
-			return false
-		}
-	}
-	return true
-}
-
-func isIndexCoveringCondition(ds *logicalop.DataSource, condition expression.Expression, indexColumns []*expression.Column, idxColLens []int) bool {
-	switch v := condition.(type) {
-	case *expression.Column:
-		return indexCoveringColumn(ds, v, indexColumns, idxColLens, false)
-	case *expression.ScalarFunction:
-		// Even if the index only contains prefix `col`, the index can cover `col is null`.
-		if v.FuncName.L == ast.IsNull {
-			if col, ok := v.GetArgs()[0].(*expression.Column); ok {
-				return indexCoveringColumn(ds, col, indexColumns, idxColLens, true)
-			}
-		}
-		for _, arg := range v.GetArgs() {
-			if !isIndexCoveringCondition(ds, arg, indexColumns, idxColLens) {
-				return false
-			}
-		}
-		return true
-	}
-	return true
-}
-
-func isSingleScan(lp base.LogicalPlan, indexColumns []*expression.Column, idxColLens []int) bool {
-	ds := lp.(*logicalop.DataSource)
-	if !ds.SCtx().GetSessionVars().OptPrefixIndexSingleScan || ds.ColsRequiringFullLen == nil {
-		// ds.ColsRequiringFullLen is set at (*DataSource).PruneColumns. In some cases we don't reach (*DataSource).PruneColumns
-		// and ds.ColsRequiringFullLen is nil, so we fall back to ds.isIndexCoveringColumns(ds.schema.Columns, indexColumns, idxColLens).
-		return isIndexCoveringColumns(ds, ds.Schema().Columns, indexColumns, idxColLens)
-	}
-	if !isIndexCoveringColumns(ds, ds.ColsRequiringFullLen, indexColumns, idxColLens) {
-		return false
-	}
-	for _, cond := range ds.AllConds {
-		if !isIndexCoveringCondition(ds, cond, indexColumns, idxColLens) {
-			return false
-		}
-	}
-	return true
-}
-
-func isTiCISingleScan(lp *logicalop.DataSource) bool {
-	// No filter can be calculated in TiCI.
-	if len(lp.PushedDownConds) > 0 {
-		return false
-	}
-	return isHandleCoveringColumns(lp, lp.Schema().Columns)
-}
-
-=======
->>>>>>> ee1732a3
 // convertToIndexScan converts the DataSource to index scan with idx.
 func convertToIndexScan(ds *logicalop.DataSource, prop *property.PhysicalProperty,
 	candidate *candidatePath) (task base.Task, err error) {
@@ -2507,7 +2257,7 @@
 	} else if _, ok := task.(*physicalop.RootTask); ok {
 		return base.InvalidTask, nil
 	} else if is.FtsQueryInfo != nil {
-		cop.finishIndexPlan()
+		cop.FinishIndexPlan()
 	}
 	return task, nil
 }
