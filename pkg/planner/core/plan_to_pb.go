--- conflicted
+++ resolved
@@ -18,646 +18,11 @@
 	"github.com/pingcap/errors"
 	"github.com/pingcap/tidb/pkg/expression"
 	"github.com/pingcap/tidb/pkg/kv"
-<<<<<<< HEAD
-	"github.com/pingcap/tidb/pkg/meta/model"
-	"github.com/pingcap/tidb/pkg/parser/mysql"
-=======
->>>>>>> 68d18d65
 	"github.com/pingcap/tidb/pkg/planner/core/base"
 	"github.com/pingcap/tidb/pkg/planner/core/operator/physicalop"
 	"github.com/pingcap/tipb/go-tipb"
 )
 
-<<<<<<< HEAD
-// ToPB implements PhysicalPlan ToPB interface.
-func (p *PhysicalExpand) ToPB(ctx *base.BuildPBContext, storeType kv.StoreType) (*tipb.Executor, error) {
-	if len(p.LevelExprs) > 0 {
-		return p.toPBV2(ctx, storeType)
-	}
-	client := ctx.GetClient()
-	groupingSetsPB, err := p.GroupingSets.ToPB(ctx.GetExprCtx().GetEvalCtx(), client)
-	if err != nil {
-		return nil, err
-	}
-	expand := &tipb.Expand{
-		GroupingSets: groupingSetsPB,
-	}
-	executorID := ""
-	if storeType == kv.TiFlash {
-		var err error
-		expand.Child, err = p.Children()[0].ToPB(ctx, storeType)
-		if err != nil {
-			return nil, errors.Trace(err)
-		}
-		executorID = p.ExplainID().String()
-	}
-	return &tipb.Executor{Tp: tipb.ExecType_TypeExpand, Expand: expand, ExecutorId: &executorID}, nil
-}
-
-func (p *PhysicalExpand) toPBV2(ctx *base.BuildPBContext, storeType kv.StoreType) (*tipb.Executor, error) {
-	client := ctx.GetClient()
-	projExprsPB := make([]*tipb.ExprSlice, 0, len(p.LevelExprs))
-	evalCtx := ctx.GetExprCtx().GetEvalCtx()
-	for _, exprs := range p.LevelExprs {
-		expressionsPB, err := expression.ExpressionsToPBList(evalCtx, exprs, client)
-		if err != nil {
-			return nil, err
-		}
-		projExprsPB = append(projExprsPB, &tipb.ExprSlice{Exprs: expressionsPB})
-	}
-	expand2 := &tipb.Expand2{
-		ProjExprs:            projExprsPB,
-		GeneratedOutputNames: p.ExtraGroupingColNames,
-	}
-	executorID := ""
-	if storeType == kv.TiFlash {
-		var err error
-		expand2.Child, err = p.Children()[0].ToPB(ctx, storeType)
-		if err != nil {
-			return nil, errors.Trace(err)
-		}
-		executorID = p.ExplainID().String()
-	}
-	return &tipb.Executor{Tp: tipb.ExecType_TypeExpand2, Expand2: expand2, ExecutorId: &executorID}, nil
-}
-
-// ToPB implements PhysicalPlan ToPB interface.
-func (p *PhysicalHashAgg) ToPB(ctx *base.BuildPBContext, storeType kv.StoreType) (*tipb.Executor, error) {
-	client := ctx.GetClient()
-	groupByExprs, err := expression.ExpressionsToPBList(ctx.GetExprCtx().GetEvalCtx(), p.GroupByItems, client)
-	if err != nil {
-		return nil, err
-	}
-	aggExec := &tipb.Aggregation{
-		GroupBy: groupByExprs,
-	}
-	pushDownCtx := util2.GetPushDownCtx(p.SCtx())
-	for _, aggFunc := range p.AggFuncs {
-		agg, err := aggregation.AggFuncToPBExpr(pushDownCtx, aggFunc, storeType)
-		if err != nil {
-			return nil, errors.Trace(err)
-		}
-		aggExec.AggFunc = append(aggExec.AggFunc, agg)
-	}
-	executorID := ""
-	if storeType == kv.TiFlash {
-		var err error
-		aggExec.Child, err = p.Children()[0].ToPB(ctx, storeType)
-		if err != nil {
-			return nil, errors.Trace(err)
-		}
-		executorID = p.ExplainID().String()
-		// If p.tiflashPreAggMode is empty, means no need to consider preagg mode.
-		// For example it's the the second stage of hashagg.
-		if len(p.tiflashPreAggMode) != 0 {
-			if preAggModeVal, ok := variable.ToTiPBTiFlashPreAggMode(p.tiflashPreAggMode); !ok {
-				err = fmt.Errorf("unexpected tiflash pre agg mode: %v", p.tiflashPreAggMode)
-			} else {
-				aggExec.PreAggMode = &preAggModeVal
-			}
-			if err != nil {
-				return nil, err
-			}
-		}
-	}
-	return &tipb.Executor{
-		Tp:                            tipb.ExecType_TypeAggregation,
-		Aggregation:                   aggExec,
-		ExecutorId:                    &executorID,
-		FineGrainedShuffleStreamCount: p.TiFlashFineGrainedShuffleStreamCount,
-		FineGrainedShuffleBatchSize:   ctx.TiFlashFineGrainedShuffleBatchSize,
-	}, nil
-}
-
-// ToPB implements PhysicalPlan ToPB interface.
-func (p *PhysicalStreamAgg) ToPB(ctx *base.BuildPBContext, storeType kv.StoreType) (*tipb.Executor, error) {
-	client := ctx.GetClient()
-	evalCtx := ctx.GetExprCtx().GetEvalCtx()
-	pushDownCtx := util2.GetPushDownCtxFromBuildPBContext(ctx)
-	groupByExprs, err := expression.ExpressionsToPBList(evalCtx, p.GroupByItems, client)
-	if err != nil {
-		return nil, err
-	}
-	aggExec := &tipb.Aggregation{
-		GroupBy: groupByExprs,
-	}
-	for _, aggFunc := range p.AggFuncs {
-		agg, err := aggregation.AggFuncToPBExpr(pushDownCtx, aggFunc, storeType)
-		if err != nil {
-			return nil, errors.Trace(err)
-		}
-		aggExec.AggFunc = append(aggExec.AggFunc, agg)
-	}
-	executorID := ""
-	if storeType == kv.TiFlash {
-		var err error
-		aggExec.Child, err = p.Children()[0].ToPB(ctx, storeType)
-		if err != nil {
-			return nil, errors.Trace(err)
-		}
-		executorID = p.ExplainID().String()
-	}
-	return &tipb.Executor{Tp: tipb.ExecType_TypeStreamAgg, Aggregation: aggExec, ExecutorId: &executorID}, nil
-}
-
-// ToPB implements PhysicalPlan ToPB interface.
-func (p *PhysicalTableScan) ToPB(ctx *base.BuildPBContext, storeType kv.StoreType) (*tipb.Executor, error) {
-	if storeType == kv.TiFlash && p.Table.GetPartitionInfo() != nil && p.IsMPPOrBatchCop && p.SCtx().GetSessionVars().StmtCtx.UseDynamicPartitionPrune() {
-		return p.partitionTableScanToPBForFlash(ctx)
-	}
-	tsExec := tables.BuildTableScanFromInfos(p.Table, p.Columns, p.StoreType == kv.TiFlash)
-	tsExec.Desc = p.Desc
-	keepOrder := p.KeepOrder
-	tsExec.KeepOrder = &keepOrder
-	tsExec.IsFastScan = &(ctx.TiFlashFastScan)
-
-	if len(p.LateMaterializationFilterCondition) > 0 {
-		client := ctx.GetClient()
-		conditions, err := expression.ExpressionsToPBList(ctx.GetExprCtx().GetEvalCtx(), p.LateMaterializationFilterCondition, client)
-		if err != nil {
-			return nil, err
-		}
-		tsExec.PushedDownFilterConditions = conditions
-	}
-
-	for _, idx := range p.UsedColumnarIndexes {
-		if idx != nil && idx.QueryInfo != nil {
-			queryInfoCopy := *idx.QueryInfo
-			tsExec.UsedColumnarIndexes = append(tsExec.UsedColumnarIndexes, &queryInfoCopy)
-		}
-	}
-
-	var err error
-	tsExec.RuntimeFilterList, err = RuntimeFilterListToPB(ctx, p.runtimeFilterList, ctx.GetClient())
-	if err != nil {
-		return nil, errors.Trace(err)
-	}
-	tsExec.MaxWaitTimeMs = int32(p.maxWaitTimeMs)
-
-	if p.isPartition {
-		tsExec.TableId = p.physicalTableID
-	}
-	executorID := ""
-	if storeType == kv.TiFlash {
-		executorID = p.ExplainID().String()
-
-		telemetry.CurrentTiflashTableScanCount.Inc()
-		if *(tsExec.IsFastScan) {
-			telemetry.CurrentTiflashTableScanWithFastScanCount.Inc()
-		}
-	}
-	err = tables.SetPBColumnsDefaultValue(ctx.GetExprCtx(), tsExec.Columns, p.Columns)
-	return &tipb.Executor{Tp: tipb.ExecType_TypeTableScan, TblScan: tsExec, ExecutorId: &executorID}, err
-}
-
-func (p *PhysicalTableScan) partitionTableScanToPBForFlash(ctx *base.BuildPBContext) (*tipb.Executor, error) {
-	ptsExec := tables.BuildPartitionTableScanFromInfos(p.Table, p.Columns, ctx.TiFlashFastScan)
-	telemetry.CurrentTiflashTableScanCount.Inc()
-	if *(ptsExec.IsFastScan) {
-		telemetry.CurrentTiflashTableScanWithFastScanCount.Inc()
-	}
-
-	if len(p.LateMaterializationFilterCondition) > 0 {
-		client := ctx.GetClient()
-		conditions, err := expression.ExpressionsToPBList(ctx.GetExprCtx().GetEvalCtx(), p.LateMaterializationFilterCondition, client)
-		if err != nil {
-			return nil, err
-		}
-		ptsExec.PushedDownFilterConditions = conditions
-	}
-
-	// set runtime filter
-	var err error
-	ptsExec.RuntimeFilterList, err = RuntimeFilterListToPB(ctx, p.runtimeFilterList, ctx.GetClient())
-	if err != nil {
-		return nil, errors.Trace(err)
-	}
-	ptsExec.MaxWaitTimeMs = int32(p.maxWaitTimeMs)
-
-	ptsExec.Desc = p.Desc
-
-	for _, idx := range p.UsedColumnarIndexes {
-		if idx != nil && idx.QueryInfo != nil {
-			queryInfoCopy := *idx.QueryInfo
-			ptsExec.UsedColumnarIndexes = append(ptsExec.UsedColumnarIndexes, &queryInfoCopy)
-		}
-	}
-
-	executorID := p.ExplainID().String()
-	err = tables.SetPBColumnsDefaultValue(ctx.GetExprCtx(), ptsExec.Columns, p.Columns)
-	return &tipb.Executor{Tp: tipb.ExecType_TypePartitionTableScan, PartitionTableScan: ptsExec, ExecutorId: &executorID}, err
-}
-
-// checkCoverIndex checks whether we can pass unique info to TiKV. We should push it if and only if the length of
-// range and index are equal.
-func checkCoverIndex(idx *model.IndexInfo, ranges []*ranger.Range) bool {
-	// If the index is (c1, c2) but the query range only contains c1, it is not a unique get.
-	if !idx.Unique {
-		return false
-	}
-	for _, rg := range ranges {
-		if len(rg.LowVal) != len(idx.Columns) {
-			return false
-		}
-		for _, v := range rg.LowVal {
-			if v.IsNull() {
-				// a unique index may have duplicated rows with NULLs, so we cannot set the unique attribute to true when the range has NULL
-				// please see https://github.com/pingcap/tidb/issues/29650 for more details
-				return false
-			}
-		}
-		for _, v := range rg.HighVal {
-			if v.IsNull() {
-				return false
-			}
-		}
-	}
-	return true
-}
-
-// FindColumnInfoByID finds ColumnInfo in cols by ID.
-func FindColumnInfoByID(colInfos []*model.ColumnInfo, id int64) *model.ColumnInfo {
-	for _, info := range colInfos {
-		if info.ID == id {
-			return info
-		}
-	}
-	return nil
-}
-
-// ToPB generates the pb structure.
-func (e *PhysicalExchangeSender) ToPB(ctx *base.BuildPBContext, storeType kv.StoreType) (*tipb.Executor, error) {
-	child, err := e.Children()[0].ToPB(ctx, kv.TiFlash)
-	if err != nil {
-		return nil, errors.Trace(err)
-	}
-
-	encodedTask := make([][]byte, 0, len(e.TargetTasks))
-
-	for _, task := range e.TargetTasks {
-		encodedStr, err := task.ToPB().Marshal()
-		if err != nil {
-			return nil, errors.Trace(err)
-		}
-		encodedTask = append(encodedTask, encodedStr)
-	}
-
-	encodedUpstreamCTETask := make([]*tipb.EncodedBytesSlice, 0, len(e.TargetCTEReaderTasks))
-	for _, cteRTasks := range e.TargetCTEReaderTasks {
-		encodedTasksForOneCTEReader := &tipb.EncodedBytesSlice{
-			EncodedTasks: make([][]byte, 0, len(cteRTasks)),
-		}
-		for _, task := range cteRTasks {
-			encodedStr, err := task.ToPB().Marshal()
-			if err != nil {
-				return nil, err
-			}
-			encodedTasksForOneCTEReader.EncodedTasks = append(encodedTasksForOneCTEReader.EncodedTasks, encodedStr)
-		}
-		encodedUpstreamCTETask = append(encodedUpstreamCTETask, encodedTasksForOneCTEReader)
-	}
-
-	hashCols := make([]expression.Expression, 0, len(e.HashCols))
-	hashColTypes := make([]*tipb.FieldType, 0, len(e.HashCols))
-	for _, col := range e.HashCols {
-		hashCols = append(hashCols, col.Col)
-		tp, err := expression.ToPBFieldTypeWithCheck(col.Col.RetType, storeType)
-		if err != nil {
-			return nil, errors.Trace(err)
-		}
-		tp.Collate = col.CollateID
-		hashColTypes = append(hashColTypes, tp)
-	}
-	allFieldTypes := make([]*tipb.FieldType, 0, len(e.Schema().Columns))
-	for _, column := range e.Schema().Columns {
-		pbType, err := expression.ToPBFieldTypeWithCheck(column.RetType, storeType)
-		if err != nil {
-			return nil, errors.Trace(err)
-		}
-		allFieldTypes = append(allFieldTypes, pbType)
-	}
-	hashColPb, err := expression.ExpressionsToPBList(ctx.GetExprCtx().GetEvalCtx(), hashCols, ctx.GetClient())
-	if err != nil {
-		return nil, errors.Trace(err)
-	}
-	ecExec := &tipb.ExchangeSender{
-		Tp:                  e.ExchangeType,
-		EncodedTaskMeta:     encodedTask,
-		PartitionKeys:       hashColPb,
-		Child:               child,
-		Types:               hashColTypes,
-		AllFieldTypes:       allFieldTypes,
-		Compression:         e.CompressionMode.ToTipbCompressionMode(),
-		UpstreamCteTaskMeta: encodedUpstreamCTETask,
-	}
-	executorID := e.ExplainID().String()
-	return &tipb.Executor{
-		Tp:                            tipb.ExecType_TypeExchangeSender,
-		ExchangeSender:                ecExec,
-		ExecutorId:                    &executorID,
-		FineGrainedShuffleStreamCount: e.TiFlashFineGrainedShuffleStreamCount,
-		FineGrainedShuffleBatchSize:   ctx.TiFlashFineGrainedShuffleBatchSize,
-	}, nil
-}
-
-// ToPB generates the pb structure.
-func (e *PhysicalExchangeReceiver) ToPB(ctx *base.BuildPBContext, _ kv.StoreType) (*tipb.Executor, error) {
-	encodedTask := make([][]byte, 0, len(e.Tasks))
-
-	for _, task := range e.Tasks {
-		encodedStr, err := task.ToPB().Marshal()
-		if err != nil {
-			return nil, errors.Trace(err)
-		}
-		encodedTask = append(encodedTask, encodedStr)
-	}
-
-	fieldTypes := make([]*tipb.FieldType, 0, len(e.Schema().Columns))
-	for _, column := range e.Schema().Columns {
-		pbType, err := expression.ToPBFieldTypeWithCheck(column.RetType, kv.TiFlash)
-		if err != nil {
-			return nil, errors.Trace(err)
-		}
-		fieldTypes = append(fieldTypes, pbType)
-	}
-	ecExec := &tipb.ExchangeReceiver{
-		EncodedTaskMeta: encodedTask,
-		FieldTypes:      fieldTypes,
-	}
-	if e.IsCTEReader {
-		encodedTaskShallowCopy := make([][]byte, len(e.Tasks))
-		copy(encodedTaskShallowCopy, encodedTask)
-		ecExec.OriginalCtePrdocuerTaskMeta = encodedTaskShallowCopy
-	}
-	executorID := e.ExplainID().String()
-	return &tipb.Executor{
-		Tp:                            tipb.ExecType_TypeExchangeReceiver,
-		ExchangeReceiver:              ecExec,
-		ExecutorId:                    &executorID,
-		FineGrainedShuffleStreamCount: e.TiFlashFineGrainedShuffleStreamCount,
-		FineGrainedShuffleBatchSize:   ctx.TiFlashFineGrainedShuffleBatchSize,
-	}, nil
-}
-
-// ToPB implements PhysicalPlan ToPB interface.
-func (p *PhysicalIndexScan) ToPB(_ *base.BuildPBContext, store kv.StoreType) (*tipb.Executor, error) {
-	columns := make([]*model.ColumnInfo, 0, p.Schema().Len())
-	tableColumns := p.Table.Cols()
-	for _, col := range p.Schema().Columns {
-		if col.ID == model.ExtraHandleID {
-			if store == kv.TiFlash && p.Table.PKIsHandle {
-				// For tici, we need to find int pk from table columns.
-				for _, tblCol := range tableColumns {
-					if mysql.HasPriKeyFlag(tblCol.GetFlag()) {
-						columns = append(columns, tblCol)
-						break
-					}
-				}
-				continue
-			}
-			columns = append(columns, model.NewExtraHandleColInfo())
-		} else if col.ID == model.ExtraPhysTblID {
-			columns = append(columns, model.NewExtraPhysTblIDColInfo())
-		} else {
-			columns = append(columns, FindColumnInfoByID(tableColumns, col.ID))
-		}
-	}
-	var pkColIDs []int64
-	if p.NeedCommonHandle {
-		pkColIDs = tables.TryGetCommonPkColumnIds(p.Table)
-	}
-	if store == kv.TiFlash {
-		executorID := p.ExplainID().String()
-		unique := false
-		idxExec := &tipb.IndexScan{
-			TableId:          p.Table.ID,
-			IndexId:          p.Index.ID,
-			Columns:          util.ColumnsToProto(columns, p.Table.PKIsHandle, true, false),
-			Desc:             false,
-			Unique:           &unique,
-			PrimaryColumnIds: pkColIDs,
-			FtsQueryInfo:     p.FtsQueryInfo,
-		}
-		return &tipb.Executor{Tp: tipb.ExecType_TypeIndexScan, IdxScan: idxExec, ExecutorId: &executorID}, nil
-	}
-	idxExec := &tipb.IndexScan{
-		TableId:          p.Table.ID,
-		IndexId:          p.Index.ID,
-		Columns:          util.ColumnsToProto(columns, p.Table.PKIsHandle, true, false),
-		Desc:             p.Desc,
-		PrimaryColumnIds: pkColIDs,
-	}
-	if p.isPartition {
-		idxExec.TableId = p.physicalTableID
-	}
-	unique := checkCoverIndex(p.Index, p.Ranges)
-	idxExec.Unique = &unique
-	return &tipb.Executor{Tp: tipb.ExecType_TypeIndexScan, IdxScan: idxExec}, nil
-}
-
-// ToPB implements PhysicalPlan ToPB interface.
-func (p *PhysicalHashJoin) ToPB(ctx *base.BuildPBContext, storeType kv.StoreType) (*tipb.Executor, error) {
-	client := ctx.GetClient()
-
-	if len(p.LeftJoinKeys) > 0 && len(p.LeftNAJoinKeys) > 0 {
-		return nil, errors.Errorf("join key and na join key can not both exist")
-	}
-
-	isNullAwareSemiJoin := len(p.LeftNAJoinKeys) > 0
-	var leftJoinKeys, rightJoinKeys []*expression.Column
-	if isNullAwareSemiJoin {
-		leftJoinKeys = p.LeftNAJoinKeys
-		rightJoinKeys = p.RightNAJoinKeys
-	} else {
-		leftJoinKeys = p.LeftJoinKeys
-		rightJoinKeys = p.RightJoinKeys
-	}
-
-	leftKeys := make([]expression.Expression, 0, len(leftJoinKeys))
-	rightKeys := make([]expression.Expression, 0, len(rightJoinKeys))
-	for _, leftKey := range leftJoinKeys {
-		leftKeys = append(leftKeys, leftKey)
-	}
-	for _, rightKey := range rightJoinKeys {
-		rightKeys = append(rightKeys, rightKey)
-	}
-
-	lChildren, err := p.Children()[0].ToPB(ctx, storeType)
-	if err != nil {
-		return nil, errors.Trace(err)
-	}
-	rChildren, err := p.Children()[1].ToPB(ctx, storeType)
-	if err != nil {
-		return nil, errors.Trace(err)
-	}
-
-	evalCtx := ctx.GetExprCtx().GetEvalCtx()
-	left, err := expression.ExpressionsToPBList(evalCtx, leftKeys, client)
-	if err != nil {
-		return nil, err
-	}
-	right, err := expression.ExpressionsToPBList(evalCtx, rightKeys, client)
-	if err != nil {
-		return nil, err
-	}
-
-	leftConditions, err := expression.ExpressionsToPBList(evalCtx, p.LeftConditions, client)
-	if err != nil {
-		return nil, err
-	}
-	rightConditions, err := expression.ExpressionsToPBList(evalCtx, p.RightConditions, client)
-	if err != nil {
-		return nil, err
-	}
-
-	var otherConditionsInJoin expression.CNFExprs
-	var otherEqConditionsFromIn expression.CNFExprs
-	/// For anti join, equal conditions from `in` clause requires additional processing,
-	/// for example, treat `null` as true.
-	if p.JoinType == logicalop.AntiSemiJoin || p.JoinType == logicalop.AntiLeftOuterSemiJoin || p.JoinType == logicalop.LeftOuterSemiJoin {
-		for _, condition := range p.OtherConditions {
-			if expression.IsEQCondFromIn(condition) {
-				otherEqConditionsFromIn = append(otherEqConditionsFromIn, condition)
-			} else {
-				otherConditionsInJoin = append(otherConditionsInJoin, condition)
-			}
-		}
-	} else {
-		otherConditionsInJoin = p.OtherConditions
-	}
-	otherConditions, err := expression.ExpressionsToPBList(evalCtx, otherConditionsInJoin, client)
-	if err != nil {
-		return nil, err
-	}
-	otherEqConditions, err := expression.ExpressionsToPBList(evalCtx, otherEqConditionsFromIn, client)
-	if err != nil {
-		return nil, err
-	}
-
-	pbJoinType := tipb.JoinType_TypeInnerJoin
-	switch p.JoinType {
-	case logicalop.LeftOuterJoin:
-		pbJoinType = tipb.JoinType_TypeLeftOuterJoin
-	case logicalop.RightOuterJoin:
-		pbJoinType = tipb.JoinType_TypeRightOuterJoin
-	case logicalop.SemiJoin:
-		pbJoinType = tipb.JoinType_TypeSemiJoin
-	case logicalop.AntiSemiJoin:
-		pbJoinType = tipb.JoinType_TypeAntiSemiJoin
-	case logicalop.LeftOuterSemiJoin:
-		pbJoinType = tipb.JoinType_TypeLeftOuterSemiJoin
-	case logicalop.AntiLeftOuterSemiJoin:
-		pbJoinType = tipb.JoinType_TypeAntiLeftOuterSemiJoin
-	}
-
-	var equalConditions []*expression.ScalarFunction
-	if isNullAwareSemiJoin {
-		equalConditions = p.NAEqualConditions
-	} else {
-		equalConditions = p.EqualConditions
-	}
-	probeFiledTypes := make([]*tipb.FieldType, 0, len(equalConditions))
-	buildFiledTypes := make([]*tipb.FieldType, 0, len(equalConditions))
-	for _, equalCondition := range equalConditions {
-		retType := equalCondition.RetType.Clone()
-		chs, coll := equalCondition.CharsetAndCollation()
-		retType.SetCharset(chs)
-		retType.SetCollate(coll)
-		ty, err := expression.ToPBFieldTypeWithCheck(retType, storeType)
-		if err != nil {
-			return nil, errors.Trace(err)
-		}
-		probeFiledTypes = append(probeFiledTypes, ty)
-		buildFiledTypes = append(buildFiledTypes, ty)
-	}
-
-	// runtime filter
-	rfListPB, err := RuntimeFilterListToPB(ctx, p.runtimeFilterList, client)
-	if err != nil {
-		return nil, errors.Trace(err)
-	}
-	join := &tipb.Join{
-		JoinType:                pbJoinType,
-		JoinExecType:            tipb.JoinExecType_TypeHashJoin,
-		InnerIdx:                int64(p.InnerChildIdx),
-		LeftJoinKeys:            left,
-		RightJoinKeys:           right,
-		ProbeTypes:              probeFiledTypes,
-		BuildTypes:              buildFiledTypes,
-		LeftConditions:          leftConditions,
-		RightConditions:         rightConditions,
-		OtherConditions:         otherConditions,
-		OtherEqConditionsFromIn: otherEqConditions,
-		Children:                []*tipb.Executor{lChildren, rChildren},
-		IsNullAwareSemiJoin:     &isNullAwareSemiJoin,
-		RuntimeFilterList:       rfListPB,
-	}
-
-	executorID := p.ExplainID().String()
-	return &tipb.Executor{
-		Tp:                            tipb.ExecType_TypeJoin,
-		Join:                          join,
-		ExecutorId:                    &executorID,
-		FineGrainedShuffleStreamCount: p.TiFlashFineGrainedShuffleStreamCount,
-		FineGrainedShuffleBatchSize:   ctx.TiFlashFineGrainedShuffleBatchSize,
-	}, nil
-}
-
-// ToPB implements PhysicalPlan ToPB interface.
-func (p *PhysicalWindow) ToPB(ctx *base.BuildPBContext, storeType kv.StoreType) (*tipb.Executor, error) {
-	client := ctx.GetClient()
-
-	windowExec := &tipb.Window{}
-
-	windowExec.FuncDesc = make([]*tipb.Expr, 0, len(p.WindowFuncDescs))
-	evalCtx := ctx.GetExprCtx().GetEvalCtx()
-	for _, desc := range p.WindowFuncDescs {
-		windowExec.FuncDesc = append(windowExec.FuncDesc, aggregation.WindowFuncToPBExpr(evalCtx, client, desc))
-	}
-	for _, item := range p.PartitionBy {
-		windowExec.PartitionBy = append(windowExec.PartitionBy, expression.SortByItemToPB(evalCtx, client, item.Col.Clone(), item.Desc))
-	}
-	for _, item := range p.OrderBy {
-		windowExec.OrderBy = append(windowExec.OrderBy, expression.SortByItemToPB(evalCtx, client, item.Col.Clone(), item.Desc))
-	}
-
-	if p.Frame != nil {
-		windowExec.Frame = &tipb.WindowFrame{
-			Type: tipb.WindowFrameType(p.Frame.Type),
-		}
-		if p.Frame.Start != nil {
-			start, err := p.Frame.Start.ToPB(ctx)
-			if err != nil {
-				return nil, err
-			}
-			windowExec.Frame.Start = start
-		}
-		if p.Frame.End != nil {
-			end, err := p.Frame.End.ToPB(ctx)
-			if err != nil {
-				return nil, err
-			}
-			windowExec.Frame.End = end
-		}
-	}
-
-	var err error
-	windowExec.Child, err = p.Children()[0].ToPB(ctx, storeType)
-	if err != nil {
-		return nil, errors.Trace(err)
-	}
-	executorID := p.ExplainID().String()
-	return &tipb.Executor{
-		Tp:                            tipb.ExecType_TypeWindow,
-		Window:                        windowExec,
-		ExecutorId:                    &executorID,
-		FineGrainedShuffleStreamCount: p.TiFlashFineGrainedShuffleStreamCount,
-		FineGrainedShuffleBatchSize:   ctx.TiFlashFineGrainedShuffleBatchSize,
-	}, nil
-}
-
-=======
->>>>>>> 68d18d65
 // toPB4PhysicalSort implements PhysicalPlan ToPB interface.
 func toPB4PhysicalSort(pp base.PhysicalPlan, ctx *base.BuildPBContext, storeType kv.StoreType) (*tipb.Executor, error) {
 	p := pp.(*physicalop.PhysicalSort)
