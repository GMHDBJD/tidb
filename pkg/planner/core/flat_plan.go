--- conflicted
+++ resolved
@@ -354,19 +354,14 @@
 		childIdxs = append(childIdxs, childIdx)
 	case *physicalop.PhysicalIndexLookUpReader:
 		childCtx.isRoot = false
-<<<<<<< HEAD
 		childCtx.storeType = plan.IndexStoreType
 		childCtx.reqType = plan.ReadReqType
-=======
-		childCtx.reqType = physicalop.Cop
-		childCtx.storeType = kv.TiKV
->>>>>>> 68d18d65
 		childCtx.label = BuildSide
 		childCtx.isLastChild = false
 		target, childIdx = f.flattenRecursively(plan.IndexPlan, childCtx, target)
 		childIdxs = append(childIdxs, childIdx)
 		childCtx.label = ProbeSide
-		childCtx.reqType = Cop
+		childCtx.reqType = physicalop.Cop
 		childCtx.storeType = kv.TiKV
 		childCtx.isLastChild = true
 		// set the index lookup child signal.
