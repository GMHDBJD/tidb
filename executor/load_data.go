// Copyright 2018 PingCAP, Inc.
//
// Licensed under the Apache License, Version 2.0 (the "License");
// you may not use this file except in compliance with the License.
// You may obtain a copy of the License at
//
//     http://www.apache.org/licenses/LICENSE-2.0
//
// Unless required by applicable law or agreed to in writing, software
// distributed under the License is distributed on an "AS IS" BASIS,
// WITHOUT WARRANTIES OR CONDITIONS OF ANY KIND, either express or implied.
// See the License for the specific language governing permissions and
// limitations under the License.

package executor

import (
	"context"
	"encoding/json"
	"fmt"
	"io"
	"math"
	"strings"
	"sync/atomic"
	"time"

	"github.com/pingcap/errors"
	"github.com/pingcap/failpoint"
	"github.com/pingcap/tidb/br/pkg/lightning/mydump"
	"github.com/pingcap/tidb/br/pkg/storage"
	"github.com/pingcap/tidb/disttask/framework/handle"
	"github.com/pingcap/tidb/disttask/framework/proto"
	"github.com/pingcap/tidb/disttask/loaddata"
	"github.com/pingcap/tidb/executor/asyncloaddata"
	"github.com/pingcap/tidb/executor/importer"
	"github.com/pingcap/tidb/expression"
	"github.com/pingcap/tidb/kv"
	"github.com/pingcap/tidb/parser/ast"
	"github.com/pingcap/tidb/parser/model"
	"github.com/pingcap/tidb/parser/mysql"
	"github.com/pingcap/tidb/parser/terror"
	plannercore "github.com/pingcap/tidb/planner/core"
	"github.com/pingcap/tidb/sessionctx"
	"github.com/pingcap/tidb/sessionctx/stmtctx"
	"github.com/pingcap/tidb/sessiontxn"
	"github.com/pingcap/tidb/table"
	"github.com/pingcap/tidb/types"
	"github.com/pingcap/tidb/util/chunk"
	"github.com/pingcap/tidb/util/dbterror/exeerrors"

	//"github.com/pingcap/tidb/util/intest"
	"github.com/pingcap/tidb/util/logutil"
	"github.com/pingcap/tidb/util/sqlexec"
	"go.uber.org/zap"
	"golang.org/x/sync/errgroup"
)

var (
	taskQueueSize = 16 // the maximum number of pending tasks to commit in queue
)

// LoadDataExec represents a load data executor.
type LoadDataExec struct {
	baseExecutor

	FileLocRef     ast.FileLocRefTp
	OnDuplicate    ast.OnDuplicateKeyHandlingType
	loadDataWorker *LoadDataWorker
	detachHandled  bool
}

func buildCloseSessionOnErr(
	err *error,
	sctx sessionctx.Context,
	closeFn func(sessionctx.Context),
) func() {
	return func() {
		if err != nil && *err != nil {
			closeFn(sctx)
		}
	}
}

// Next implements the Executor Next interface.
func (e *LoadDataExec) Next(ctx context.Context, req *chunk.Chunk) (err error) {
	req.GrowAndReset(e.maxChunkSize)
	if e.detachHandled {
		// need to return an empty req to indicate all results have been written
		return nil
	}
	ctx = kv.WithInternalSourceType(ctx, kv.InternalLoadData)

	switch e.FileLocRef {
	case ast.FileLocServerOrRemote:
		jobID, err2 := e.loadDataWorker.loadRemote(ctx)
		if err2 != nil {
			return err2
		}
		if e.loadDataWorker.controller.Detached {
			req.AppendInt64(0, jobID)
			e.detachHandled = true
		}
	case ast.FileLocClient:
		if e.loadDataWorker.controller.Detached {
			return exeerrors.ErrLoadDataCantDetachWithLocal
		}

		// let caller use handleQuerySpecial to read data in this connection
		sctx := e.loadDataWorker.UserSctx
		val := sctx.Value(LoadDataVarKey)
		if val != nil {
			sctx.SetValue(LoadDataVarKey, nil)
			return errors.New("previous load data option wasn't closed normally")
		}
		sctx.SetValue(LoadDataVarKey, e.loadDataWorker)
	}
	return nil
}

// commitTask is used for passing data from processStream goroutine to commitWork goroutine.
type commitTask struct {
	cnt  uint64
	rows [][]types.Datum

	fileSize int64
}

// LoadDataWorker does a LOAD DATA job.
type LoadDataWorker struct {
	UserSctx sessionctx.Context

	// TODO: they should be []T to support concurrent load data.
	encodeWorker *encodeWorker
	commitWorker *commitWorker

	controller *importer.LoadDataController

<<<<<<< HEAD
	dbName          string
	table           table.Table
	row             []types.Datum
	rows            [][]types.Datum
	commitTaskQueue chan commitTask
	finishedSize    int64
	progress        atomic.Pointer[asyncloaddata.Progress]
	getSysSessionFn func() (sessionctx.Context, error)
	putSysSessionFn func(context.Context, sessionctx.Context)
=======
	table    table.Table
	progress *asyncloaddata.Progress
}

func setNonRestrictiveFlags(stmtCtx *stmtctx.StatementContext) {
	// TODO: DupKeyAsWarning represents too many "ignore error" paths, the
	// meaning of this flag is not clear. I can only reuse it here.
	stmtCtx.DupKeyAsWarning = true
	stmtCtx.TruncateAsWarning = true
	stmtCtx.BadNullAsWarning = true
>>>>>>> 6204f5b8
}

// NewLoadDataWorker creates a new LoadDataWorker that is ready to work.
func NewLoadDataWorker(
	userSctx sessionctx.Context,
	plan *plannercore.LoadData,
	tbl table.Table,
) (w *LoadDataWorker, err error) {
	controller, err := importer.NewLoadDataController(userSctx, plan, tbl)
	if err != nil {
		return nil, err
	}

	if !controller.Restrictive {
		setNonRestrictiveFlags(userSctx.GetSessionVars().StmtCtx)
	}

	// TODO: create N InsertValues where N is threadCnt
	encodeCore, err2 := createInsertValues(userSctx, plan, tbl, controller)
	if err2 != nil {
		return nil, err2
	}
	defer buildCloseSessionOnErr(&err, encodeCore.ctx, CloseSession)()
	commitCore, err2 := createInsertValues(userSctx, plan, tbl, controller)
	if err2 != nil {
		return nil, err2
	}
	defer buildCloseSessionOnErr(&err, commitCore.ctx, CloseSession)()

	encode := &encodeWorker{
		InsertValues: encodeCore,
		controller:   controller,
		killed:       &userSctx.GetSessionVars().Killed,
	}
	encode.resetBatch()
	progress := asyncloaddata.NewProgress()
	commit := &commitWorker{
		InsertValues: commitCore,
		controller:   controller,
		progress:     progress,
	}
	loadDataWorker := &LoadDataWorker{
<<<<<<< HEAD
		row:             make([]types.Datum, 0, len(insertVal.insertColumns)),
		commitTaskQueue: make(chan commitTask, taskQueueSize),
		InsertValues:    insertVal,
		dbName:          plan.Schema().String(),
		table:           tbl,
		controller:      controller,
		Ctx:             sctx,
		restrictive:     restrictive,
		getSysSessionFn: getSysSessionFn,
		putSysSessionFn: putSysSessionFn,
	}
	if err = loadDataWorker.initInsertValues(); err != nil {
		return nil, err
=======
		UserSctx:     userSctx,
		encodeWorker: encode,
		commitWorker: commit,
		table:        tbl,
		controller:   controller,
		progress:     progress,
>>>>>>> 6204f5b8
	}
	return loadDataWorker, nil
}

// createInsertValues creates InsertValues whose session context is a clone of
// userSctx.
func createInsertValues(
	userSctx sessionctx.Context,
	plan *plannercore.LoadData,
	tbl table.Table,
	controller *importer.LoadDataController,
) (insertVal *InsertValues, err error) {
	sysSession, err2 := CreateSession(userSctx)
	if err2 != nil {
		return nil, err2
	}
	defer buildCloseSessionOnErr(&err, sysSession, CloseSession)()

	err = ResetContextOfStmt(sysSession, &ast.LoadDataStmt{})
	if err != nil {
		return nil, err
	}
	// copy the related variables to the new session
	// I have no confident that all needed variables are copied :(
	fromVars := userSctx.GetSessionVars()
	toVars := sysSession.GetSessionVars()
	toVars.User = fromVars.User
	toVars.CurrentDB = fromVars.CurrentDB
	toVars.SQLMode = fromVars.SQLMode
	if !controller.Restrictive {
		setNonRestrictiveFlags(toVars.StmtCtx)
	}
	toVars.StmtCtx.InitSQLDigest(fromVars.StmtCtx.SQLDigest())

	insertColumns := controller.InsertColumns
	hasExtraHandle := false
	for _, col := range insertColumns {
		if col.Name.L == model.ExtraHandleName.L {
			if !userSctx.GetSessionVars().AllowWriteRowID {
				return nil, errors.Errorf("load data statement for _tidb_rowid are not supported")
			}
			hasExtraHandle = true
			break
		}
	}
	ret := &InsertValues{
		baseExecutor:   newBaseExecutor(sysSession, nil, plan.ID()),
		Table:          tbl,
		Columns:        plan.Columns,
		GenExprs:       plan.GenCols.Exprs,
		maxRowsInBatch: uint64(controller.BatchSize),
		insertColumns:  insertColumns,
		rowLen:         len(insertColumns),
		hasExtraHandle: hasExtraHandle,
	}
	if len(insertColumns) > 0 {
		ret.initEvalBuffer()
	}
	ret.collectRuntimeStatsEnabled()
	return ret, nil
}

func (e *LoadDataWorker) loadRemote(ctx context.Context) (int64, error) {
	if err2 := e.controller.InitDataFiles(ctx); err2 != nil {
		CloseSession(e.encodeWorker.ctx)
		CloseSession(e.commitWorker.ctx)
		return 0, err2
	}

	if e.controller.ImportMode == importer.PhysicalImportMode {
		// will not use session context
		CloseSession(e.encodeWorker.ctx)
		CloseSession(e.commitWorker.ctx)
		return e.controller.PhysicalImport(ctx)
	}

	dataReaderInfos := e.controller.GetLoadDataReaderInfos()
	return e.Load(ctx, dataReaderInfos)
}

// Load reads from readerInfos and do load data job.
func (e *LoadDataWorker) Load(
	ctx context.Context,
	readerInfos []importer.LoadDataReaderInfo,
) (int64, error) {
	var (
		jobID int64
		err   error
	)

	s, err := CreateSession(e.UserSctx)
	if err != nil {
		return 0, err
	}
	defer CloseSession(s)

	sqlExec := s.(sqlexec.SQLExecutor)

	jobID, err = asyncloaddata.CreateLoadDataJob(
		ctx,
		sqlExec,
		e.GetInfilePath(),
		e.controller.DBName,
		e.table.Meta().Name.O,
		importer.LogicalImportMode,
		e.UserSctx.GetSessionVars().User.String(),
	)
	if err != nil {
		return 0, err
	}

	if e.controller.Detached {
		go func() {
			detachedCtx := context.Background()
			detachedCtx = kv.WithInternalSourceType(detachedCtx, kv.InternalLoadData)
			// error is stored in system table, so we can ignore it here
			//nolint: errcheck
			_ = e.doLoad(detachedCtx, readerInfos, jobID)
		}()
		return jobID, nil
	}
	return jobID, e.doLoad(ctx, readerInfos, jobID)
}

func (e *LoadDataWorker) doLoad(
	ctx context.Context,
	readerInfos []importer.LoadDataReaderInfo,
	jobID int64,
) (err error) {
	if _, ok := e.ctx.GetSessionVars().GetUserVarVal("dist_ddl"); ok {
		logutil.BgLogger().Info("load data with dist ddl")
		return e.doLoadDist(ctx, readerInfos, jobID)
	}

	defer func() {
		e.encodeWorker.ctx.GetSessionVars().StmtCtx.RuntimeStatsColl.RegisterStats(e.encodeWorker.id, e.encodeWorker.stats)
		e.commitWorker.ctx.GetSessionVars().StmtCtx.RuntimeStatsColl.RegisterStats(e.commitWorker.id, e.commitWorker.stats)

		CloseSession(e.encodeWorker.ctx)
		CloseSession(e.commitWorker.ctx)
	}()

	// get a session for UpdateJobProgress.
	s, err := CreateSession(e.UserSctx)
	if err != nil {
		return err
	}
	defer CloseSession(s)

	sqlExec := s.(sqlexec.SQLExecutor)

	var msg string
	defer func() {
		// write the ending status even if user context is canceled.
		ctx2 := context.Background()
		ctx2 = kv.WithInternalSourceType(ctx2, kv.InternalLoadData)
		if err == nil {
			err2 := asyncloaddata.FinishJob(
				ctx2,
				sqlExec,
				jobID,
				msg)
			terror.Log(err2)
			return
		}
		errMsg := err.Error()
		if errImpl, ok := errors.Cause(err).(*errors.Error); ok {
			b, marshalErr := errImpl.MarshalJSON()
			if marshalErr == nil {
				errMsg = string(b)
			}
		}

		err2 := asyncloaddata.FailJob(ctx2, sqlExec, jobID, errMsg)
		terror.Log(err2)
	}()

	failpoint.Inject("AfterCreateLoadDataJob", nil)

	totalFilesize := int64(0)
	hasErr := false
	for _, readerInfo := range readerInfos {
		if readerInfo.Remote == nil {
			logutil.Logger(ctx).Warn("can not get total file size when LOAD DATA from local file")
			hasErr = true
			break
		}
		totalFilesize += readerInfo.Remote.FileSize
	}
	if !hasErr {
		e.progress.SourceFileSize = totalFilesize
	}

	err = asyncloaddata.StartJob(ctx, sqlExec, jobID)
	if err != nil {
		return err
	}

	failpoint.Inject("AfterStartJob", nil)

	group, groupCtx := errgroup.WithContext(ctx)
	// done is used to let commitWork goroutine notify UpdateJobProgress
	// goroutine that the job is finished.
	done := make(chan struct{})
	commitTaskCh := make(chan commitTask, taskQueueSize)

	// processStream goroutine.
	group.Go(func() error {
		err := sessiontxn.NewTxn(ctx, e.encodeWorker.ctx)
		if err != nil {
			return err
		}
		for _, info := range readerInfos {
			dataParser, err2 := e.controller.GetParser(ctx, info)
			if err2 != nil {
				return err2
			}

			err2 = e.encodeWorker.processStream(groupCtx, dataParser, commitTaskCh)
			terror.Log(dataParser.Close())
			if err2 != nil {
				return err2
			}
		}

		close(commitTaskCh)
		return nil
	})
	// commitWork goroutine.
	group.Go(func() error {
		failpoint.Inject("BeforeCommitWork", nil)
		err2 := e.commitWorker.commitWork(groupCtx, commitTaskCh)
		if err2 == nil {
			close(done)
		}
		return err2
	})
	// UpdateJobProgress goroutine.
	group.Go(func() error {
		ticker := time.NewTicker(time.Duration(asyncloaddata.HeartBeatInSec) * time.Second)
		defer ticker.Stop()

		for {
			select {
			case <-done:
				// When done, try to update progress to reach 100%
				ok, err2 := asyncloaddata.UpdateJobProgress(ctx, sqlExec, jobID, e.progress.String())
				if !ok || err2 != nil {
					logutil.Logger(ctx).Warn("failed to update job progress when finished",
						zap.Bool("ok", ok), zap.Error(err2))
				}
				return nil
			case <-groupCtx.Done():
				return nil
			case <-ticker.C:
				ok, err2 := asyncloaddata.UpdateJobProgress(ctx, sqlExec, jobID, e.progress.String())
				if err2 != nil {
					return err2
				}
				if !ok {
					return errors.Errorf("failed to update job progress, the job %d is interrupted by user or failed to keepalive", jobID)
				}
			}
		}
	})

	err = group.Wait()
	msg = e.mergeAndSetMessage()
	return err
}

// encodeWorker is a sub-worker of LoadDataWorker that dedicated to encode data.
type encodeWorker struct {
	*InsertValues
	controller *importer.LoadDataController
	killed     *uint32
	rows       [][]types.Datum
}

// processStream process input stream from parser. When returns nil, it means
// all data is read.
func (w *encodeWorker) processStream(
	ctx context.Context,
	parser mydump.Parser,
	outCh chan<- commitTask,
) (err error) {
	defer func() {
		r := recover()
		if r != nil {
			logutil.Logger(ctx).Error("process routine panicked",
				zap.Reflect("r", r),
				zap.Stack("stack"))
			err = errors.Errorf("%v", r)
		}
	}()

	checkKilled := time.NewTicker(30 * time.Second)
	defer checkKilled.Stop()

	var (
		loggedError     = false
		lastScannedSize = int64(0)
	)
	for {
		// prepare batch and enqueue task
		if err = w.readOneBatchRows(ctx, parser); err != nil {
			return
		}
		if w.curBatchCnt == 0 {
			return
		}

	TrySendTask:
		scannedSize, err := parser.ScannedPos()
		if err != nil && !loggedError {
			loggedError = true
			logutil.Logger(ctx).Error(" LOAD DATA failed to read current file offset by seek",
				zap.Error(err))
		}
		select {
		case <-ctx.Done():
			return ctx.Err()
		case <-checkKilled.C:
			if atomic.CompareAndSwapUint32(w.killed, 1, 0) {
				logutil.Logger(ctx).Info("load data query interrupted quit data processing")
				// TODO: after multiple encodeWorker, caller should close this channel
				close(outCh)
				return exeerrors.ErrQueryInterrupted
			}
			goto TrySendTask
		case outCh <- commitTask{
			cnt:      w.curBatchCnt,
			rows:     w.rows,
			fileSize: scannedSize - lastScannedSize,
		}:
		}
		lastScannedSize = scannedSize
		// reset rows buffer, will reallocate buffer but NOT reuse
		w.resetBatch()
	}
}

func (w *encodeWorker) resetBatch() {
	w.rows = make([][]types.Datum, 0, w.maxRowsInBatch)
	w.curBatchCnt = 0
}

// readOneBatchRows reads rows from parser. When parser's reader meet EOF, it
// will return nil. For other errors it will return directly. When the rows
// batch is full it will also return nil.
// The result rows are saved in w.rows and update some members, caller can check
// if curBatchCnt == 0 to know if reached EOF.
func (w *encodeWorker) readOneBatchRows(ctx context.Context, parser mydump.Parser) error {
	for {
		if err := parser.ReadRow(); err != nil {
			if errors.Cause(err) == io.EOF {
				return nil
			}
			return exeerrors.ErrLoadDataCantRead.GenWithStackByArgs(
				err.Error(),
				"Only the following formats delimited text file (csv, tsv), parquet, sql are supported. Please provide the valid source file(s)",
			)
		}
		// rowCount will be used in fillRow(), last insert ID will be assigned according to the rowCount = 1.
		// So should add first here.
		w.rowCount++
		r, err := w.parserData2TableData(ctx, parser.LastRow().Row)
		if err != nil {
			return err
		}
		parser.RecycleRow(parser.LastRow())
		w.rows = append(w.rows, r)
		w.curBatchCnt++
		if w.maxRowsInBatch != 0 && w.rowCount%w.maxRowsInBatch == 0 {
			logutil.Logger(ctx).Info("batch limit hit when inserting rows", zap.Int("maxBatchRows", w.maxChunkSize),
				zap.Uint64("totalRows", w.rowCount))
			return nil
		}
	}
}

// parserData2TableData encodes the data of parser output.
func (w *encodeWorker) parserData2TableData(
	ctx context.Context,
	parserData []types.Datum,
) ([]types.Datum, error) {
	var errColNumMismatch error
	switch {
	case len(parserData) < w.controller.GetFieldCount():
		errColNumMismatch = exeerrors.ErrWarnTooFewRecords.GenWithStackByArgs(w.rowCount)
	case len(parserData) > w.controller.GetFieldCount():
		errColNumMismatch = exeerrors.ErrWarnTooManyRecords.GenWithStackByArgs(w.rowCount)
	}

	if errColNumMismatch != nil {
		if w.controller.Restrictive {
			return nil, errColNumMismatch
		}
		w.handleWarning(errColNumMismatch)
	}

	row := make([]types.Datum, 0, len(w.insertColumns))
	sessionVars := w.ctx.GetSessionVars()
	setVar := func(name string, col *types.Datum) {
		// User variable names are not case-sensitive
		// https://dev.mysql.com/doc/refman/8.0/en/user-variables.html
		name = strings.ToLower(name)
		if col == nil || col.IsNull() {
			sessionVars.UnsetUserVar(name)
		} else {
			sessionVars.SetUserVarVal(name, *col)
		}
	}

	fieldMappings := w.controller.FieldMappings
	for i := 0; i < len(fieldMappings); i++ {
		if i >= len(parserData) {
			if fieldMappings[i].Column == nil {
				setVar(fieldMappings[i].UserVar.Name, nil)
				continue
			}

			// If some columns is missing and their type is time and has not null flag, they should be set as current time.
			if types.IsTypeTime(fieldMappings[i].Column.GetType()) && mysql.HasNotNullFlag(fieldMappings[i].Column.GetFlag()) {
				row = append(row, types.NewTimeDatum(types.CurrentTime(fieldMappings[i].Column.GetType())))
				continue
			}

			row = append(row, types.NewDatum(nil))
			continue
		}

		if fieldMappings[i].Column == nil {
			setVar(fieldMappings[i].UserVar.Name, &parserData[i])
			continue
		}

		row = append(row, parserData[i])
	}
	for i := 0; i < len(w.controller.ColumnAssignments); i++ {
		// eval expression of `SET` clause
		d, err := expression.EvalAstExpr(w.ctx, w.controller.ColumnAssignments[i].Expr)
		if err != nil {
			if w.controller.Restrictive {
				return nil, err
			}
			w.handleWarning(err)
		}
		row = append(row, d)
	}

	// a new row buffer will be allocated in getRow
	newRow, err := w.getRow(ctx, row)
	if err != nil {
		if w.controller.Restrictive {
			return nil, err
		}
		w.handleWarning(err)
		logutil.Logger(ctx).Error("failed to get row", zap.Error(err))
		// TODO: should not return nil! caller will panic when lookup index
		return nil, nil
	}

	return newRow, nil
}

// commitWorker is a sub-worker of LoadDataWorker that dedicated to commit data.
type commitWorker struct {
	*InsertValues
	controller *importer.LoadDataController
	progress   *asyncloaddata.Progress
}

// commitWork commit batch sequentially. When returns nil, it means the job is
// finished.
func (w *commitWorker) commitWork(ctx context.Context, inCh <-chan commitTask) (err error) {
	defer func() {
		r := recover()
		if r != nil {
			logutil.Logger(ctx).Error("commitWork panicked",
				zap.Reflect("r", r),
				zap.Stack("stack"))
			err = errors.Errorf("%v", r)
		}
	}()

	var (
		taskCnt       uint64
		backgroundCtx = context.Background()
	)
	err = sessiontxn.NewTxn(ctx, w.ctx)
	if err != nil {
		return err
	}
	for {
		select {
		case <-ctx.Done():
			w.ctx.StmtRollback(backgroundCtx, false)
			_ = w.ctx.RefreshTxnCtx(backgroundCtx)
			return ctx.Err()
		case task, ok := <-inCh:
			if !ok {
				return nil
			}
			start := time.Now()
			if err = w.commitOneTask(ctx, task); err != nil {
				return err
			}
			w.progress.LoadedRowCnt.Add(task.cnt)
			w.progress.LoadedFileSize.Add(task.fileSize)
			taskCnt++
			logutil.Logger(ctx).Info("commit one task success",
				zap.Duration("commit time usage", time.Since(start)),
				zap.Uint64("keys processed", task.cnt),
				zap.Uint64("taskCnt processed", taskCnt),
			)
			failpoint.Inject("AfterCommitOneTask", nil)
		}
	}
}

// commitOneTask insert Data from LoadDataWorker.rows, then make commit and refresh txn
func (w *commitWorker) commitOneTask(ctx context.Context, task commitTask) error {
	var err error
	defer func() {
		if err != nil {
			w.ctx.StmtRollback(ctx, false)
		}
	}()
	err = w.checkAndInsertOneBatch(ctx, task.rows, task.cnt)
	if err != nil {
		logutil.Logger(ctx).Error("commit error CheckAndInsert", zap.Error(err))
		return err
	}
	failpoint.Inject("commitOneTaskErr", func() error {
		return errors.New("mock commit one task error")
	})
	w.ctx.StmtCommit(ctx)
	// Make sure that there are no retries when committing.
	if err = w.ctx.RefreshTxnCtx(ctx); err != nil {
		logutil.Logger(ctx).Error("commit error refresh", zap.Error(err))
		return err
	}
	return nil
}

func (w *commitWorker) checkAndInsertOneBatch(ctx context.Context, rows [][]types.Datum, cnt uint64) error {
	if w.stats != nil && w.stats.BasicRuntimeStats != nil {
		// Since this method will not call by executor Next,
		// so we need record the basic executor runtime stats by ourselves.
		start := time.Now()
		defer func() {
			w.stats.BasicRuntimeStats.Record(time.Since(start), 0)
		}()
	}
	var err error
	if cnt == 0 {
		return err
	}
	w.ctx.GetSessionVars().StmtCtx.AddRecordRows(cnt)

	switch w.controller.OnDuplicate {
	case ast.OnDuplicateKeyHandlingReplace:
		return w.batchCheckAndInsert(ctx, rows[0:cnt], w.addRecordLD, true)
	case ast.OnDuplicateKeyHandlingIgnore:
		return w.batchCheckAndInsert(ctx, rows[0:cnt], w.addRecordLD, false)
	case ast.OnDuplicateKeyHandlingError:
		for i, row := range rows[0:cnt] {
			sizeHintStep := int(w.ctx.GetSessionVars().ShardAllocateStep)
			if sizeHintStep > 0 && i%sizeHintStep == 0 {
				sizeHint := sizeHintStep
				remain := len(rows[0:cnt]) - i
				if sizeHint > remain {
					sizeHint = remain
				}
				err = w.addRecordWithAutoIDHint(ctx, row, sizeHint)
			} else {
				err = w.addRecord(ctx, row)
			}
			if err != nil {
				return err
			}
			w.ctx.GetSessionVars().StmtCtx.AddCopiedRows(1)
		}
		return nil
	default:
		return errors.Errorf("unknown on duplicate key handling: %v", w.controller.OnDuplicate)
	}
}

func (w *commitWorker) addRecordLD(ctx context.Context, row []types.Datum) error {
	if row == nil {
		return nil
	}
	err := w.addRecord(ctx, row)
	if err != nil {
		if w.controller.Restrictive {
			return err
		}
		w.handleWarning(err)
	}
	return nil
}

// mergeAndSetMessage merges stats from all used session context and sets info
// message(ERR_LOAD_INFO) generated by LOAD statement to UserSctx.
func (e *LoadDataWorker) mergeAndSetMessage() string {
	encodeStmtCtx := e.encodeWorker.ctx.GetSessionVars().StmtCtx
	numWarnings := encodeStmtCtx.WarningCount()

	commitStmtCtx := e.commitWorker.ctx.GetSessionVars().StmtCtx
	numAffected := commitStmtCtx.AffectedRows()
	numRecords := commitStmtCtx.RecordRows()
	numDeletes := commitStmtCtx.DeletedRows()
	numSkipped := numRecords - commitStmtCtx.CopiedRows()
	numWarnings += commitStmtCtx.WarningCount()

	msg := fmt.Sprintf(mysql.MySQLErrName[mysql.ErrLoadInfo].Raw, numRecords, numDeletes, numSkipped, numWarnings)
	if !e.controller.Detached {
		userStmtCtx := e.UserSctx.GetSessionVars().StmtCtx
		userStmtCtx.SetMessage(msg)

		encodeWarns := e.encodeWorker.ctx.GetSessionVars().StmtCtx.GetWarnings()
		commitWarns := e.commitWorker.ctx.GetSessionVars().StmtCtx.GetWarnings()
		warnsLen := math.MaxUint16
		if len(encodeWarns)+len(commitWarns) < math.MaxUint16 {
			warnsLen = len(encodeWarns) + len(commitWarns)
		}
		warns := make([]stmtctx.SQLWarn, warnsLen)
		n := copy(warns, encodeWarns)
		copy(warns[n:], commitWarns)
		userStmtCtx.SetWarnings(warns)

		userStmtCtx.LastInsertID = e.encodeWorker.lastInsertID
		if e.commitWorker.lastInsertID > userStmtCtx.LastInsertID {
			userStmtCtx.LastInsertID = e.commitWorker.lastInsertID
		}

		userStmtCtx.SetAffectedRows(numAffected)
	}
	return msg
}

// GetInfilePath get infile path.
func (e *LoadDataWorker) GetInfilePath() string {
	return e.controller.Path
}

// GetController get load data controller.
// used in unit test.
func (e *LoadDataWorker) GetController() *importer.LoadDataController {
	return e.controller
}

// TestLoad is a helper function for unit test.
func (e *LoadDataWorker) TestLoad(parser mydump.Parser) error {
	err := ResetContextOfStmt(e.encodeWorker.ctx, &ast.LoadDataStmt{})
	if err != nil {
		return err
	}
	setNonRestrictiveFlags(e.encodeWorker.ctx.GetSessionVars().StmtCtx)
	err = ResetContextOfStmt(e.commitWorker.ctx, &ast.LoadDataStmt{})
	if err != nil {
		return err
	}
	setNonRestrictiveFlags(e.commitWorker.ctx.GetSessionVars().StmtCtx)

	ctx := context.Background()
	for i := uint64(0); i < e.controller.IgnoreLines; i++ {
		//nolint: errcheck
		_ = parser.ReadRow()
	}
	err = e.encodeWorker.readOneBatchRows(ctx, parser)
	if err != nil {
		return err
	}
	err = sessiontxn.NewTxn(ctx, e.commitWorker.ctx)
	if err != nil {
		return err
	}
	err = e.commitWorker.checkAndInsertOneBatch(
		ctx,
		e.encodeWorker.rows,
		e.encodeWorker.curBatchCnt)
	if err != nil {
		return err
	}
	e.encodeWorker.resetBatch()
	e.commitWorker.ctx.StmtCommit(ctx)
	err = e.commitWorker.ctx.CommitTxn(ctx)
	if err != nil {
		return err
	}
	e.mergeAndSetMessage()
	return nil
}

var _ io.ReadSeekCloser = (*SimpleSeekerOnReadCloser)(nil)

// SimpleSeekerOnReadCloser provides Seek(0, SeekCurrent) on ReadCloser.
type SimpleSeekerOnReadCloser struct {
	r   io.ReadCloser
	pos int
}

// NewSimpleSeekerOnReadCloser creates a SimpleSeekerOnReadCloser.
func NewSimpleSeekerOnReadCloser(r io.ReadCloser) *SimpleSeekerOnReadCloser {
	return &SimpleSeekerOnReadCloser{r: r}
}

// Read implements io.Reader.
func (s *SimpleSeekerOnReadCloser) Read(p []byte) (n int, err error) {
	n, err = s.r.Read(p)
	s.pos += n
	return
}

// Seek implements io.Seeker.
func (s *SimpleSeekerOnReadCloser) Seek(offset int64, whence int) (int64, error) {
	// only support get reader's current offset
	if offset == 0 && whence == io.SeekCurrent {
		return int64(s.pos), nil
	}
	return 0, errors.Errorf("unsupported seek on SimpleSeekerOnReadCloser, offset: %d whence: %d", offset, whence)
}

// Close implements io.Closer.
func (s *SimpleSeekerOnReadCloser) Close() error {
	return s.r.Close()
}

// loadDataVarKeyType is a dummy type to avoid naming collision in context.
type loadDataVarKeyType int

// String defines a Stringer function for debugging and pretty printing.
func (k loadDataVarKeyType) String() string {
	return "load_data_var"
}

// LoadDataVarKey is a variable key for load data.
const LoadDataVarKey loadDataVarKeyType = 0

var (
	_ Executor = (*LoadDataActionExec)(nil)
)

// LoadDataActionExec executes LoadDataActionStmt.
type LoadDataActionExec struct {
	baseExecutor

	tp    ast.LoadDataActionTp
	jobID int64
}

// Next implements the Executor Next interface.
func (e *LoadDataActionExec) Next(ctx context.Context, _ *chunk.Chunk) error {
	sqlExec := e.ctx.(sqlexec.SQLExecutor)
	user := e.ctx.GetSessionVars().User.String()

	switch e.tp {
	case ast.LoadDataCancel:
		return asyncloaddata.CancelJob(ctx, sqlExec, e.jobID, user)
	case ast.LoadDataDrop:
		return asyncloaddata.DropJob(ctx, sqlExec, e.jobID, user)
	default:
		return errors.Errorf("not implemented LOAD DATA action %v", e.tp)
	}
}

func (e *LoadDataWorker) doLoadDist(
	ctx context.Context,
	readerInfos []importer.LoadDataReaderInfo,
	jobID int64,
) (err error) {
	task, err := e.buildDistTask(readerInfos)
	if err != nil {
		return err
	}

	handle, err := handle.NewHandle(ctx, e.ctx)
	if err != nil {
		return err
	}

	bs, err := json.Marshal(task)
	if err != nil {
		return errors.Errorf("failed to marshal distribute loaddata task: %v", err)
	}

	taskid, done, err := handle.SubmitGlobalTaskAndRun(proto.LoadData, 1, bs)
	if err != nil {
		return err
	}

	logutil.BgLogger().Info("submit global task and run", zap.Int64("task id", taskid), zap.Any("task", task))
	for {
		select {
		case <-ctx.Done():
			return ctx.Err()
		case <-done:
			// e.SetMessage()
			return nil
		}
	}
}

func (e *LoadDataWorker) buildDistTask(readerInfos []importer.LoadDataReaderInfo) (*loaddata.TaskMeta, error) {
	columns := make([]string, 0, len(e.insertColumns))
	for _, col := range e.insertColumns {
		columns = append(columns, col.Name.String())
	}
	task := &loaddata.TaskMeta{
		Table: loaddata.Table{
			DBName:        e.dbName,
			Info:          e.table.Meta(),
			TargetColumns: columns,
		},
		Format: loaddata.Format{
			Type:                   e.controller.Format,
			Compression:            mydump.CompressionNone,
			DataCharacterSet:       "",
			DataInvalidCharReplace: "",
		},
	}

	// generate file infos
	url, err := storage.ParseRawURL(e.GetInfilePath())
	if err != nil {
		return nil, err
	}
	url.Path = ""

	task.Dir = url.String()
	for _, readerInfo := range readerInfos {
		task.FileInfos = append(task.FileInfos, loaddata.FileInfo{
			Path:     readerInfo.Remote.Path,
			Size:     readerInfo.Remote.FileSize,
			RealSize: readerInfo.Remote.FileSize,
		})
	}

	// generate format config
	switch e.controller.Format {
	case importer.LoadDataFormatDelimitedData:
		task.Format.CSV = loaddata.CSV{
			Config: *e.controller.GenerateCSVConfig(),
			Strict: false,
		}
	case importer.LoadDataFormatSQLDump:
		task.Format.SQLDump = loaddata.SQLDump{
			SQLMode: e.ctx.GetSessionVars().SQLMode,
		}
	case importer.LoadDataFormatParquet:
		task.Format.Parquet = loaddata.Parquet{}
	default:
		return nil, exeerrors.ErrLoadDataWrongFormatConfig.GenWithStack("unknown format type %v", e.controller.Format)
	}

	return task, nil
}<|MERGE_RESOLUTION|>--- conflicted
+++ resolved
@@ -135,17 +135,6 @@
 
 	controller *importer.LoadDataController
 
-<<<<<<< HEAD
-	dbName          string
-	table           table.Table
-	row             []types.Datum
-	rows            [][]types.Datum
-	commitTaskQueue chan commitTask
-	finishedSize    int64
-	progress        atomic.Pointer[asyncloaddata.Progress]
-	getSysSessionFn func() (sessionctx.Context, error)
-	putSysSessionFn func(context.Context, sessionctx.Context)
-=======
 	table    table.Table
 	progress *asyncloaddata.Progress
 }
@@ -156,7 +145,6 @@
 	stmtCtx.DupKeyAsWarning = true
 	stmtCtx.TruncateAsWarning = true
 	stmtCtx.BadNullAsWarning = true
->>>>>>> 6204f5b8
 }
 
 // NewLoadDataWorker creates a new LoadDataWorker that is ready to work.
@@ -199,28 +187,12 @@
 		progress:     progress,
 	}
 	loadDataWorker := &LoadDataWorker{
-<<<<<<< HEAD
-		row:             make([]types.Datum, 0, len(insertVal.insertColumns)),
-		commitTaskQueue: make(chan commitTask, taskQueueSize),
-		InsertValues:    insertVal,
-		dbName:          plan.Schema().String(),
-		table:           tbl,
-		controller:      controller,
-		Ctx:             sctx,
-		restrictive:     restrictive,
-		getSysSessionFn: getSysSessionFn,
-		putSysSessionFn: putSysSessionFn,
-	}
-	if err = loadDataWorker.initInsertValues(); err != nil {
-		return nil, err
-=======
 		UserSctx:     userSctx,
 		encodeWorker: encode,
 		commitWorker: commit,
 		table:        tbl,
 		controller:   controller,
 		progress:     progress,
->>>>>>> 6204f5b8
 	}
 	return loadDataWorker, nil
 }
@@ -350,7 +322,7 @@
 	readerInfos []importer.LoadDataReaderInfo,
 	jobID int64,
 ) (err error) {
-	if _, ok := e.ctx.GetSessionVars().GetUserVarVal("dist_ddl"); ok {
+	if _, ok := e.UserSctx.GetSessionVars().GetUserVarVal("dist_ddl"); ok {
 		logutil.BgLogger().Info("load data with dist ddl")
 		return e.doLoadDist(ctx, readerInfos, jobID)
 	}
@@ -1000,7 +972,7 @@
 		return err
 	}
 
-	handle, err := handle.NewHandle(ctx, e.ctx)
+	handle, err := handle.NewHandle(ctx, e.UserSctx)
 	if err != nil {
 		return err
 	}
@@ -1010,7 +982,7 @@
 		return errors.Errorf("failed to marshal distribute loaddata task: %v", err)
 	}
 
-	taskid, done, err := handle.SubmitGlobalTaskAndRun(proto.LoadData, 1, bs)
+	taskid, done, err := handle.SubmitGlobalTaskAndRun(task.Table.Info.Name.String(), proto.LoadData, 1, bs)
 	if err != nil {
 		return err
 	}
@@ -1028,13 +1000,13 @@
 }
 
 func (e *LoadDataWorker) buildDistTask(readerInfos []importer.LoadDataReaderInfo) (*loaddata.TaskMeta, error) {
-	columns := make([]string, 0, len(e.insertColumns))
-	for _, col := range e.insertColumns {
+	columns := make([]string, 0, len(e.controller.InsertColumns))
+	for _, col := range e.controller.InsertColumns {
 		columns = append(columns, col.Name.String())
 	}
 	task := &loaddata.TaskMeta{
 		Table: loaddata.Table{
-			DBName:        e.dbName,
+			DBName:        e.controller.DBName,
 			Info:          e.table.Meta(),
 			TargetColumns: columns,
 		},
@@ -1071,7 +1043,7 @@
 		}
 	case importer.LoadDataFormatSQLDump:
 		task.Format.SQLDump = loaddata.SQLDump{
-			SQLMode: e.ctx.GetSessionVars().SQLMode,
+			SQLMode: e.UserSctx.GetSessionVars().SQLMode,
 		}
 	case importer.LoadDataFormatParquet:
 		task.Format.Parquet = loaddata.Parquet{}
