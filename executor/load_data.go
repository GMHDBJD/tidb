// Copyright 2018 PingCAP, Inc.
//
// Licensed under the Apache License, Version 2.0 (the "License");
// you may not use this file except in compliance with the License.
// You may obtain a copy of the License at
//
//     http://www.apache.org/licenses/LICENSE-2.0
//
// Unless required by applicable law or agreed to in writing, software
// distributed under the License is distributed on an "AS IS" BASIS,
// WITHOUT WARRANTIES OR CONDITIONS OF ANY KIND, either express or implied.
// See the License for the specific language governing permissions and
// limitations under the License.

package executor

import (
	"context"
	"encoding/json"
	"fmt"
	"io"
	"strings"
	"sync/atomic"
	"time"

	"github.com/pingcap/errors"
	"github.com/pingcap/failpoint"
	"github.com/pingcap/tidb/br/pkg/lightning/mydump"
<<<<<<< HEAD
	"github.com/pingcap/tidb/br/pkg/storage"
	"github.com/pingcap/tidb/disttask/framework/handle"
	"github.com/pingcap/tidb/disttask/framework/proto"
	"github.com/pingcap/tidb/disttask/loaddata"
=======
>>>>>>> 625e3174
	"github.com/pingcap/tidb/executor/asyncloaddata"
	"github.com/pingcap/tidb/executor/importer"
	"github.com/pingcap/tidb/expression"
	"github.com/pingcap/tidb/kv"
	"github.com/pingcap/tidb/parser/ast"
	"github.com/pingcap/tidb/parser/model"
	"github.com/pingcap/tidb/parser/mysql"
	"github.com/pingcap/tidb/parser/terror"
	plannercore "github.com/pingcap/tidb/planner/core"
	"github.com/pingcap/tidb/sessionctx"
	"github.com/pingcap/tidb/sessiontxn"
	"github.com/pingcap/tidb/table"
	"github.com/pingcap/tidb/types"
	"github.com/pingcap/tidb/util/chunk"
	"github.com/pingcap/tidb/util/dbterror/exeerrors"
<<<<<<< HEAD

	//"github.com/pingcap/tidb/util/intest"
=======
>>>>>>> 625e3174
	"github.com/pingcap/tidb/util/logutil"
	"github.com/pingcap/tidb/util/sqlexec"
	"github.com/pingcap/tidb/util/syncutil"
	"go.uber.org/zap"
	"golang.org/x/sync/errgroup"
)

var (
	taskQueueSize = 16 // the maximum number of pending tasks to commit in queue
)

// LoadDataExec represents a load data executor.
type LoadDataExec struct {
	baseExecutor

	FileLocRef     ast.FileLocRefTp
	OnDuplicate    ast.OnDuplicateKeyHandlingType
	loadDataWorker *LoadDataWorker
	detachHandled  bool
}

// Next implements the Executor Next interface.
func (e *LoadDataExec) Next(ctx context.Context, req *chunk.Chunk) (err error) {
	defer func() {
		// in happy path the detached worker will release the system session in
		// e.loadDataWorker.doLoad, and it must have no error after e.loadDataWorker.doLoad.
		// Here we handle the case that error occurred before e.loadDataWorker.doLoad/
		if err != nil && e.loadDataWorker.controller.Detached {
			ctx2 := context.Background()
			ctx2 = kv.WithInternalSourceType(ctx2, kv.InternalLoadData)
			e.loadDataWorker.releaseSysSession(ctx2, e.loadDataWorker.Ctx)
		}
	}()

	req.GrowAndReset(e.maxChunkSize)
	if e.detachHandled {
		// need to return an empty req to indicate all results have been written
		return nil
	}
	ctx = kv.WithInternalSourceType(ctx, kv.InternalLoadData)

	switch e.FileLocRef {
	case ast.FileLocServerOrRemote:
		jobID, err2 := e.loadDataWorker.loadRemote(ctx)
		if err2 != nil {
			return err2
		}
		if e.loadDataWorker.controller.Detached {
			req.AppendInt64(0, jobID)
			e.detachHandled = true
		}
	case ast.FileLocClient:
		if e.loadDataWorker.controller.Detached {
			return exeerrors.ErrLoadDataCantDetachWithLocal
		}

		// let caller use handleQuerySpecial to read data in this connection
		sctx := e.loadDataWorker.ctx
		val := sctx.Value(LoadDataVarKey)
		if val != nil {
			sctx.SetValue(LoadDataVarKey, nil)
			return errors.New("previous load data option wasn't closed normally")
		}
		sctx.SetValue(LoadDataVarKey, e.loadDataWorker)
	}
	return nil
}

<<<<<<< HEAD
func (e *LoadDataExec) loadFromRemote(
	ctx context.Context,
	b *backup.StorageBackend,
	path string,
) (int64, error) {
	opt := &storage.ExternalStorageOptions{}
	//if intest.InTest {
	//	opt.NoCredentials = true
	//}
	opt.NoCredentials = true
	s, err := storage.New(ctx, b, opt)
	if err != nil {
		return 0, exeerrors.ErrLoadDataCantAccess.GenWithStackByArgs(getMsgFromBRError(err))
	}

	idx := strings.IndexByte(path, '*')
	// simple path when the INFILE represent one file
	if idx == -1 {
		opener := func(ctx context.Context) (io.ReadSeekCloser, error) {
			fileReader, err2 := s.Open(ctx, path)
			if err2 != nil {
				return nil, exeerrors.ErrLoadDataCantRead.GenWithStackByArgs(getMsgFromBRError(err2), "Please check the INFILE path is correct")
			}
			return fileReader, nil
		}

		// try to read the file size to report progress. Don't fail the main load
		// if this fails to tolerate transient errors.
		filesize := int64(-1)
		reader, err2 := opener(ctx)
		if err2 == nil {
			size, err3 := reader.Seek(0, io.SeekEnd)
			if err3 != nil {
				logutil.Logger(ctx).Warn("failed to read file size by seek in LOAD DATA",
					zap.Error(err3))
			} else {
				filesize = size
			}
			terror.Log(reader.Close())
		}

		return e.loadDataWorker.Load(ctx, []LoadDataReaderInfo{{
			Opener: opener,
			Remote: &loadRemoteInfo{store: s, path: path, size: filesize},
		}})
	}

	// when the INFILE represent multiple files
	readerInfos := make([]LoadDataReaderInfo, 0, 8)
	commonPrefix := path[:idx]
	// we only support '*', in order to reuse glob library manually escape the path
	escapedPath := stringutil.EscapeGlobExceptAsterisk(path)

	err = s.WalkDir(ctx, &storage.WalkOption{ObjPrefix: commonPrefix},
		func(remotePath string, size int64) error {
			// we have checked in LoadDataExec.Next
			//nolint: errcheck
			match, _ := filepath.Match(escapedPath, remotePath)
			if !match {
				return nil
			}
			readerInfos = append(readerInfos, LoadDataReaderInfo{
				Opener: func(ctx context.Context) (io.ReadSeekCloser, error) {
					fileReader, err2 := s.Open(ctx, remotePath)
					if err2 != nil {
						return nil, exeerrors.ErrLoadDataCantRead.GenWithStackByArgs(getMsgFromBRError(err2), "Please check the INFILE path is correct")
					}
					return fileReader, nil
				},
				Remote: &loadRemoteInfo{
					store: s,
					path:  remotePath,
					size:  size,
				},
			})
			return nil
		})
	if err != nil {
		return 0, err
	}

	return e.loadDataWorker.Load(ctx, readerInfos)
}

=======
>>>>>>> 625e3174
// Close implements the Executor Close interface.
func (e *LoadDataExec) Close() error {
	if e.runtimeStats != nil && e.loadDataWorker != nil && e.loadDataWorker.stats != nil {
		defer e.ctx.GetSessionVars().StmtCtx.RuntimeStatsColl.RegisterStats(e.id, e.loadDataWorker.stats)
	}
	return nil
}

// Open implements the Executor Open interface.
func (e *LoadDataExec) Open(_ context.Context) error {
	if e.loadDataWorker.insertColumns != nil {
		e.loadDataWorker.initEvalBuffer()
	}
	// Init for runtime stats.
	e.loadDataWorker.collectRuntimeStatsEnabled()
	return nil
}

// commitTask is used for passing data from processStream goroutine to commitWork goroutine.
type commitTask struct {
	cnt  uint64
	rows [][]types.Datum

	loadedRowCnt    uint64
	scannedFileSize int64
}

// LoadDataWorker does a LOAD DATA job.
type LoadDataWorker struct {
	*InsertValues

	// TODO: remove this field, use embedded InsertValues.ctx instead.
	Ctx sessionctx.Context
	// Data interpretation is restrictive if the SQL mode is restrictive and neither
	// the IGNORE nor the LOCAL modifier is specified. Errors terminate the load
	// operation.
	// ref https://dev.mysql.com/doc/refman/8.0/en/load-data.html#load-data-column-assignments
	restrictive bool

	controller *importer.LoadDataController

	dbName          string
	table           table.Table
	row             []types.Datum
	rows            [][]types.Datum
	commitTaskQueue chan commitTask
	finishedSize    int64
	progress        atomic.Pointer[asyncloaddata.Progress]
	getSysSessionFn func() (sessionctx.Context, error)
	putSysSessionFn func(context.Context, sessionctx.Context)
}

// NewLoadDataWorker creates a new LoadDataWorker that is ready to work.
func NewLoadDataWorker(
	userSctx sessionctx.Context,
	plan *plannercore.LoadData,
	tbl table.Table,
	getSysSessionFn func() (sessionctx.Context, error),
	putSysSessionFn func(context.Context, sessionctx.Context),
) (w *LoadDataWorker, err error) {
	ownSession := false
	defer func() {
		if err != nil && ownSession {
			ctx := context.Background()
			ctx = kv.WithInternalSourceType(ctx, kv.InternalLoadData)
			putSysSessionFn(ctx, userSctx)
		}
	}()

	controller, err := importer.NewLoadDataController(userSctx, plan, tbl)
	if err != nil {
		return nil, err
	}

	sctx := userSctx
	if controller.Detached {
		if plan.FileLocRef == ast.FileLocClient {
			return nil, exeerrors.ErrLoadDataCantDetachWithLocal
		}
		sysSession, err2 := getSysSessionFn()
		if err2 != nil {
			return nil, err2
		}
		ownSession = true

		err = ResetContextOfStmt(sysSession, &ast.LoadDataStmt{})
		if err != nil {
			return nil, err
		}
		// copy the related variables to the new session
		// I have no confident that all needed variables are copied :(
		from := userSctx.GetSessionVars()
		to := sysSession.GetSessionVars()
		to.User = from.User
		to.CurrentDB = from.CurrentDB
		to.SQLMode = from.SQLMode
		sctx = sysSession
	}

	insertVal := &InsertValues{
		baseExecutor:   newBaseExecutor(sctx, nil, plan.ID()),
		Table:          tbl,
		Columns:        plan.Columns,
		GenExprs:       plan.GenCols.Exprs,
		isLoadData:     true,
		txnInUse:       syncutil.Mutex{},
		maxRowsInBatch: uint64(controller.BatchSize),
	}
	restrictive := sctx.GetSessionVars().SQLMode.HasStrictMode() &&
		plan.OnDuplicate != ast.OnDuplicateKeyHandlingIgnore
	if !restrictive {
		// TODO: DupKeyAsWarning represents too many "ignore error" paths, the
		// meaning of this flag is not clear. I can only reuse it here.
		sctx.GetSessionVars().StmtCtx.DupKeyAsWarning = true
		sctx.GetSessionVars().StmtCtx.TruncateAsWarning = true
		sctx.GetSessionVars().StmtCtx.BadNullAsWarning = true
	}
	loadDataWorker := &LoadDataWorker{
		row:             make([]types.Datum, 0, len(insertVal.insertColumns)),
		commitTaskQueue: make(chan commitTask, taskQueueSize),
		InsertValues:    insertVal,
		dbName:          plan.Schema().String(),
		table:           tbl,
		controller:      controller,
		Ctx:             sctx,
		restrictive:     restrictive,
		getSysSessionFn: getSysSessionFn,
		putSysSessionFn: putSysSessionFn,
	}
	if err = loadDataWorker.initInsertValues(); err != nil {
		return nil, err
	}
	loadDataWorker.ResetBatch()
	return loadDataWorker, nil
}

func (e *LoadDataWorker) initInsertValues() error {
	e.insertColumns = e.controller.InsertColumns
	e.rowLen = len(e.insertColumns)

	for _, col := range e.insertColumns {
		if col.Name.L == model.ExtraHandleName.L {
			if !e.ctx.GetSessionVars().AllowWriteRowID {
				return errors.Errorf("load data statement for _tidb_rowid are not supported")
			}
			e.hasExtraHandle = true
			break
		}
	}

	return nil
}

func (e *LoadDataWorker) loadRemote(ctx context.Context) (int64, error) {
	if err2 := e.controller.InitDataFiles(ctx); err2 != nil {
		return 0, err2
	}

	if e.controller.ImportMode == importer.PhysicalImportMode {
		return e.controller.PhysicalImport(ctx)
	}

	dataReaderInfos := e.controller.GetLoadDataReaderInfos()
	return e.Load(ctx, dataReaderInfos)
}

// Load reads from readerInfos and do load data job.
func (e *LoadDataWorker) Load(
	ctx context.Context,
	readerInfos []importer.LoadDataReaderInfo,
) (int64, error) {
	var (
		jobID int64
		err   error
	)

	s, err := e.getSysSessionFn()
	if err != nil {
		return 0, err
	}
	defer e.putSysSessionFn(ctx, s)

	sqlExec := s.(sqlexec.SQLExecutor)

	jobID, err = asyncloaddata.CreateLoadDataJob(
		ctx,
		sqlExec,
		e.GetInfilePath(),
		e.controller.DBName,
		e.table.Meta().Name.O,
		importer.LogicalImportMode,
		e.Ctx.GetSessionVars().User.String(),
	)
	if err != nil {
		return 0, err
	}

	if e.controller.Detached {
		go func() {
			detachedCtx := context.Background()
			detachedCtx = kv.WithInternalSourceType(detachedCtx, kv.InternalLoadData)
			// error is stored in system table, so we can ignore it here
			//nolint: errcheck
			_ = e.doLoad(detachedCtx, readerInfos, jobID)
		}()
		return jobID, nil
	}
	return jobID, e.doLoad(ctx, readerInfos, jobID)
}

func (e *LoadDataWorker) doLoad(
	ctx context.Context,
	readerInfos []importer.LoadDataReaderInfo,
	jobID int64,
) (err error) {
	if _, ok := e.ctx.GetSessionVars().GetUserVarVal("dist_ddl"); ok {
		logutil.BgLogger().Info("load data with dist ddl")
		return e.doLoadDist(ctx, readerInfos, jobID)
	}

	defer func() {
		if e.controller.Detached {
			e.putSysSessionFn(ctx, e.Ctx)
		}
	}()

	// get a session for UpdateJobProgress. e.Ctx is exclusively used by commitWork.
	s, err := e.getSysSessionFn()
	if err != nil {
		return err
	}
	defer e.putSysSessionFn(ctx, s)

	sqlExec := s.(sqlexec.SQLExecutor)

	defer func() {
		// write the ending status even if user context is canceled.
		ctx2 := context.Background()
		ctx2 = kv.WithInternalSourceType(ctx2, kv.InternalLoadData)
		if err == nil {
			err2 := asyncloaddata.FinishJob(
				ctx2,
				sqlExec,
				jobID,
				e.Ctx.GetSessionVars().StmtCtx.GetMessage())
			terror.Log(err2)
			return
		}
		errMsg := err.Error()
		if errImpl, ok := errors.Cause(err).(*errors.Error); ok {
			b, marshalErr := errImpl.MarshalJSON()
			if marshalErr == nil {
				errMsg = string(b)
			}
		}

		err2 := asyncloaddata.FailJob(ctx2, sqlExec, jobID, errMsg)
		terror.Log(err2)
	}()

	failpoint.Inject("AfterCreateLoadDataJob", nil)

	progress := asyncloaddata.Progress{
		SourceFileSize: -1,
		LoadedFileSize: 0,
		LoadedRowCnt:   0,
	}

	totalFilesize := int64(0)
	hasErr := false
	for _, readerInfo := range readerInfos {
		if readerInfo.Remote == nil {
			logutil.Logger(ctx).Warn("can not get total file size when LOAD DATA from local file")
			hasErr = true
			break
		}
		totalFilesize += readerInfo.Remote.FileSize
	}
	if !hasErr {
		progress.SourceFileSize = totalFilesize
	}
	e.progress.Store(&progress)

	err = asyncloaddata.StartJob(ctx, sqlExec, jobID)
	if err != nil {
		return err
	}

	failpoint.Inject("AfterStartJob", nil)

	group, groupCtx := errgroup.WithContext(ctx)
	// done is used to let commitWork goroutine notify UpdateJobProgress
	// goroutine that the job is finished.
	done := make(chan struct{})
	// both processStream and commitWork goroutines will use this txn.
	err = sessiontxn.NewTxn(ctx, e.Ctx)
	if err != nil {
		return err
	}

	// processStream goroutine.
	group.Go(func() error {
		for _, info := range readerInfos {
			dataParser, err2 := e.controller.GetParser(ctx, info)
			if err2 != nil {
				return err2
			}
			err2 = e.processStream(groupCtx, dataParser)
			terror.Log(dataParser.Close())
			if err2 != nil {
				return err2
			}
		}

		close(e.commitTaskQueue)
		return nil
	})
	// commitWork goroutine.
	group.Go(func() error {
		failpoint.Inject("BeforeCommitWork", nil)
		err2 := e.commitWork(groupCtx)
		if err2 == nil {
			close(done)
		}
		return err2
	})
	// UpdateJobProgress goroutine.
	group.Go(func() error {
		ticker := time.NewTicker(time.Duration(asyncloaddata.HeartBeatInSec) * time.Second)
		defer ticker.Stop()

		for {
			select {
			case <-done:
				// try to update progress to set 100% progress
				p := e.progress.Load()
				ok, err2 := asyncloaddata.UpdateJobProgress(ctx, sqlExec, jobID, p.String())
				if !ok || err2 != nil {
					logutil.Logger(ctx).Warn("failed to update job progress when finished",
						zap.Bool("ok", ok), zap.Error(err2))
				}
				return nil
			case <-groupCtx.Done():
				return nil
			case <-ticker.C:
				p := e.progress.Load()
				ok, err2 := asyncloaddata.UpdateJobProgress(ctx, sqlExec, jobID, p.String())
				if err2 != nil {
					return err2
				}
				if !ok {
					return errors.Errorf("failed to update job progress, the job %d is interrupted by user or failed to keepalive", jobID)
				}
			}
		}
	})

	err = group.Wait()
	e.SetMessage()
	return err
}

// processStream process input stream from parser. When returns nil, it means
// all data is read.
func (e *LoadDataWorker) processStream(
	ctx context.Context,
	parser mydump.Parser,
) (err error) {
	defer func() {
		r := recover()
		if r != nil {
			logutil.Logger(ctx).Error("process routine panicked",
				zap.Reflect("r", r),
				zap.Stack("stack"))
			err = errors.Errorf("%v", r)
		}
	}()

	checkKilled := time.NewTicker(30 * time.Second)
	defer checkKilled.Stop()

	var (
		loggedError     = false
		currScannedSize = int64(0)
	)
	for {
		// prepare batch and enqueue task
		if err = e.ReadOneBatchRows(ctx, parser); err != nil {
			return
		}
		if e.curBatchCnt == 0 {
			e.finishedSize += currScannedSize
			return
		}

	TrySendTask:
		currScannedSize, err = parser.ScannedPos()
		if err != nil && !loggedError {
			loggedError = true
			logutil.Logger(ctx).Error(" LOAD DATA failed to read current file offset by seek",
				zap.Error(err))
		}
		select {
		case <-ctx.Done():
			return ctx.Err()
		case <-checkKilled.C:
			if atomic.CompareAndSwapUint32(&e.Ctx.GetSessionVars().Killed, 1, 0) {
				logutil.Logger(ctx).Info("load data query interrupted quit data processing")
				close(e.commitTaskQueue)
				return exeerrors.ErrQueryInterrupted
			}
			goto TrySendTask
		case e.commitTaskQueue <- commitTask{
			cnt:             e.curBatchCnt,
			rows:            e.rows,
			loadedRowCnt:    e.rowCount,
			scannedFileSize: e.finishedSize + currScannedSize,
		}:
		}
		// reset rows buffer, will reallocate buffer but NOT reuse
		e.ResetBatch()
	}
}

// ResetBatch reset the inner batch.
func (e *LoadDataWorker) ResetBatch() {
	e.rows = make([][]types.Datum, 0, e.maxRowsInBatch)
	e.curBatchCnt = 0
}

// commitWork commit batch sequentially. When returns nil, it means the job is
// finished.
func (e *LoadDataWorker) commitWork(ctx context.Context) (err error) {
	defer func() {
		r := recover()
		if r != nil {
			logutil.Logger(ctx).Error("commitWork panicked",
				zap.Reflect("r", r),
				zap.Stack("stack"))
			err = errors.Errorf("%v", r)
		}
	}()

	var (
		tasks               uint64
		lastScannedFileSize int64
		currScannedFileSize int64
		backgroundCtx       = context.Background()
	)
	for {
		select {
		case <-ctx.Done():
			e.Ctx.StmtRollback(backgroundCtx, false)
			_ = e.Ctx.RefreshTxnCtx(backgroundCtx)
			return ctx.Err()
		case task, ok := <-e.commitTaskQueue:
			if !ok {
				p := e.progress.Load()
				newP := &asyncloaddata.Progress{
					SourceFileSize: p.SourceFileSize,
					LoadedFileSize: currScannedFileSize,
					LoadedRowCnt:   p.LoadedRowCnt,
				}
				e.progress.Store(newP)
				return nil
			}
			start := time.Now()
			if err = e.commitOneTask(ctx, task); err != nil {
				return err
			}
			// we want to report "loaded" progress, not "scanned" progress, the
			// difference of these two is the latest block we read is still in
			// processing. So when "scanned" progress get forward we know the
			// last block is processed.
			// The corner case is when a record is larger than the block size,
			// but that should be rare.
			if task.scannedFileSize != currScannedFileSize {
				lastScannedFileSize = currScannedFileSize
				currScannedFileSize = task.scannedFileSize
			}
			p := e.progress.Load()
			newP := &asyncloaddata.Progress{
				SourceFileSize: p.SourceFileSize,
				LoadedFileSize: lastScannedFileSize,
				LoadedRowCnt:   task.loadedRowCnt,
			}
			e.progress.Store(newP)
			tasks++
			logutil.Logger(ctx).Info("commit one task success",
				zap.Duration("commit time usage", time.Since(start)),
				zap.Uint64("keys processed", task.cnt),
				zap.Uint64("tasks processed", tasks),
				zap.Int("tasks in queue", len(e.commitTaskQueue)))
			failpoint.Inject("AfterCommitOneTask", nil)
		}
	}
}

// commitOneTask insert Data from LoadDataWorker.rows, then make commit and refresh txn
func (e *LoadDataWorker) commitOneTask(ctx context.Context, task commitTask) error {
	var err error
	defer func() {
		if err != nil {
			e.Ctx.StmtRollback(ctx, false)
		}
	}()
	err = e.CheckAndInsertOneBatch(ctx, task.rows, task.cnt)
	if err != nil {
		logutil.Logger(ctx).Error("commit error CheckAndInsert", zap.Error(err))
		return err
	}
	failpoint.Inject("commitOneTaskErr", func() error {
		return errors.New("mock commit one task error")
	})
	e.Ctx.StmtCommit(ctx)
	// Make sure process stream routine never use invalid txn
	e.txnInUse.Lock()
	defer e.txnInUse.Unlock()
	// Make sure that there are no retries when committing.
	if err = e.Ctx.RefreshTxnCtx(ctx); err != nil {
		logutil.Logger(ctx).Error("commit error refresh", zap.Error(err))
		return err
	}
	return nil
}

// CheckAndInsertOneBatch is used to commit one transaction batch fulfilled data
func (e *LoadDataWorker) CheckAndInsertOneBatch(ctx context.Context, rows [][]types.Datum, cnt uint64) error {
	if e.stats != nil && e.stats.BasicRuntimeStats != nil {
		// Since this method will not call by executor Next,
		// so we need record the basic executor runtime stats by ourselves.
		start := time.Now()
		defer func() {
			e.stats.BasicRuntimeStats.Record(time.Since(start), 0)
		}()
	}
	var err error
	if cnt == 0 {
		return err
	}
	e.ctx.GetSessionVars().StmtCtx.AddRecordRows(cnt)

	switch e.controller.OnDuplicate {
	case ast.OnDuplicateKeyHandlingReplace:
		return e.batchCheckAndInsert(ctx, rows[0:cnt], e.addRecordLD, true)
	case ast.OnDuplicateKeyHandlingIgnore:
		return e.batchCheckAndInsert(ctx, rows[0:cnt], e.addRecordLD, false)
	case ast.OnDuplicateKeyHandlingError:
		for i, row := range rows[0:cnt] {
			sizeHintStep := int(e.Ctx.GetSessionVars().ShardAllocateStep)
			if sizeHintStep > 0 && i%sizeHintStep == 0 {
				sizeHint := sizeHintStep
				remain := len(rows[0:cnt]) - i
				if sizeHint > remain {
					sizeHint = remain
				}
				err = e.addRecordWithAutoIDHint(ctx, row, sizeHint)
			} else {
				err = e.addRecord(ctx, row)
			}
			if err != nil {
				return err
			}
			e.ctx.GetSessionVars().StmtCtx.AddCopiedRows(1)
		}
		return nil
	default:
		return errors.Errorf("unknown on duplicate key handling: %v", e.controller.OnDuplicate)
	}
}

func (e *LoadDataWorker) addRecordLD(ctx context.Context, row []types.Datum) error {
	if row == nil {
		return nil
	}
	err := e.addRecord(ctx, row)
	if err != nil {
		if e.restrictive {
			return err
		}
		e.handleWarning(err)
	}
	return nil
}

// ReadOneBatchRows reads rows from parser. When parser's reader meet EOF, it
// will return nil. For other errors it will return directly. When the rows
// batch is full it will also return nil.
// The result rows are saved in e.rows and update some members, caller can check
// if curBatchCnt == 0 to know if reached EOF.
func (e *LoadDataWorker) ReadOneBatchRows(ctx context.Context, parser mydump.Parser) error {
	for {
		if err := parser.ReadRow(); err != nil {
			if errors.Cause(err) == io.EOF {
				return nil
			}
			return exeerrors.ErrLoadDataCantRead.GenWithStackByArgs(
				err.Error(),
				"Only the following formats delimited text file (csv, tsv), parquet, sql are supported. Please provide the valid source file(s)",
			)
		}
		// rowCount will be used in fillRow(), last insert ID will be assigned according to the rowCount = 1.
		// So should add first here.
		e.rowCount++
		r, err := e.parserData2TableData(ctx, parser.LastRow().Row)
		if err != nil {
			return err
		}
		e.rows = append(e.rows, r)
		e.curBatchCnt++
		if e.maxRowsInBatch != 0 && e.rowCount%e.maxRowsInBatch == 0 {
			logutil.Logger(ctx).Info("batch limit hit when inserting rows", zap.Int("maxBatchRows", e.maxChunkSize),
				zap.Uint64("totalRows", e.rowCount))
			return nil
		}
	}
}

// parserData2TableData encodes the data of parser output.
func (e *LoadDataWorker) parserData2TableData(
	ctx context.Context,
	parserData []types.Datum,
) ([]types.Datum, error) {
	var errColNumMismatch error
	switch {
	case len(parserData) < e.controller.GetFieldCount():
		errColNumMismatch = exeerrors.ErrWarnTooFewRecords.GenWithStackByArgs(e.rowCount)
	case len(parserData) > e.controller.GetFieldCount():
		errColNumMismatch = exeerrors.ErrWarnTooManyRecords.GenWithStackByArgs(e.rowCount)
	}

	if errColNumMismatch != nil {
		if e.restrictive {
			return nil, errColNumMismatch
		}
		e.handleWarning(errColNumMismatch)
	}

	row := make([]types.Datum, 0, len(e.insertColumns))
	sessionVars := e.Ctx.GetSessionVars()
	setVar := func(name string, col *types.Datum) {
		// User variable names are not case-sensitive
		// https://dev.mysql.com/doc/refman/8.0/en/user-variables.html
		name = strings.ToLower(name)
		if col == nil || col.IsNull() {
			sessionVars.UnsetUserVar(name)
		} else {
			sessionVars.SetUserVarVal(name, *col)
		}
	}

	fieldMappings := e.controller.FieldMappings
	for i := 0; i < len(fieldMappings); i++ {
		if i >= len(parserData) {
			if fieldMappings[i].Column == nil {
				setVar(fieldMappings[i].UserVar.Name, nil)
				continue
			}

			// If some columns is missing and their type is time and has not null flag, they should be set as current time.
			if types.IsTypeTime(fieldMappings[i].Column.GetType()) && mysql.HasNotNullFlag(fieldMappings[i].Column.GetFlag()) {
				row = append(row, types.NewTimeDatum(types.CurrentTime(fieldMappings[i].Column.GetType())))
				continue
			}

			row = append(row, types.NewDatum(nil))
			continue
		}

		if fieldMappings[i].Column == nil {
			setVar(fieldMappings[i].UserVar.Name, &parserData[i])
			continue
		}

		row = append(row, parserData[i])
	}
	for i := 0; i < len(e.controller.ColumnAssignments); i++ {
		// eval expression of `SET` clause
		d, err := expression.EvalAstExpr(e.Ctx, e.controller.ColumnAssignments[i].Expr)
		if err != nil {
			if e.restrictive {
				return nil, err
			}
			e.handleWarning(err)
		}
		row = append(row, d)
	}

	// a new row buffer will be allocated in getRow
	newRow, err := e.getRow(ctx, row)
	if err != nil {
		if e.restrictive {
			return nil, err
		}
		e.handleWarning(err)
		logutil.Logger(ctx).Error("failed to get row", zap.Error(err))
		// TODO: should not return nil! caller will panic when lookup index
		return nil, nil
	}

	return newRow, nil
}

// SetMessage sets info message(ERR_LOAD_INFO) generated by LOAD statement, it is public because of the special way that
// LOAD statement is handled.
func (e *LoadDataWorker) SetMessage() {
	stmtCtx := e.ctx.GetSessionVars().StmtCtx
	numRecords := stmtCtx.RecordRows()
	numDeletes := stmtCtx.DeletedRows()
	numSkipped := numRecords - stmtCtx.CopiedRows()
	numWarnings := stmtCtx.WarningCount()
	msg := fmt.Sprintf(mysql.MySQLErrName[mysql.ErrLoadInfo].Raw, numRecords, numDeletes, numSkipped, numWarnings)
	e.ctx.GetSessionVars().StmtCtx.SetMessage(msg)
}

// GetRows getter for rows
func (e *LoadDataWorker) GetRows() [][]types.Datum {
	return e.rows
}

// GetCurBatchCnt getter for curBatchCnt
func (e *LoadDataWorker) GetCurBatchCnt() uint64 {
	return e.curBatchCnt
}

// GetInfilePath get infile path.
func (e *LoadDataWorker) GetInfilePath() string {
	return e.controller.Path
}

// GetController get load data controller.
// used in unit test.
func (e *LoadDataWorker) GetController() *importer.LoadDataController {
	return e.controller
}

var _ io.ReadSeekCloser = (*SimpleSeekerOnReadCloser)(nil)

// SimpleSeekerOnReadCloser provides Seek(0, SeekCurrent) on ReadCloser.
type SimpleSeekerOnReadCloser struct {
	r   io.ReadCloser
	pos int
}

// NewSimpleSeekerOnReadCloser creates a SimpleSeekerOnReadCloser.
func NewSimpleSeekerOnReadCloser(r io.ReadCloser) *SimpleSeekerOnReadCloser {
	return &SimpleSeekerOnReadCloser{r: r}
}

// Read implements io.Reader.
func (s *SimpleSeekerOnReadCloser) Read(p []byte) (n int, err error) {
	n, err = s.r.Read(p)
	s.pos += n
	return
}

// Seek implements io.Seeker.
func (s *SimpleSeekerOnReadCloser) Seek(offset int64, whence int) (int64, error) {
	// only support get reader's current offset
	if offset == 0 && whence == io.SeekCurrent {
		return int64(s.pos), nil
	}
	return 0, errors.Errorf("unsupported seek on SimpleSeekerOnReadCloser, offset: %d whence: %d", offset, whence)
}

// Close implements io.Closer.
func (s *SimpleSeekerOnReadCloser) Close() error {
	return s.r.Close()
}

// loadDataVarKeyType is a dummy type to avoid naming collision in context.
type loadDataVarKeyType int

// String defines a Stringer function for debugging and pretty printing.
func (k loadDataVarKeyType) String() string {
	return "load_data_var"
}

// LoadDataVarKey is a variable key for load data.
const LoadDataVarKey loadDataVarKeyType = 0

var (
	_ Executor = (*LoadDataActionExec)(nil)
)

// LoadDataActionExec executes LoadDataActionStmt.
type LoadDataActionExec struct {
	baseExecutor

	tp    ast.LoadDataActionTp
	jobID int64
}

// Next implements the Executor Next interface.
func (e *LoadDataActionExec) Next(ctx context.Context, _ *chunk.Chunk) error {
	sqlExec := e.ctx.(sqlexec.SQLExecutor)
	user := e.ctx.GetSessionVars().User.String()

	switch e.tp {
	case ast.LoadDataCancel:
		return asyncloaddata.CancelJob(ctx, sqlExec, e.jobID, user)
	case ast.LoadDataDrop:
		return asyncloaddata.DropJob(ctx, sqlExec, e.jobID, user)
	default:
		return errors.Errorf("not implemented LOAD DATA action %v", e.tp)
	}
}

func (e *LoadDataWorker) doLoadDist(
	ctx context.Context,
	readerInfos []LoadDataReaderInfo,
	jobID int64,
) (err error) {
	task, err := e.buildDistTask(readerInfos)
	if err != nil {
		return err
	}

	handle, err := handle.NewHandle(ctx, e.ctx)
	if err != nil {
		return err
	}

	bs, err := json.Marshal(task)
	if err != nil {
		return errors.Errorf("failed to marshal distribute loaddata task: %v", err)
	}

	taskid, done, err := handle.SubmitGlobalTaskAndRun(proto.LoadData, 1, bs)
	if err != nil {
		return err
	}

	logutil.BgLogger().Info("submit global task and run", zap.Int64("task id", taskid), zap.Any("task", task))
	for {
		select {
		case <-ctx.Done():
			return ctx.Err()
		case <-done:
			// e.SetMessage()
			return nil
		}
	}
}

func (e *LoadDataWorker) buildDistTask(readerInfos []LoadDataReaderInfo) (*loaddata.TaskMeta, error) {
	columns := make([]string, 0, len(e.insertColumns))
	for _, col := range e.insertColumns {
		columns = append(columns, col.Name.String())
	}
	task := &loaddata.TaskMeta{
		Table: loaddata.Table{
			DBName:        e.dbName,
			Info:          e.table.Meta(),
			TargetColumns: columns,
		},
		Format: loaddata.Format{
			Type:                   e.controller.Format,
			Compression:            mydump.CompressionNone,
			DataCharacterSet:       "",
			DataInvalidCharReplace: "",
		},
	}

	// generate file infos
	url, err := storage.ParseRawURL(e.GetInfilePath())
	if err != nil {
		return nil, err
	}
	url.Path = ""

	task.Dir = url.String()
	for _, readerInfo := range readerInfos {
		task.FileInfos = append(task.FileInfos, loaddata.FileInfo{
			Path:     readerInfo.Remote.path,
			Size:     readerInfo.Remote.size,
			RealSize: readerInfo.Remote.size,
		})
	}

	// generate format config
	switch e.controller.Format {
	case importer.LoadDataFormatDelimitedData:
		task.Format.CSV = loaddata.CSV{
			Config:                *e.controller.GenerateCSVConfig(),
			Strict:                false,
		}
	case importer.LoadDataFormatSQLDump:
		task.Format.SQLDump = loaddata.SQLDump{
			SQLMode:               e.ctx.GetSessionVars().SQLMode,
		}
	case importer.LoadDataFormatParquet:
		task.Format.Parquet = loaddata.Parquet{}
	default:
		return nil, exeerrors.ErrLoadDataWrongFormatConfig.GenWithStack("unknown format type %v", e.controller.Format)
	}

	return task, nil
}<|MERGE_RESOLUTION|>--- conflicted
+++ resolved
@@ -26,13 +26,10 @@
 	"github.com/pingcap/errors"
 	"github.com/pingcap/failpoint"
 	"github.com/pingcap/tidb/br/pkg/lightning/mydump"
-<<<<<<< HEAD
 	"github.com/pingcap/tidb/br/pkg/storage"
 	"github.com/pingcap/tidb/disttask/framework/handle"
 	"github.com/pingcap/tidb/disttask/framework/proto"
 	"github.com/pingcap/tidb/disttask/loaddata"
-=======
->>>>>>> 625e3174
 	"github.com/pingcap/tidb/executor/asyncloaddata"
 	"github.com/pingcap/tidb/executor/importer"
 	"github.com/pingcap/tidb/expression"
@@ -48,11 +45,8 @@
 	"github.com/pingcap/tidb/types"
 	"github.com/pingcap/tidb/util/chunk"
 	"github.com/pingcap/tidb/util/dbterror/exeerrors"
-<<<<<<< HEAD
 
 	//"github.com/pingcap/tidb/util/intest"
-=======
->>>>>>> 625e3174
 	"github.com/pingcap/tidb/util/logutil"
 	"github.com/pingcap/tidb/util/sqlexec"
 	"github.com/pingcap/tidb/util/syncutil"
@@ -121,93 +115,6 @@
 	return nil
 }
 
-<<<<<<< HEAD
-func (e *LoadDataExec) loadFromRemote(
-	ctx context.Context,
-	b *backup.StorageBackend,
-	path string,
-) (int64, error) {
-	opt := &storage.ExternalStorageOptions{}
-	//if intest.InTest {
-	//	opt.NoCredentials = true
-	//}
-	opt.NoCredentials = true
-	s, err := storage.New(ctx, b, opt)
-	if err != nil {
-		return 0, exeerrors.ErrLoadDataCantAccess.GenWithStackByArgs(getMsgFromBRError(err))
-	}
-
-	idx := strings.IndexByte(path, '*')
-	// simple path when the INFILE represent one file
-	if idx == -1 {
-		opener := func(ctx context.Context) (io.ReadSeekCloser, error) {
-			fileReader, err2 := s.Open(ctx, path)
-			if err2 != nil {
-				return nil, exeerrors.ErrLoadDataCantRead.GenWithStackByArgs(getMsgFromBRError(err2), "Please check the INFILE path is correct")
-			}
-			return fileReader, nil
-		}
-
-		// try to read the file size to report progress. Don't fail the main load
-		// if this fails to tolerate transient errors.
-		filesize := int64(-1)
-		reader, err2 := opener(ctx)
-		if err2 == nil {
-			size, err3 := reader.Seek(0, io.SeekEnd)
-			if err3 != nil {
-				logutil.Logger(ctx).Warn("failed to read file size by seek in LOAD DATA",
-					zap.Error(err3))
-			} else {
-				filesize = size
-			}
-			terror.Log(reader.Close())
-		}
-
-		return e.loadDataWorker.Load(ctx, []LoadDataReaderInfo{{
-			Opener: opener,
-			Remote: &loadRemoteInfo{store: s, path: path, size: filesize},
-		}})
-	}
-
-	// when the INFILE represent multiple files
-	readerInfos := make([]LoadDataReaderInfo, 0, 8)
-	commonPrefix := path[:idx]
-	// we only support '*', in order to reuse glob library manually escape the path
-	escapedPath := stringutil.EscapeGlobExceptAsterisk(path)
-
-	err = s.WalkDir(ctx, &storage.WalkOption{ObjPrefix: commonPrefix},
-		func(remotePath string, size int64) error {
-			// we have checked in LoadDataExec.Next
-			//nolint: errcheck
-			match, _ := filepath.Match(escapedPath, remotePath)
-			if !match {
-				return nil
-			}
-			readerInfos = append(readerInfos, LoadDataReaderInfo{
-				Opener: func(ctx context.Context) (io.ReadSeekCloser, error) {
-					fileReader, err2 := s.Open(ctx, remotePath)
-					if err2 != nil {
-						return nil, exeerrors.ErrLoadDataCantRead.GenWithStackByArgs(getMsgFromBRError(err2), "Please check the INFILE path is correct")
-					}
-					return fileReader, nil
-				},
-				Remote: &loadRemoteInfo{
-					store: s,
-					path:  remotePath,
-					size:  size,
-				},
-			})
-			return nil
-		})
-	if err != nil {
-		return 0, err
-	}
-
-	return e.loadDataWorker.Load(ctx, readerInfos)
-}
-
-=======
->>>>>>> 625e3174
 // Close implements the Executor Close interface.
 func (e *LoadDataExec) Close() error {
 	if e.runtimeStats != nil && e.loadDataWorker != nil && e.loadDataWorker.stats != nil {
@@ -1018,7 +925,7 @@
 
 func (e *LoadDataWorker) doLoadDist(
 	ctx context.Context,
-	readerInfos []LoadDataReaderInfo,
+	readerInfos []importer.LoadDataReaderInfo,
 	jobID int64,
 ) (err error) {
 	task, err := e.buildDistTask(readerInfos)
@@ -1053,7 +960,7 @@
 	}
 }
 
-func (e *LoadDataWorker) buildDistTask(readerInfos []LoadDataReaderInfo) (*loaddata.TaskMeta, error) {
+func (e *LoadDataWorker) buildDistTask(readerInfos []importer.LoadDataReaderInfo) (*loaddata.TaskMeta, error) {
 	columns := make([]string, 0, len(e.insertColumns))
 	for _, col := range e.insertColumns {
 		columns = append(columns, col.Name.String())
@@ -1082,9 +989,9 @@
 	task.Dir = url.String()
 	for _, readerInfo := range readerInfos {
 		task.FileInfos = append(task.FileInfos, loaddata.FileInfo{
-			Path:     readerInfo.Remote.path,
-			Size:     readerInfo.Remote.size,
-			RealSize: readerInfo.Remote.size,
+			Path:     readerInfo.Remote.Path,
+			Size:     readerInfo.Remote.FileSize,
+			RealSize: readerInfo.Remote.FileSize,
 		})
 	}
 
@@ -1092,12 +999,12 @@
 	switch e.controller.Format {
 	case importer.LoadDataFormatDelimitedData:
 		task.Format.CSV = loaddata.CSV{
-			Config:                *e.controller.GenerateCSVConfig(),
-			Strict:                false,
+			Config: *e.controller.GenerateCSVConfig(),
+			Strict: false,
 		}
 	case importer.LoadDataFormatSQLDump:
 		task.Format.SQLDump = loaddata.SQLDump{
-			SQLMode:               e.ctx.GetSessionVars().SQLMode,
+			SQLMode: e.ctx.GetSessionVars().SQLMode,
 		}
 	case importer.LoadDataFormatParquet:
 		task.Format.Parquet = loaddata.Parquet{}
