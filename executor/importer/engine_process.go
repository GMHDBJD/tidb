// Copyright 2023 PingCAP, Inc.
//
// Licensed under the Apache License, Version 2.0 (the "License");
// you may not use this file except in compliance with the License.
// You may obtain a copy of the License at
//
//     http://www.apache.org/licenses/LICENSE-2.0
//
// Unless required by applicable law or agreed to in writing, software
// distributed under the License is distributed on an "AS IS" BASIS,
// WITHOUT WARRANTIES OR CONDITIONS OF ANY KIND, either express or implied.
// See the License for the specific language governing permissions and
// limitations under the License.

package importer

import (
	"context"
	"io"

	"github.com/pingcap/tidb/br/pkg/lightning/backend"
	"github.com/pingcap/tidb/br/pkg/lightning/backend/local"
	"github.com/pingcap/tidb/br/pkg/lightning/checkpoints"
	"github.com/pingcap/tidb/br/pkg/lightning/common"
	"github.com/pingcap/tidb/br/pkg/lightning/mydump"
	"github.com/pingcap/tidb/kv"
	"go.uber.org/zap"
)

// encode and write all data in this engine as sst files, and write index in indexEngine
// todo: would be better if merge with backend/local/Engine
type engineProcessor struct {
	engineID      int32
	fullTableName string
	backend       *local.Backend
	tableInfo     *checkpoints.TidbTableInfo
	logger        *zap.Logger
	tableImporter *tableImporter
	kvSorted      bool
	rowOrdered    bool
	indexEngine   *backend.OpenedEngine
	chunks        []*checkpoints.ChunkCheckpoint
	kvStore       kv.Storage
}

func (ep *engineProcessor) process(ctx context.Context) (*backend.ClosedEngine, error) {
	ep.logger.Info("encode kv data and write start")
	dataEngineCfg := &backend.EngineConfig{
		TableInfo: ep.tableInfo,
	}
	if !ep.rowOrdered {
		dataEngineCfg.Local.Compact = true
		dataEngineCfg.Local.CompactConcurrency = 4
		dataEngineCfg.Local.CompactThreshold = local.CompactionUpperThreshold
	}
	mgr := backend.MakeEngineManager(ep.backend)
	dataEngine, err := mgr.OpenEngine(ctx, dataEngineCfg, ep.fullTableName, ep.engineID)
	if err != nil {
		return nil, err
	}

	err = ep.localSort(ctx, dataEngine)
	// ctx maybe canceled, so to avoid Close engine failed, we use `context.Background()` here
	// todo: remove ctx param in Close()
	closeCtx := ctx
	if common.IsContextCanceledError(err) {
		closeCtx = context.Background()
	}
	closedDataEngine, err2 := dataEngine.Close(closeCtx)
	if err2 != nil {
		ep.logger.Warn("flush all chunk checkpoints failed before manually exits", zap.Error(err2))
	}
	return closedDataEngine, err
}

// sort data in all chunks, then close the opened data engine
func (ep *engineProcessor) localSort(ctx context.Context, dataEngine *backend.OpenedEngine) (err error) {
	dataWriterCfg := &backend.LocalWriterConfig{
		IsKVSorted: ep.kvSorted,
	}
	closer := multiCloser{
		logger: ep.logger,
	}
	defer func() {
		if err != nil {
			closer.Close()
		}
	}()
	for _, chunk := range ep.chunks {
		var (
			parser                  mydump.Parser
<<<<<<< HEAD
			encoder                 KvEncoder
			dataWriter, indexWriter *backend.LocalEngineWriter
=======
			encoder                 kvEncoder
			dataWriter, indexWriter backend.EngineWriter
>>>>>>> b118a182
		)
		closer.reset()
		parser, err = ep.tableImporter.getParser(ctx, chunk)
		if err != nil {
			return err
		}
		closer.add(parser)
		encoder, err = ep.tableImporter.getKVEncoder(chunk)
		if err != nil {
			return err
		}
		closer.add(encoder)
		// todo: on panic which will be recovered since we run in tidb, we need to make sure all opened fd is closed.
		dataWriter, err = dataEngine.LocalWriter(ctx, dataWriterCfg)
		if err != nil {
			return err
		}
		closer.addFn(func() error {
			_, err2 := dataWriter.Close(ctx)
			return err2
		})
		indexWriter, err = ep.indexEngine.LocalWriter(ctx, &backend.LocalWriterConfig{})
		if err != nil {
			return err
		}
		closer.addFn(func() error {
			_, err2 := indexWriter.Close(ctx)
			return err2
		})

		cp := NewChunkProcessor(
			parser,
			encoder,
			chunk,
			ep.logger.With(zap.String("key", chunk.GetKey())),
			dataWriter,
			indexWriter,
			ep.kvStore.GetCodec().GetKeyspace(),
		)
		// todo: process in parallel
		err = cp.Process(ctx)
		if err != nil {
			return err
		}
		// chunk process is responsible to close data/index writer
		cp.Close(ctx)
	}
	return nil
}

type multiCloser struct {
	closers []func() error
	logger  *zap.Logger
}

func (m *multiCloser) add(c io.Closer) {
	m.closers = append(m.closers, c.Close)
}

func (m *multiCloser) addFn(c func() error) {
	m.closers = append(m.closers, c)
}

func (m *multiCloser) reset() {
	m.closers = m.closers[:0]
}

func (m *multiCloser) Close() {
	// close in reverse append order
	for i := len(m.closers) - 1; i >= 0; i-- {
		fn := m.closers[i]
		if err := fn(); err != nil {
			m.logger.Warn("failed to close", zap.Error(err))
		}
	}
}<|MERGE_RESOLUTION|>--- conflicted
+++ resolved
@@ -89,13 +89,8 @@
 	for _, chunk := range ep.chunks {
 		var (
 			parser                  mydump.Parser
-<<<<<<< HEAD
 			encoder                 KvEncoder
-			dataWriter, indexWriter *backend.LocalEngineWriter
-=======
-			encoder                 kvEncoder
 			dataWriter, indexWriter backend.EngineWriter
->>>>>>> b118a182
 		)
 		closer.reset()
 		parser, err = ep.tableImporter.getParser(ctx, chunk)
