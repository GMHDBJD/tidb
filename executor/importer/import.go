// Copyright 2023 PingCAP, Inc.
//
// Licensed under the Apache License, Version 2.0 (the "License");
// you may not use this file except in compliance with the License.
// You may obtain a copy of the License at
//
//     http://www.apache.org/licenses/LICENSE-2.0
//
// Unless required by applicable law or agreed to in writing, software
// distributed under the License is distributed on an "AS IS" BASIS,
// WITHOUT WARRANTIES OR CONDITIONS OF ANY KIND, either express or implied.
// See the License for the specific language governing permissions and
// limitations under the License.

package importer

import (
	"context"
	"io"
	"math"
	"os"
	"path/filepath"
	"runtime"
	"strings"
	"sync"
	"unicode/utf8"

	"github.com/pingcap/errors"
	"github.com/pingcap/log"
	"github.com/pingcap/tidb/br/pkg/lightning/common"
	"github.com/pingcap/tidb/br/pkg/lightning/config"
	litlog "github.com/pingcap/tidb/br/pkg/lightning/log"
	"github.com/pingcap/tidb/br/pkg/lightning/mydump"
	"github.com/pingcap/tidb/br/pkg/storage"
	"github.com/pingcap/tidb/executor/asyncloaddata"
	"github.com/pingcap/tidb/expression"
	tidbkv "github.com/pingcap/tidb/kv"
	"github.com/pingcap/tidb/parser"
	"github.com/pingcap/tidb/parser/ast"
	pformat "github.com/pingcap/tidb/parser/format"
	"github.com/pingcap/tidb/parser/model"
	"github.com/pingcap/tidb/parser/mysql"
	"github.com/pingcap/tidb/parser/terror"
	plannercore "github.com/pingcap/tidb/planner/core"
	"github.com/pingcap/tidb/sessionctx"
	"github.com/pingcap/tidb/sessionctx/stmtctx"
	"github.com/pingcap/tidb/sessionctx/variable"
	"github.com/pingcap/tidb/table"
	"github.com/pingcap/tidb/util/chunk"
	"github.com/pingcap/tidb/util/dbterror"
	"github.com/pingcap/tidb/util/dbterror/exeerrors"
	"github.com/pingcap/tidb/util/filter"
	"github.com/pingcap/tidb/util/intest"
	"github.com/pingcap/tidb/util/logutil"
	"github.com/pingcap/tidb/util/stringutil"
	kvconfig "github.com/tikv/client-go/v2/config"
	"go.uber.org/zap"
	"golang.org/x/exp/slices"
	"golang.org/x/sync/errgroup"
)

const (
	// DataFormatCSV represents the data source file of IMPORT INTO is csv.
	DataFormatCSV = "csv"
	// DataFormatDelimitedData delimited data.
	DataFormatDelimitedData = "delimited data"
	// DataFormatSQL represents the data source file of IMPORT INTO is mydumper-format DML file.
	DataFormatSQL = "sql"
	// DataFormatParquet represents the data source file of IMPORT INTO is parquet.
	DataFormatParquet = "parquet"

	// DefaultDiskQuota is the default disk quota for IMPORT INTO
	DefaultDiskQuota = config.ByteSize(50 << 30) // 50GiB

	// 0 means no limit
	unlimitedWriteSpeed = config.ByteSize(0)

<<<<<<< HEAD
	characterSetOption          = "character_set"
	fieldsTerminatedByOption    = "fields_terminated_by"
	fieldsEnclosedByOption      = "fields_enclosed_by"
	fieldsEscapedByOption       = "fields_escaped_by"
	fieldsDefinedNullByOption   = "fields_defined_null_by"
	linesTerminatedByOption     = "lines_terminated_by"
	skipRowsOption              = "skip_rows"
	splitFileOption             = "split_file"
	diskQuotaOption             = "disk_quota"
	threadOption                = "thread"
	maxWriteSpeedOption         = "max_write_speed"
	checksumTableOption         = "checksum_table"
	analyzeTableOption          = "analyze_table"
	recordErrorsOption          = "record_errors"
	detachedOption              = plannercore.DetachedOption
	disableTiKVImportModeOption = "disable_tikv_import_mode"
=======
	characterSetOption        = "character_set"
	fieldsTerminatedByOption  = "fields_terminated_by"
	fieldsEnclosedByOption    = "fields_enclosed_by"
	fieldsEscapedByOption     = "fields_escaped_by"
	fieldsDefinedNullByOption = "fields_defined_null_by"
	linesTerminatedByOption   = "lines_terminated_by"
	skipRowsOption            = "skip_rows"
	splitFileOption           = "split_file"
	diskQuotaOption           = "disk_quota"
	threadOption              = "thread"
	maxWriteSpeedOption       = "max_write_speed"
	checksumTableOption       = "checksum_table"
	analyzeTableOption        = "analyze_table"
	recordErrorsOption        = "record_errors"
	detachedOption            = "detached"
>>>>>>> 626e3a55
)

var (
	// name -> whether the option has value
	supportedOptions = map[string]bool{
		characterSetOption:          true,
		fieldsTerminatedByOption:    true,
		fieldsEnclosedByOption:      true,
		fieldsEscapedByOption:       true,
		fieldsDefinedNullByOption:   true,
		linesTerminatedByOption:     true,
		skipRowsOption:              true,
		splitFileOption:             false,
		diskQuotaOption:             true,
		threadOption:                true,
		maxWriteSpeedOption:         true,
		checksumTableOption:         true,
		analyzeTableOption:          true,
		recordErrorsOption:          true,
		detachedOption:              false,
		disableTiKVImportModeOption: false,
	}

	csvOnlyOptions = map[string]struct{}{
		characterSetOption:        {},
		fieldsTerminatedByOption:  {},
		fieldsEnclosedByOption:    {},
		fieldsEscapedByOption:     {},
		fieldsDefinedNullByOption: {},
		linesTerminatedByOption:   {},
		skipRowsOption:            {},
		splitFileOption:           {},
	}

	// LoadDataReadBlockSize is exposed for test.
	LoadDataReadBlockSize = int64(config.ReadBlockSize)
)

// GetKVStore returns a kv.Storage.
// kv encoder of physical mode needs it.
var GetKVStore func(path string, tls kvconfig.Security) (tidbkv.Storage, error)

// FieldMapping indicates the relationship between input field and table column or user variable
type FieldMapping struct {
	Column  *table.Column
	UserVar *ast.VariableExpr
}

// LoadDataReaderInfo provides information for a data reader of LOAD DATA.
type LoadDataReaderInfo struct {
	// Opener can be called at needed to get a io.ReadSeekCloser. It will only
	// be called once.
	Opener func(ctx context.Context) (io.ReadSeekCloser, error)
	// Remote is not nil only if load from cloud storage.
	Remote *mydump.SourceFileMeta
}

// Plan describes the plan of LOAD DATA.
type Plan struct {
	DBName           string
	DBID             int64
	TableInfo        *model.TableInfo
	DesiredTableInfo *model.TableInfo

	Path   string
	Format string
	// Data interpretation is restrictive if the SQL mode is restrictive and neither
	// the IGNORE nor the LOCAL modifier is specified. Errors terminate the load
	// operation.
	// ref https://dev.mysql.com/doc/refman/8.0/en/load-data.html#load-data-column-assignments
	Restrictive bool

	SQLMode          mysql.SQLMode
	Charset          *string
	ImportantSysVars map[string]string

	// used for LOAD DATA and CSV format of IMPORT INTO
	FieldNullDef []string
	// this is not used in IMPORT INTO
	NullValueOptEnclosed bool
	// LinesStartingBy is not used in IMPORT INTO
	// FieldsOptEnclosed is not used in either IMPORT INTO or LOAD DATA
	plannercore.LineFieldsInfo
	IgnoreLines uint64

	DiskQuota             config.ByteSize
	Checksum              config.PostOpLevel
	Analyze               config.PostOpLevel
	ThreadCnt             int64
	MaxWriteSpeed         config.ByteSize
	SplitFile             bool
	MaxRecordedErrors     int64
	Detached              bool
	DisableTiKVImportMode bool

	// used for checksum in physical mode
	DistSQLScanConcurrency int

	// todo: remove it when load data code is reverted.
	InImportInto bool
	// only initialized for IMPORT INTO, used when creating job.
	Parameters *ImportParameters `json:"-"`
	// the user who executes the statement, in the form of user@host
	// only initialized for IMPORT INTO
	User string `json:"-"`
}

// ASTArgs is the arguments for ast.LoadDataStmt.
// TODO: remove this struct and use the struct which can be serialized.
type ASTArgs struct {
	FileLocRef         ast.FileLocRefTp
	ColumnsAndUserVars []*ast.ColumnNameOrUserVar
	ColumnAssignments  []*ast.Assignment
	OnDuplicate        ast.OnDuplicateKeyHandlingType
	FieldsInfo         *ast.FieldsClause
	LinesInfo          *ast.LinesClause
}

// LoadDataController load data controller.
// todo: need a better name
type LoadDataController struct {
	*Plan
	*ASTArgs

	// used for sync column assignment expression generation.
	colAssignMu sync.Mutex

	Table table.Table

	// how input field(or input column) from data file is mapped, either to a column or variable.
	// if there's NO column list clause in load data statement, then it's table's columns
	// else it's user defined list.
	FieldMappings []*FieldMapping
	// see InsertValues.InsertColumns
	// todo: our behavior is different with mysql. such as for table t(a,b)
	// - "...(a,a) set a=100" is allowed in mysql, but not in tidb
	// - "...(a,b) set b=100" will set b=100 in mysql, but in tidb the set is ignored.
	// - ref columns in set clause is allowed in mysql, but not in tidb
	InsertColumns []*table.Column

	logger    *zap.Logger
	dataStore storage.ExternalStorage
	dataFiles []*mydump.SourceFileMeta
	// total data file size in bytes, only initialized when load from remote.
	TotalFileSize int64
}

func getImportantSysVars(sctx sessionctx.Context) map[string]string {
	res := map[string]string{}
	for k, defVal := range common.DefaultImportantVariables {
		if val, ok := sctx.GetSessionVars().GetSystemVar(k); ok {
			res[k] = val
		} else {
			res[k] = defVal
		}
	}
	for k, defVal := range common.DefaultImportVariablesTiDB {
		if val, ok := sctx.GetSessionVars().GetSystemVar(k); ok {
			res[k] = val
		} else {
			res[k] = defVal
		}
	}
	return res
}

// NewPlanFromLoadDataPlan creates a import plan from LOAD DATA.
func NewPlanFromLoadDataPlan(userSctx sessionctx.Context, plan *plannercore.LoadData) (*Plan, error) {
	fullTableName := common.UniqueTable(plan.Table.Schema.L, plan.Table.Name.L)
	logger := log.L().With(zap.String("table", fullTableName))
	charset := plan.Charset
	if charset == nil {
		// https://dev.mysql.com/doc/refman/8.0/en/load-data.html#load-data-character-set
		d, err2 := userSctx.GetSessionVars().GetSessionOrGlobalSystemVar(
			context.Background(), variable.CharsetDatabase)
		if err2 != nil {
			logger.Error("LOAD DATA get charset failed", zap.Error(err2))
		} else {
			charset = &d
		}
	}
	restrictive := userSctx.GetSessionVars().SQLMode.HasStrictMode() &&
		plan.OnDuplicate != ast.OnDuplicateKeyHandlingIgnore

	var ignoreLines uint64
	if plan.IgnoreLines != nil {
		ignoreLines = *plan.IgnoreLines
	}

	var (
		nullDef              []string
		nullValueOptEnclosed = false
	)

	lineFieldsInfo := plannercore.NewLineFieldsInfo(plan.FieldsInfo, plan.LinesInfo)
	// todo: move null defined into plannercore.LineFieldsInfo
	// in load data, there maybe multiple null def, but in SELECT ... INTO OUTFILE there's only one
	if plan.FieldsInfo != nil && plan.FieldsInfo.DefinedNullBy != nil {
		nullDef = append(nullDef, *plan.FieldsInfo.DefinedNullBy)
		nullValueOptEnclosed = plan.FieldsInfo.NullValueOptEnclosed
	} else if len(lineFieldsInfo.FieldsEnclosedBy) != 0 {
		nullDef = append(nullDef, "NULL")
	}
	if len(lineFieldsInfo.FieldsEscapedBy) != 0 {
		nullDef = append(nullDef, string([]byte{lineFieldsInfo.FieldsEscapedBy[0], 'N'}))
	}

	return &Plan{
		DBName: plan.Table.Schema.O,
		DBID:   plan.Table.DBInfo.ID,

		Path:                 plan.Path,
		Format:               DataFormatDelimitedData,
		Restrictive:          restrictive,
		FieldNullDef:         nullDef,
		NullValueOptEnclosed: nullValueOptEnclosed,
		LineFieldsInfo:       lineFieldsInfo,
		IgnoreLines:          ignoreLines,

		SQLMode:          userSctx.GetSessionVars().SQLMode,
		Charset:          charset,
		ImportantSysVars: getImportantSysVars(userSctx),

		DistSQLScanConcurrency: userSctx.GetSessionVars().DistSQLScanConcurrency(),
	}, nil
}

// NewImportPlan creates a new import into plan.
func NewImportPlan(userSctx sessionctx.Context, plan *plannercore.ImportInto, tbl table.Table) (*Plan, error) {
	var format string
	if plan.Format != nil {
		format = strings.ToLower(*plan.Format)
	} else {
		// without FORMAT 'xxx' clause, default to CSV
		format = DataFormatCSV
	}
	restrictive := userSctx.GetSessionVars().SQLMode.HasStrictMode()
	// those are the default values for lightning CSV format too
	lineFieldsInfo := plannercore.LineFieldsInfo{
		FieldsTerminatedBy: `,`,
		FieldsEnclosedBy:   `"`,
		FieldsEscapedBy:    `\`,
		LinesStartingBy:    ``,
		// csv_parser will determine it automatically(either '\r' or '\n' or '\r\n')
		// But user cannot set this to empty explicitly.
		LinesTerminatedBy: ``,
	}

	p := &Plan{
		TableInfo:        tbl.Meta(),
		DesiredTableInfo: tbl.Meta(),
		DBName:           plan.Table.Schema.O,
		DBID:             plan.Table.DBInfo.ID,

		Path:           plan.Path,
		Format:         format,
		Restrictive:    restrictive,
		FieldNullDef:   []string{`\N`},
		LineFieldsInfo: lineFieldsInfo,

		SQLMode:          userSctx.GetSessionVars().SQLMode,
		ImportantSysVars: getImportantSysVars(userSctx),

		DistSQLScanConcurrency: userSctx.GetSessionVars().DistSQLScanConcurrency(),
		InImportInto:           true,
		User:                   userSctx.GetSessionVars().User.String(),
	}
	if err := p.initOptions(userSctx, plan.Options); err != nil {
		return nil, err
	}
	if err := p.initParameters(plan); err != nil {
		return nil, err
	}
	return p, nil
}

// ASTArgsFromPlan creates ASTArgs from plan.
func ASTArgsFromPlan(plan *plannercore.LoadData) *ASTArgs {
	return &ASTArgs{
		FileLocRef:         plan.FileLocRef,
		ColumnsAndUserVars: plan.ColumnsAndUserVars,
		ColumnAssignments:  plan.ColumnAssignments,
		OnDuplicate:        plan.OnDuplicate,
		FieldsInfo:         plan.FieldsInfo,
		LinesInfo:          plan.LinesInfo,
	}
}

// ASTArgsFromImportPlan creates ASTArgs from plan.
func ASTArgsFromImportPlan(plan *plannercore.ImportInto) *ASTArgs {
	// FileLocRef are not used in ImportIntoStmt, OnDuplicate not used now.
	return &ASTArgs{
		FileLocRef:         ast.FileLocServerOrRemote,
		ColumnsAndUserVars: plan.ColumnsAndUserVars,
		ColumnAssignments:  plan.ColumnAssignments,
		OnDuplicate:        ast.OnDuplicateKeyHandlingReplace,
	}
}

// ASTArgsFromStmt creates ASTArgs from statement.
func ASTArgsFromStmt(stmt string) (*ASTArgs, error) {
	stmtNode, err := parser.New().ParseOneStmt(stmt, "", "")
	if err != nil {
		return nil, err
	}
	importIntoStmt, ok := stmtNode.(*ast.ImportIntoStmt)
	if !ok {
		return nil, errors.Errorf("stmt %s is not import into stmt", stmt)
	}
	// FileLocRef are not used in ImportIntoStmt, OnDuplicate not used now.
	return &ASTArgs{
		FileLocRef:         ast.FileLocServerOrRemote,
		ColumnsAndUserVars: importIntoStmt.ColumnsAndUserVars,
		ColumnAssignments:  importIntoStmt.ColumnAssignments,
		OnDuplicate:        ast.OnDuplicateKeyHandlingReplace,
	}, nil
}

// NewLoadDataController create new controller.
func NewLoadDataController(plan *Plan, tbl table.Table, astArgs *ASTArgs) (*LoadDataController, error) {
	fullTableName := tbl.Meta().Name.String()
	logger := log.L().With(zap.String("table", fullTableName))
	c := &LoadDataController{
		Plan:    plan,
		ASTArgs: astArgs,
		Table:   tbl,
		logger:  logger,
	}
	if err := c.checkFieldParams(); err != nil {
		return nil, err
	}

	columnNames := c.initFieldMappings()
	if err := c.initLoadColumns(columnNames); err != nil {
		return nil, err
	}
	return c, nil
}

func (e *LoadDataController) checkFieldParams() error {
	if e.Path == "" {
		return exeerrors.ErrLoadDataEmptyPath
	}
	if e.InImportInto {
		if e.Format != DataFormatCSV && e.Format != DataFormatParquet && e.Format != DataFormatSQL {
			return exeerrors.ErrLoadDataUnsupportedFormat.GenWithStackByArgs(e.Format)
		}
	} else {
		if e.NullValueOptEnclosed && len(e.FieldsEnclosedBy) == 0 {
			return exeerrors.ErrLoadDataWrongFormatConfig.GenWithStackByArgs("must specify FIELDS [OPTIONALLY] ENCLOSED BY when use NULL DEFINED BY OPTIONALLY ENCLOSED")
		}
		// NOTE: IMPORT INTO also don't support user set empty LinesTerminatedBy or FieldsTerminatedBy,
		// but it's check in initOptions.
		// TODO: support lines terminated is "".
		if len(e.LinesTerminatedBy) == 0 {
			return exeerrors.ErrLoadDataWrongFormatConfig.GenWithStackByArgs("LINES TERMINATED BY is empty")
		}
		// see https://github.com/pingcap/tidb/issues/33298
		if len(e.FieldsTerminatedBy) == 0 {
			return exeerrors.ErrLoadDataWrongFormatConfig.GenWithStackByArgs("load data with empty field terminator")
		}
	}
	if len(e.FieldsEnclosedBy) > 0 &&
		(strings.HasPrefix(e.FieldsEnclosedBy, e.FieldsTerminatedBy) || strings.HasPrefix(e.FieldsTerminatedBy, e.FieldsEnclosedBy)) {
		return exeerrors.ErrLoadDataWrongFormatConfig.GenWithStackByArgs("FIELDS ENCLOSED BY and TERMINATED BY must not be prefix of each other")
	}

	return nil
}

func (p *Plan) initDefaultOptions() {
	threadCnt := runtime.NumCPU()
	if p.Format == DataFormatParquet {
		threadCnt = int(math.Max(1, float64(threadCnt)*0.75))
	}

	p.Checksum = config.OpLevelRequired
	p.Analyze = config.OpLevelOptional
	p.ThreadCnt = int64(threadCnt)
	p.MaxWriteSpeed = unlimitedWriteSpeed
	p.SplitFile = false
	p.MaxRecordedErrors = 100
	p.Detached = false
	p.DisableTiKVImportMode = false

	v := "utf8mb4"
	p.Charset = &v
}

func (p *Plan) initOptions(seCtx sessionctx.Context, options []*plannercore.LoadDataOpt) error {
	p.initDefaultOptions()

	specifiedOptions := map[string]*plannercore.LoadDataOpt{}
	for _, opt := range options {
		hasValue, ok := supportedOptions[opt.Name]
		if !ok {
			return exeerrors.ErrUnknownOption.FastGenByArgs(opt.Name)
		}
		if hasValue && opt.Value == nil || !hasValue && opt.Value != nil {
			return exeerrors.ErrInvalidOptionVal.FastGenByArgs(opt.Name)
		}
		if _, ok = specifiedOptions[opt.Name]; ok {
			return exeerrors.ErrDuplicateOption.FastGenByArgs(opt.Name)
		}
		specifiedOptions[opt.Name] = opt
	}

	if p.Format != DataFormatCSV {
		for k := range csvOnlyOptions {
			if _, ok := specifiedOptions[k]; ok {
				return exeerrors.ErrLoadDataUnsupportedOption.FastGenByArgs(k, "non-CSV format")
			}
		}
	}

	optAsString := func(opt *plannercore.LoadDataOpt) (string, error) {
		if opt.Value.GetType().GetType() != mysql.TypeVarString {
			return "", exeerrors.ErrInvalidOptionVal.FastGenByArgs(opt.Name)
		}
		val, isNull, err2 := opt.Value.EvalString(seCtx, chunk.Row{})
		if err2 != nil || isNull {
			return "", exeerrors.ErrInvalidOptionVal.FastGenByArgs(opt.Name)
		}
		return val, nil
	}
	optAsInt64 := func(opt *plannercore.LoadDataOpt) (int64, error) {
		// current parser takes integer and bool as mysql.TypeLonglong
		if opt.Value.GetType().GetType() != mysql.TypeLonglong || mysql.HasIsBooleanFlag(opt.Value.GetType().GetFlag()) {
			return 0, exeerrors.ErrInvalidOptionVal.FastGenByArgs(opt.Name)
		}
		val, isNull, err2 := opt.Value.EvalInt(seCtx, chunk.Row{})
		if err2 != nil || isNull {
			return 0, exeerrors.ErrInvalidOptionVal.FastGenByArgs(opt.Name)
		}
		return val, nil
	}
	if opt, ok := specifiedOptions[characterSetOption]; ok {
		v, err := optAsString(opt)
		if err != nil || v == "" {
			return exeerrors.ErrInvalidOptionVal.FastGenByArgs(opt.Name)
		}
		_, err = config.ParseCharset(v)
		if err != nil {
			return exeerrors.ErrInvalidOptionVal.FastGenByArgs(opt.Name)
		}
		p.Charset = &v
	}
	if opt, ok := specifiedOptions[fieldsTerminatedByOption]; ok {
		v, err := optAsString(opt)
		if err != nil || v == "" {
			return exeerrors.ErrInvalidOptionVal.FastGenByArgs(opt.Name)
		}
		p.FieldsTerminatedBy = v
	}
	if opt, ok := specifiedOptions[fieldsEnclosedByOption]; ok {
		v, err := optAsString(opt)
		if err != nil || len(v) > 1 {
			return exeerrors.ErrInvalidOptionVal.FastGenByArgs(opt.Name)
		}
		p.FieldsEnclosedBy = v
	}
	if opt, ok := specifiedOptions[fieldsEscapedByOption]; ok {
		v, err := optAsString(opt)
		if err != nil || len(v) > 1 {
			return exeerrors.ErrInvalidOptionVal.FastGenByArgs(opt.Name)
		}
		p.FieldsEscapedBy = v
	}
	if opt, ok := specifiedOptions[fieldsDefinedNullByOption]; ok {
		v, err := optAsString(opt)
		if err != nil {
			return exeerrors.ErrInvalidOptionVal.FastGenByArgs(opt.Name)
		}
		p.FieldNullDef = []string{v}
	}
	if opt, ok := specifiedOptions[linesTerminatedByOption]; ok {
		v, err := optAsString(opt)
		// cannot set terminator to empty string explicitly
		if err != nil || v == "" {
			return exeerrors.ErrInvalidOptionVal.FastGenByArgs(opt.Name)
		}
		p.LinesTerminatedBy = v
	}
	if opt, ok := specifiedOptions[skipRowsOption]; ok {
		vInt, err := optAsInt64(opt)
		if err != nil || vInt < 0 {
			return exeerrors.ErrInvalidOptionVal.FastGenByArgs(opt.Name)
		}
		p.IgnoreLines = uint64(vInt)
	}
	if _, ok := specifiedOptions[splitFileOption]; ok {
		p.SplitFile = true
	}
	if opt, ok := specifiedOptions[diskQuotaOption]; ok {
		v, err := optAsString(opt)
		if err != nil {
			return exeerrors.ErrInvalidOptionVal.FastGenByArgs(opt.Name)
		}
		if err = p.DiskQuota.UnmarshalText([]byte(v)); err != nil || p.DiskQuota <= 0 {
			return exeerrors.ErrInvalidOptionVal.FastGenByArgs(opt.Name)
		}
	}
	if opt, ok := specifiedOptions[threadOption]; ok {
		vInt, err := optAsInt64(opt)
		if err != nil || vInt <= 0 {
			return exeerrors.ErrInvalidOptionVal.FastGenByArgs(opt.Name)
		}
		p.ThreadCnt = vInt
	}
	if opt, ok := specifiedOptions[maxWriteSpeedOption]; ok {
		v, err := optAsString(opt)
		if err != nil {
			return exeerrors.ErrInvalidOptionVal.FastGenByArgs(opt.Name)
		}
		if err = p.MaxWriteSpeed.UnmarshalText([]byte(v)); err != nil || p.MaxWriteSpeed < 0 {
			return exeerrors.ErrInvalidOptionVal.FastGenByArgs(opt.Name)
		}
	}
	if opt, ok := specifiedOptions[checksumTableOption]; ok {
		v, err := optAsString(opt)
		if err != nil {
			return exeerrors.ErrInvalidOptionVal.FastGenByArgs(opt.Name)
		}
		if err = p.Checksum.FromStringValue(v); err != nil {
			return exeerrors.ErrInvalidOptionVal.FastGenByArgs(opt.Name)
		}
	}
	if opt, ok := specifiedOptions[analyzeTableOption]; ok {
		v, err := optAsString(opt)
		if err != nil {
			return exeerrors.ErrInvalidOptionVal.FastGenByArgs(opt.Name)
		}
		if err = p.Analyze.FromStringValue(v); err != nil {
			return exeerrors.ErrInvalidOptionVal.FastGenByArgs(opt.Name)
		}
	}
	if opt, ok := specifiedOptions[recordErrorsOption]; ok {
		vInt, err := optAsInt64(opt)
		if err != nil || vInt < -1 {
			return exeerrors.ErrInvalidOptionVal.FastGenByArgs(opt.Name)
		}
		p.MaxRecordedErrors = vInt
		// todo: set a max value for this param?
	}
	if _, ok := specifiedOptions[detachedOption]; ok {
		p.Detached = true
	}
	if _, ok := specifiedOptions[disableTiKVImportModeOption]; ok {
		p.DisableTiKVImportMode = true
	}

	p.adjustOptions()
	return nil
}

func (p *Plan) adjustOptions() {
	// max value is cpu-count
	numCPU := int64(runtime.NumCPU())
	if p.ThreadCnt > numCPU {
		log.L().Info("IMPORT INTO thread count is larger than cpu-count, set to cpu-count")
		p.ThreadCnt = numCPU
	}
}

func (p *Plan) initParameters(plan *plannercore.ImportInto) error {
	redactURL, err := storage.RedactURL(p.Path)
	if err != nil {
		return exeerrors.ErrLoadDataInvalidURI.GenWithStackByArgs(err.Error())
	}
	var columnsAndVars, setClause string
	var sb strings.Builder
	formatCtx := pformat.NewRestoreCtx(pformat.DefaultRestoreFlags, &sb)
	if len(plan.ColumnsAndUserVars) > 0 {
		sb.WriteString("(")
		for i, col := range plan.ColumnsAndUserVars {
			if i > 0 {
				sb.WriteString(", ")
			}
			_ = col.Restore(formatCtx)
		}
		sb.WriteString(")")
		columnsAndVars = sb.String()
	}
	if len(plan.ColumnAssignments) > 0 {
		sb.Reset()
		for i, assign := range plan.ColumnAssignments {
			if i > 0 {
				sb.WriteString(", ")
			}
			_ = assign.Restore(formatCtx)
		}
		setClause = sb.String()
	}
	optionMap := make(map[string]interface{}, len(plan.Options))
	for _, opt := range plan.Options {
		if opt.Value != nil {
			optionMap[opt.Name] = opt.Value.String()
		} else {
			optionMap[opt.Name] = nil
		}
	}
	p.Parameters = &ImportParameters{
		ColumnsAndVars: columnsAndVars,
		SetClause:      setClause,
		FileLocation:   redactURL,
		Format:         p.Format,
		Options:        optionMap,
	}
	return nil
}

// initFieldMappings make a field mapping slice to implicitly map input field to table column or user defined variable
// the slice's order is the same as the order of the input fields.
// Returns a slice of same ordered column names without user defined variable names.
func (e *LoadDataController) initFieldMappings() []string {
	columns := make([]string, 0, len(e.ColumnsAndUserVars)+len(e.ColumnAssignments))
	tableCols := e.Table.VisibleCols()

	if len(e.ColumnsAndUserVars) == 0 {
		for _, v := range tableCols {
			// Data for generated column is generated from the other rows rather than from the parsed data.
			fieldMapping := &FieldMapping{
				Column: v,
			}
			e.FieldMappings = append(e.FieldMappings, fieldMapping)
			columns = append(columns, v.Name.O)
		}

		return columns
	}

	var column *table.Column

	for _, v := range e.ColumnsAndUserVars {
		if v.ColumnName != nil {
			column = table.FindCol(tableCols, v.ColumnName.Name.O)
			columns = append(columns, v.ColumnName.Name.O)
		} else {
			column = nil
		}

		fieldMapping := &FieldMapping{
			Column:  column,
			UserVar: v.UserVar,
		}
		e.FieldMappings = append(e.FieldMappings, fieldMapping)
	}

	return columns
}

// initLoadColumns sets columns which the input fields loaded to.
func (e *LoadDataController) initLoadColumns(columnNames []string) error {
	var cols []*table.Column
	var missingColName string
	var err error
	tableCols := e.Table.VisibleCols()

	if len(columnNames) != len(tableCols) {
		for _, v := range e.ColumnAssignments {
			columnNames = append(columnNames, v.Column.Name.O)
		}
	}

	cols, missingColName = table.FindCols(tableCols, columnNames, e.Table.Meta().PKIsHandle)
	if missingColName != "" {
		return dbterror.ErrBadField.GenWithStackByArgs(missingColName, "field list")
	}

	e.InsertColumns = append(e.InsertColumns, cols...)

	// e.InsertColumns is appended according to the original tables' column sequence.
	// We have to reorder it to follow the use-specified column order which is shown in the columnNames.
	if err = e.reorderColumns(columnNames); err != nil {
		return err
	}

	// Check column whether is specified only once.
	err = table.CheckOnce(cols)
	if err != nil {
		return err
	}

	return nil
}

// reorderColumns reorder the e.InsertColumns according to the order of columnNames
// Note: We must ensure there must be one-to-one mapping between e.InsertColumns and columnNames in terms of column name.
func (e *LoadDataController) reorderColumns(columnNames []string) error {
	cols := e.InsertColumns

	if len(cols) != len(columnNames) {
		return exeerrors.ErrColumnsNotMatched
	}

	reorderedColumns := make([]*table.Column, len(cols))

	if columnNames == nil {
		return nil
	}

	mapping := make(map[string]int)
	for idx, colName := range columnNames {
		mapping[strings.ToLower(colName)] = idx
	}

	for _, col := range cols {
		idx := mapping[col.Name.L]
		reorderedColumns[idx] = col
	}

	e.InsertColumns = reorderedColumns

	return nil
}

// GetFieldCount get field count.
func (e *LoadDataController) GetFieldCount() int {
	return len(e.FieldMappings)
}

// GenerateCSVConfig generates a CSV config for parser from LoadDataWorker.
func (e *LoadDataController) GenerateCSVConfig() *config.CSVConfig {
	csvConfig := &config.CSVConfig{
		Separator: e.FieldsTerminatedBy,
		// ignore optionally enclosed
		Delimiter:   e.FieldsEnclosedBy,
		Terminator:  e.LinesTerminatedBy,
		NotNull:     false,
		Null:        e.FieldNullDef,
		Header:      false,
		TrimLastSep: false,
		EscapedBy:   e.FieldsEscapedBy,
		StartingBy:  e.LinesStartingBy,
	}
	if !e.InImportInto {
		// for load data
		csvConfig.AllowEmptyLine = true
		csvConfig.QuotedNullIsText = !e.NullValueOptEnclosed
		csvConfig.UnescapedQuote = true
	}
	return csvConfig
}

// InitDataFiles initializes the data store and load data files.
func (e *LoadDataController) InitDataFiles(ctx context.Context) error {
	u, err2 := storage.ParseRawURL(e.Path)
	if err2 != nil {
		return exeerrors.ErrLoadDataInvalidURI.GenWithStackByArgs(err2.Error())
	}

	var fileNameKey string
	if storage.IsLocal(u) {
		// LOAD DATA don't support server file.
		if !e.InImportInto {
			return exeerrors.ErrLoadDataFromServerDisk.GenWithStackByArgs(e.Path)
		}

		if !filepath.IsAbs(e.Path) {
			return exeerrors.ErrLoadDataInvalidURI.GenWithStackByArgs("file location should be absolute path when import from server disk")
		}
		// we add this check for security, we don't want user import any sensitive system files,
		// most of which is readable text file and don't have a suffix, such as /etc/passwd
		if !slices.Contains([]string{".csv", ".sql", ".parquet"}, strings.ToLower(filepath.Ext(e.Path))) {
			return exeerrors.ErrLoadDataInvalidURI.GenWithStackByArgs("the file suffix is not supported when import from server disk")
		}
		dir := filepath.Dir(e.Path)
		_, err := os.Stat(dir)
		if err != nil {
			// permission denied / file not exist error, etc.
			return exeerrors.ErrLoadDataInvalidURI.GenWithStackByArgs(err.Error())
		}

		fileNameKey = filepath.Base(e.Path)
		u.Path = dir
	} else {
		fileNameKey = strings.Trim(u.Path, "/")
		u.Path = ""
	}
	b, err2 := storage.ParseBackendFromURL(u, nil)
	if err2 != nil {
		return exeerrors.ErrLoadDataInvalidURI.GenWithStackByArgs(GetMsgFromBRError(err2))
	}
	// try to find pattern error in advance
	_, err2 = filepath.Match(stringutil.EscapeGlobExceptAsterisk(fileNameKey), "")
	if err2 != nil {
		return exeerrors.ErrLoadDataInvalidURI.GenWithStackByArgs("Glob pattern error: " + err2.Error())
	}

	opt := &storage.ExternalStorageOptions{}
	if intest.InTest {
		opt.NoCredentials = true
	}
	s, err := storage.New(ctx, b, opt)
	if err != nil {
		return exeerrors.ErrLoadDataCantAccess.GenWithStackByArgs(GetMsgFromBRError(err))
	}

	var totalSize int64
	dataFiles := []*mydump.SourceFileMeta{}
	idx := strings.IndexByte(fileNameKey, '*')
	// simple path when the path represent one file
	sourceType := e.getSourceType()
	if idx == -1 {
		fileReader, err2 := s.Open(ctx, fileNameKey)
		if err2 != nil {
			return exeerrors.ErrLoadDataCantRead.GenWithStackByArgs(GetMsgFromBRError(err2), "Please check the file location is correct")
		}
		defer func() {
			terror.Log(fileReader.Close())
		}()
		size, err3 := fileReader.Seek(0, io.SeekEnd)
		if err3 != nil {
			return exeerrors.ErrLoadDataCantRead.GenWithStackByArgs(GetMsgFromBRError(err2), "failed to read file size by seek")
		}
		compressTp := mydump.ParseCompressionOnFileExtension(fileNameKey)
		dataFiles = append(dataFiles, &mydump.SourceFileMeta{
			Path:        fileNameKey,
			FileSize:    size,
			Compression: compressTp,
			Type:        sourceType,
			// todo: if we support compression for physical mode, should set it to size * compressRatio to better split
			// engines
			RealSize: size,
		})
		totalSize = size
	} else {
		var commonPrefix string
		if !storage.IsLocal(u) {
			// for local directory, we're walking the parent directory,
			// so we don't have a common prefix as cloud storage do.
			commonPrefix = fileNameKey[:idx]
		}
		// when import from server disk, all entries in parent directory should have READ
		// access, else walkDir will fail
		// we only support '*', in order to reuse glob library manually escape the path
		escapedPath := stringutil.EscapeGlobExceptAsterisk(fileNameKey)
		err = s.WalkDir(ctx, &storage.WalkOption{ObjPrefix: commonPrefix, SkipSubDir: true},
			func(remotePath string, size int64) error {
				// we have checked in LoadDataExec.Next
				//nolint: errcheck
				match, _ := filepath.Match(escapedPath, remotePath)
				if !match {
					return nil
				}
				compressTp := mydump.ParseCompressionOnFileExtension(remotePath)
				dataFiles = append(dataFiles, &mydump.SourceFileMeta{
					Path:        remotePath,
					FileSize:    size,
					Compression: compressTp,
					Type:        sourceType,
					RealSize:    size,
				})
				totalSize += size
				return nil
			})
		if err != nil {
			return exeerrors.ErrLoadDataCantRead.GenWithStackByArgs(GetMsgFromBRError(err), "failed to walk dir")
		}
	}

	e.dataStore = s
	e.dataFiles = dataFiles
	e.TotalFileSize = totalSize
	return nil
}

func (e *LoadDataController) getSourceType() mydump.SourceType {
	switch e.Format {
	case DataFormatParquet:
		return mydump.SourceTypeParquet
	case DataFormatDelimitedData, DataFormatCSV:
		return mydump.SourceTypeCSV
	default:
		// DataFormatSQL
		return mydump.SourceTypeSQL
	}
}

// GetLoadDataReaderInfos returns the LoadDataReaderInfo for each data file.
func (e *LoadDataController) GetLoadDataReaderInfos() []LoadDataReaderInfo {
	result := make([]LoadDataReaderInfo, 0, len(e.dataFiles))
	for i := range e.dataFiles {
		f := e.dataFiles[i]
		result = append(result, LoadDataReaderInfo{
			Opener: func(ctx context.Context) (io.ReadSeekCloser, error) {
				fileReader, err2 := mydump.OpenReader(ctx, f, e.dataStore)
				if err2 != nil {
					return nil, exeerrors.ErrLoadDataCantRead.GenWithStackByArgs(GetMsgFromBRError(err2), "Please check the INFILE path is correct")
				}
				return fileReader, nil
			},
			Remote: f,
		})
	}
	return result
}

// GetParser returns a parser for the data file.
func (e *LoadDataController) GetParser(
	ctx context.Context,
	dataFileInfo LoadDataReaderInfo,
) (parser mydump.Parser, err error) {
	reader, err2 := dataFileInfo.Opener(ctx)
	if err2 != nil {
		return nil, err2
	}
	defer func() {
		if err != nil {
			if err3 := reader.Close(); err3 != nil {
				e.logger.Warn("failed to close reader", zap.Error(err3))
			}
		}
	}()
	switch e.Format {
	case DataFormatDelimitedData, DataFormatCSV:
		var charsetConvertor *mydump.CharsetConvertor
		if e.Charset != nil {
			charsetConvertor, err = mydump.NewCharsetConvertor(*e.Charset, string(utf8.RuneError))
			if err != nil {
				return nil, err
			}
		}
		if err != nil {
			return nil, err
		}
		parser, err = mydump.NewCSVParser(
			ctx,
			e.GenerateCSVConfig(),
			reader,
			LoadDataReadBlockSize,
			nil,
			false,
			charsetConvertor)
	case DataFormatSQL:
		parser = mydump.NewChunkParser(
			ctx,
			e.SQLMode,
			reader,
			LoadDataReadBlockSize,
			nil,
		)
	case DataFormatParquet:
		parser, err = mydump.NewParquetParser(
			ctx,
			e.dataStore,
			reader,
			dataFileInfo.Remote.Path,
		)
	}
	if err != nil {
		return nil, exeerrors.ErrLoadDataWrongFormatConfig.GenWithStack(err.Error())
	}
	parser.SetLogger(litlog.Logger{Logger: logutil.Logger(ctx)})

	// handle IGNORE N LINES
	ignoreOneLineFn := parser.ReadRow
	if csvParser, ok := parser.(*mydump.CSVParser); ok {
		ignoreOneLineFn = func() error {
			_, _, err3 := csvParser.ReadUntilTerminator()
			return err3
		}
	}

	ignoreLineCnt := e.IgnoreLines
	for ignoreLineCnt > 0 {
		err = ignoreOneLineFn()
		if err != nil {
			if errors.Cause(err) == io.EOF {
				return parser, nil
			}
			return nil, err
		}

		ignoreLineCnt--
	}
	return parser, nil
}

func (e *LoadDataController) toMyDumpFiles() []mydump.FileInfo {
	tbl := filter.Table{
		Schema: e.DBName,
		Name:   e.Table.Meta().Name.O,
	}
	res := []mydump.FileInfo{}
	for _, f := range e.dataFiles {
		res = append(res, mydump.FileInfo{
			TableName: tbl,
			FileMeta:  *f,
		})
	}
	return res
}

// CreateColAssignExprs creates the column assignment expressions using session context.
// RewriteAstExpr will write ast node in place(due to xxNode.Accept), but it doesn't change node content,
// so we sync it.
func (e *LoadDataController) CreateColAssignExprs(sctx sessionctx.Context) ([]expression.Expression, []stmtctx.SQLWarn, error) {
	e.colAssignMu.Lock()
	defer e.colAssignMu.Unlock()
	res := make([]expression.Expression, 0, len(e.ColumnAssignments))
	allWarnings := []stmtctx.SQLWarn{}
	for _, assign := range e.ColumnAssignments {
		newExpr, err := expression.RewriteAstExpr(sctx, assign.Expr, nil, nil, false)
		// col assign expr warnings is static, we should generate it for each row processed.
		// so we save it and clear it here.
		allWarnings = append(allWarnings, sctx.GetSessionVars().StmtCtx.GetWarnings()...)
		sctx.GetSessionVars().StmtCtx.SetWarnings(nil)
		if err != nil {
			return nil, nil, err
		}
		res = append(res, newExpr)
	}
	return res, allWarnings, nil
}

// JobImportParam is the param of the job import.
type JobImportParam struct {
	Job      *asyncloaddata.Job
	Group    *errgroup.Group
	GroupCtx context.Context
	// should be closed in the end of the job.
	Done chan struct{}

	Progress *asyncloaddata.Progress
}

// JobImportResult is the result of the job import.
type JobImportResult struct {
	Msg          string
	LastInsertID uint64
	Affected     uint64
	Warnings     []stmtctx.SQLWarn
}

// JobImporter is the interface for importing a job.
type JobImporter interface {
	// Param returns the param of the job import.
	Param() *JobImportParam
	// Import imports the job.
	// import should run in routines using param.Group, when import finished, it should close param.Done.
	// during import, we should use param.GroupCtx, so this method has no context param.
	Import()
	// Result returns the result of the job import.
	Result() JobImportResult
	io.Closer
}

// GetMsgFromBRError get msg from BR error.
// TODO: add GetMsg() to errors package to replace this function.
// see TestGetMsgFromBRError for more details.
func GetMsgFromBRError(err error) string {
	if err == nil {
		return ""
	}
	if berr, ok := err.(*errors.Error); ok {
		return berr.GetMsg()
	}
	raw := err.Error()
	berrMsg := errors.Cause(err).Error()
	if len(raw) <= len(berrMsg)+len(": ") {
		return raw
	}
	return raw[:len(raw)-len(berrMsg)-len(": ")]
}

// TestSyncCh is used in unit test to synchronize the execution of LOAD DATA.
var TestSyncCh = make(chan struct{})<|MERGE_RESOLUTION|>--- conflicted
+++ resolved
@@ -75,7 +75,6 @@
 	// 0 means no limit
 	unlimitedWriteSpeed = config.ByteSize(0)
 
-<<<<<<< HEAD
 	characterSetOption          = "character_set"
 	fieldsTerminatedByOption    = "fields_terminated_by"
 	fieldsEnclosedByOption      = "fields_enclosed_by"
@@ -90,25 +89,8 @@
 	checksumTableOption         = "checksum_table"
 	analyzeTableOption          = "analyze_table"
 	recordErrorsOption          = "record_errors"
-	detachedOption              = plannercore.DetachedOption
+	detachedOption              = "detached"
 	disableTiKVImportModeOption = "disable_tikv_import_mode"
-=======
-	characterSetOption        = "character_set"
-	fieldsTerminatedByOption  = "fields_terminated_by"
-	fieldsEnclosedByOption    = "fields_enclosed_by"
-	fieldsEscapedByOption     = "fields_escaped_by"
-	fieldsDefinedNullByOption = "fields_defined_null_by"
-	linesTerminatedByOption   = "lines_terminated_by"
-	skipRowsOption            = "skip_rows"
-	splitFileOption           = "split_file"
-	diskQuotaOption           = "disk_quota"
-	threadOption              = "thread"
-	maxWriteSpeedOption       = "max_write_speed"
-	checksumTableOption       = "checksum_table"
-	analyzeTableOption        = "analyze_table"
-	recordErrorsOption        = "record_errors"
-	detachedOption            = "detached"
->>>>>>> 626e3a55
 )
 
 var (
