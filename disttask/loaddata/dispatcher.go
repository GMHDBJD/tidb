// Copyright 2023 PingCAP, Inc.
//
// Licensed under the Apache License, Version 2.0 (the "License");
// you may not use this file except in compliance with the License.
// You may obtain a copy of the License at
//
//     http://www.apache.org/licenses/LICENSE-2.0
//
// Unless required by applicable law or agreed to in writing, software
// distributed under the License is distributed on an "AS IS" BASIS,
// WITHOUT WARRANTIES OR CONDITIONS OF ANY KIND, either express or implied.
// See the License for the specific language governing permissions and
// limitations under the License.

package loaddata

import (
	"context"
	"encoding/json"
<<<<<<< HEAD
	"strings"
=======
	"sync"
	"time"
>>>>>>> 5cc1c3b3

	dmysql "github.com/go-sql-driver/mysql"
	"github.com/pingcap/errors"
	"github.com/pingcap/tidb/br/pkg/lightning/backend/kv"
	"github.com/pingcap/tidb/br/pkg/lightning/common"
	"github.com/pingcap/tidb/br/pkg/lightning/config"
	verify "github.com/pingcap/tidb/br/pkg/lightning/verification"
	"github.com/pingcap/tidb/disttask/framework/dispatcher"
	"github.com/pingcap/tidb/disttask/framework/proto"
	"github.com/pingcap/tidb/domain/infosync"
	"github.com/pingcap/tidb/errno"
	"github.com/pingcap/tidb/executor/asyncloaddata"
	"github.com/pingcap/tidb/executor/importer"
	"github.com/pingcap/tidb/sessionctx"
	"github.com/pingcap/tidb/table/tables"
	"github.com/pingcap/tidb/util/logutil"
<<<<<<< HEAD
	"github.com/pingcap/tidb/util/sqlexec"
	"go.uber.org/multierr"
=======
	"go.uber.org/atomic"
>>>>>>> 5cc1c3b3
	"go.uber.org/zap"
)

type flowHandle struct {
	mu sync.RWMutex
	// the last time we switch TiKV into IMPORT mode, this is a global operation, do it for one task makes
	// no difference to do it for all tasks. So we do not need to record the switch time for each task.
	lastSwitchTime atomic.Time
}

var _ dispatcher.TaskFlowHandle = (*flowHandle)(nil)

func (h *flowHandle) OnTicker(ctx context.Context, task *proto.Task) {
	// only switch TiKV mode when task is running and reach the interval
	if task.State != proto.TaskStateRunning || time.Since(h.lastSwitchTime.Load()) < config.DefaultSwitchTiKVModeInterval {
		return
	}

	h.mu.Lock()
	defer h.mu.Unlock()
	if time.Since(h.lastSwitchTime.Load()) < config.DefaultSwitchTiKVModeInterval {
		return
	}

	logger := logutil.BgLogger().With(zap.Int64("task_id", task.ID))
	switcher, err := importer.GetTiKVModeSwitcher(logger)
	if err != nil {
		logger.Warn("get tikv mode switcher failed", zap.Error(err))
		return
	}
	switcher.ToImportMode(ctx)
	h.lastSwitchTime.Store(time.Now())
}

func (h *flowHandle) ProcessNormalFlow(ctx context.Context, handle dispatcher.TaskHandle, gTask *proto.Task) ([][]byte, error) {
	logger := logutil.BgLogger().With(zap.String("component", "dispatcher"), zap.String("type", gTask.Type), zap.Int64("ID", gTask.ID))
	taskMeta := &TaskMeta{}
	err := json.Unmarshal(gTask.Meta, taskMeta)
	if err != nil {
		return nil, err
	}
	logger.Info("process normal flow", zap.Any("task_meta", taskMeta), zap.Any("step", gTask.Step))

	switch gTask.Step {
	case Import:
		h.switchTiKV2NormalMode(ctx, logutil.BgLogger())
		if err := postProcess(ctx, handle, gTask, logger); err != nil {
			return nil, err
		}
		gTask.State = proto.TaskStateSucceed
		return nil, nil
	default:
	}

	if err := preProcess(ctx, handle, gTask, logger); err != nil {
		return nil, err
	}

	//	schedulers, err := dispatch.GetAllSchedulerIDs(ctx, gTask.ID)
	//	if err != nil {
	//		return nil, err
	//	}
	subtaskMetas, err := generateSubtaskMetas(ctx, taskMeta)
	if err != nil {
		return nil, err
	}
	logger.Info("generate subtasks", zap.Any("subtask_metas", subtaskMetas))
	metaBytes := make([][]byte, 0, len(subtaskMetas))
	for _, subtaskMeta := range subtaskMetas {
		bs, err := json.Marshal(subtaskMeta)
		if err != nil {
			return nil, err
		}
		metaBytes = append(metaBytes, bs)
	}
	gTask.Step = Import
	return metaBytes, nil
}

<<<<<<< HEAD
// ProcessErrFlow implements dispatcher.ProcessErrFlow interface.
func (*FlowHandle) ProcessErrFlow(ctx context.Context, handle dispatcher.TaskHandle, gTask *proto.Task, receiveErr [][]byte) ([]byte, error) {
=======
func (h *flowHandle) ProcessErrFlow(ctx context.Context, _ dispatcher.TaskHandle, gTask *proto.Task, receiveErr [][]byte) ([]byte, error) {
>>>>>>> 5cc1c3b3
	logger := logutil.BgLogger().With(zap.String("component", "dispatcher"), zap.String("type", gTask.Type), zap.Int64("ID", gTask.ID))
	logger.Info("process error flow", zap.ByteStrings("error message", receiveErr))
	h.switchTiKV2NormalMode(ctx, logger)
	gTask.Error = receiveErr[0]

	errStr := string(receiveErr[0])
	// do nothing if the error is resumable
	if isResumableErr(errStr) {
		return nil, nil
	}

	// Actually, `processErrFlow` will only be called when there is a failure in the import step.
	if gTask.Step != Import {
		return nil, nil
	}

	err := rollback(ctx, handle, gTask, logger)
	if err != nil {
		// TODO: add error code according to spec.
		gTask.Error = []byte(errStr + ", " + err.Error())
	}
	return nil, err
}

func (*flowHandle) GetEligibleInstances(ctx context.Context, gTask *proto.Task) ([]*infosync.ServerInfo, error) {
	taskMeta := &TaskMeta{}
	err := json.Unmarshal(gTask.Meta, taskMeta)
	if err != nil {
		return nil, err
	}
	if len(taskMeta.EligibleInstances) > 0 {
		return taskMeta.EligibleInstances, nil
	}
	return dispatcher.GenerateSchedulerNodes(ctx)
}

func (*flowHandle) IsRetryableErr(error) bool {
	// TODO: check whether the error is retryable.
	return false
}

<<<<<<< HEAD
// preProcess does the pre processing for the task.
func preProcess(ctx context.Context, handle dispatcher.TaskHandle, gTask *proto.Task, logger *zap.Logger) error {
=======
func (h *flowHandle) switchTiKV2NormalMode(ctx context.Context, logger *zap.Logger) {
	h.mu.Lock()
	defer h.mu.Unlock()

	switcher, err := importer.GetTiKVModeSwitcher(logger)
	if err != nil {
		logger.Warn("get tikv mode switcher failed", zap.Error(err))
		return
	}
	switcher.ToNormalMode(ctx)

	// clear it, so next task can switch TiKV mode again.
	h.lastSwitchTime.Store(time.Time{})
}

// postProcess does the post processing for the task.
func postProcess(ctx context.Context, handle dispatcher.TaskHandle, gTask *proto.Task, logger *zap.Logger) error {
>>>>>>> 5cc1c3b3
	taskMeta := &TaskMeta{}
	err := json.Unmarshal(gTask.Meta, taskMeta)
	if err != nil {
		return err
	}
	logger.Info("pre process", zap.Any("task_meta", taskMeta))
	if err := dropTableIndexes(ctx, handle, taskMeta, logger); err != nil {
		return err
	}
	return updateMeta(gTask, taskMeta)
}

// postProcess does the post processing for the task.
func postProcess(ctx context.Context, handle dispatcher.TaskHandle, gTask *proto.Task, logger *zap.Logger) (err error) {
	taskMeta := &TaskMeta{}
	err = json.Unmarshal(gTask.Meta, taskMeta)
	if err != nil {
		return err
	}

	// create table indexes even if the post process is failed.
	defer func() {
		err2 := createTableIndexes(ctx, handle, taskMeta, logger)
		err = multierr.Append(err, err2)
	}()

	tableImporter, err := buildTableImporter(ctx, taskMeta)
	if err != nil {
		return err
	}
	defer func() {
		err2 := tableImporter.Close()
		if err == nil {
			err = err2
		}
	}()

	metas, err := handle.GetPreviousSubtaskMetas(gTask.ID, gTask.Step)
	if err != nil {
		return err
	}

	subtaskMetas := make([]*SubtaskMeta, 0, len(metas))
	for _, bs := range metas {
		var subtaskMeta SubtaskMeta
		if err := json.Unmarshal(bs, &subtaskMeta); err != nil {
			return err
		}
		subtaskMetas = append(subtaskMetas, &subtaskMeta)
	}

	logger.Info("post process", zap.Any("task_meta", taskMeta), zap.Any("subtask_metas", subtaskMetas))
	if err := verifyChecksum(ctx, tableImporter, subtaskMetas, logger); err != nil {
		return err
	}

	updateResult(taskMeta, subtaskMetas, logger)
	return updateMeta(gTask, taskMeta)
}

func verifyChecksum(ctx context.Context, tableImporter *importer.TableImporter, subtaskMetas []*SubtaskMeta, logger *zap.Logger) error {
	if tableImporter.Checksum == config.OpLevelOff {
		return nil
	}
	var localChecksum verify.KVChecksum
	for _, subtaskMeta := range subtaskMetas {
		checksum := verify.MakeKVChecksum(subtaskMeta.Checksum.Size, subtaskMeta.Checksum.KVs, subtaskMeta.Checksum.Sum)
		localChecksum.Add(&checksum)
	}
	logger.Info("local checksum", zap.Object("checksum", &localChecksum))
	return tableImporter.VerifyChecksum(ctx, localChecksum)
}

func dropTableIndexes(ctx context.Context, handle dispatcher.TaskHandle, taskMeta *TaskMeta, logger *zap.Logger) error {
	tblInfo := taskMeta.Plan.TableInfo
	tableName := common.UniqueTable(taskMeta.Plan.DBName, tblInfo.Name.L)

	remainIndexes, dropIndexes := common.GetDropIndexInfos(tblInfo)
	for _, idxInfo := range dropIndexes {
		sqlStr := common.BuildDropIndexSQL(tableName, idxInfo)
		if err := executeSQL(ctx, handle, logger, sqlStr); err != nil {
			if merr, ok := errors.Cause(err).(*dmysql.MySQLError); ok {
				switch merr.Number {
				case errno.ErrCantDropFieldOrKey, errno.ErrDropIndexNeededInForeignKey:
					remainIndexes = append(remainIndexes, idxInfo)
					logger.Info("can't drop index, skip", zap.String("index", idxInfo.Name.O), zap.Error(err))
					continue
				}
			}
			return err
		}
	}
	if len(remainIndexes) < len(tblInfo.Indices) {
		taskMeta.Plan.TableInfo = taskMeta.Plan.TableInfo.Clone()
		taskMeta.Plan.TableInfo.Indices = remainIndexes
	}
	return nil
}

func createTableIndexes(ctx context.Context, handle dispatcher.TaskHandle, taskMeta *TaskMeta, logger *zap.Logger) error {
	tableName := common.UniqueTable(taskMeta.Plan.DBName, taskMeta.Plan.TableInfo.Name.L)
	singleSQL, multiSQLs := common.BuildAddIndexSQL(tableName, taskMeta.Plan.TableInfo, taskMeta.Plan.DesiredTableInfo)
	logger.Info("build add index sql", zap.String("singleSQL", singleSQL), zap.Strings("multiSQLs", multiSQLs))
	if len(multiSQLs) == 0 {
		return nil
	}

	err := executeSQL(ctx, handle, logger, singleSQL)
	if err == nil {
		return nil
	}
	if !common.IsDupKeyError(err) {
		// TODO: refine err msg and error code according to spec.
		return errors.Errorf("Failed to create index: %v, please execute the SQL manually, sql: %s", err, singleSQL)
	}
	if len(multiSQLs) == 1 {
		return nil
	}
	logger.Warn("cannot add all indexes in one statement, try to add them one by one", zap.Strings("sqls", multiSQLs), zap.Error(err))

	for i, ddl := range multiSQLs {
		err := executeSQL(ctx, handle, logger, ddl)
		if err != nil && !common.IsDupKeyError(err) {
			// TODO: refine err msg and error code according to spec.
			return errors.Errorf("Failed to create index: %v, please execute the SQLs manually, sqls: %s", err, strings.Join(multiSQLs[i:], ";"))
		}
	}
	return nil
}

// TODO: return the result of sql.
func executeSQL(ctx context.Context, handle dispatcher.TaskHandle, logger *zap.Logger, sql string, args ...interface{}) (err error) {
	logger.Info("execute sql", zap.String("sql", sql), zap.Any("args", args))
	return handle.WithNewSession(func(se sessionctx.Context) error {
		_, err := se.(sqlexec.SQLExecutor).ExecuteInternal(ctx, sql, args...)
		return err
	})
}

func updateResult(taskMeta *TaskMeta, subtaskMetas []*SubtaskMeta, logger *zap.Logger) {
	for _, subtaskMeta := range subtaskMetas {
		taskMeta.Result.ReadRowCnt += subtaskMeta.Result.ReadRowCnt
		taskMeta.Result.LoadedRowCnt += subtaskMeta.Result.LoadedRowCnt
	}
	logger.Info("update result", zap.Any("task_meta", taskMeta))
}

func updateMeta(gTask *proto.Task, taskMeta *TaskMeta) error {
	bs, err := json.Marshal(taskMeta)
	if err != nil {
		return err
	}
	gTask.Meta = bs
	return nil
}

func buildTableImporter(ctx context.Context, taskMeta *TaskMeta) (*importer.TableImporter, error) {
	idAlloc := kv.NewPanickingAllocators(0)
	tbl, err := tables.TableFromMeta(idAlloc, taskMeta.Plan.TableInfo)
	if err != nil {
		return nil, err
	}

	astArgs, err := importer.ASTArgsFromStmt(taskMeta.Stmt)
	if err != nil {
		return nil, err
	}
	controller, err := importer.NewLoadDataController(&taskMeta.Plan, tbl, astArgs)
	if err != nil {
		return nil, err
	}
	if err := controller.InitDataFiles(ctx); err != nil {
		return nil, err
	}

	return importer.NewTableImporter(&importer.JobImportParam{
		GroupCtx: ctx,
		Progress: asyncloaddata.NewProgress(false),
		Job: &asyncloaddata.Job{
			ID: taskMeta.JobID,
		},
	}, controller)
}

func generateSubtaskMetas(ctx context.Context, taskMeta *TaskMeta) (subtaskMetas []*SubtaskMeta, err error) {
	tableImporter, err := buildTableImporter(ctx, taskMeta)
	if err != nil {
		return nil, err
	}
	defer func() {
		err2 := tableImporter.Close()
		if err == nil {
			err = err2
		}
	}()

	engineCheckpoints, err := tableImporter.PopulateChunks(ctx)
	if err != nil {
		return nil, err
	}
	for id, ecp := range engineCheckpoints {
		if id == common.IndexEngineID {
			continue
		}
		subtaskMeta := &SubtaskMeta{
			ID:   id,
			Plan: taskMeta.Plan,
		}
		for _, chunkCheckpoint := range ecp.Chunks {
			subtaskMeta.Chunks = append(subtaskMeta.Chunks, toChunk(*chunkCheckpoint))
		}
		subtaskMetas = append(subtaskMetas, subtaskMeta)
	}
	return subtaskMetas, nil
}

// isResumableErr checks whether it's possible to rely on checkpoint to re-import data after the error has been fixed.
func isResumableErr(string) bool {
	// TODO: add more cases
	return false
}

func rollback(ctx context.Context, handle dispatcher.TaskHandle, gTask *proto.Task, logger *zap.Logger) (err error) {
	taskMeta := &TaskMeta{}
	err = json.Unmarshal(gTask.Meta, taskMeta)
	if err != nil {
		return err
	}

	logger.Info("rollback", zap.Any("task_meta", taskMeta))

	// create table indexes even if the rollback is failed.
	defer func() {
		err2 := createTableIndexes(ctx, handle, taskMeta, logger)
		err = multierr.Append(err, err2)
	}()

	tableName := common.UniqueTable(taskMeta.Plan.DBName, taskMeta.Plan.TableInfo.Name.L)
	// truncate the table
	return executeSQL(ctx, handle, logger, "TRUNCATE "+tableName)
}

func init() {
	dispatcher.RegisterTaskFlowHandle(proto.LoadData, &flowHandle{})
}<|MERGE_RESOLUTION|>--- conflicted
+++ resolved
@@ -17,12 +17,9 @@
 import (
 	"context"
 	"encoding/json"
-<<<<<<< HEAD
 	"strings"
-=======
 	"sync"
 	"time"
->>>>>>> 5cc1c3b3
 
 	dmysql "github.com/go-sql-driver/mysql"
 	"github.com/pingcap/errors"
@@ -39,12 +36,9 @@
 	"github.com/pingcap/tidb/sessionctx"
 	"github.com/pingcap/tidb/table/tables"
 	"github.com/pingcap/tidb/util/logutil"
-<<<<<<< HEAD
 	"github.com/pingcap/tidb/util/sqlexec"
+	"go.uber.org/atomic"
 	"go.uber.org/multierr"
-=======
-	"go.uber.org/atomic"
->>>>>>> 5cc1c3b3
 	"go.uber.org/zap"
 )
 
@@ -124,12 +118,8 @@
 	return metaBytes, nil
 }
 
-<<<<<<< HEAD
 // ProcessErrFlow implements dispatcher.ProcessErrFlow interface.
-func (*FlowHandle) ProcessErrFlow(ctx context.Context, handle dispatcher.TaskHandle, gTask *proto.Task, receiveErr [][]byte) ([]byte, error) {
-=======
-func (h *flowHandle) ProcessErrFlow(ctx context.Context, _ dispatcher.TaskHandle, gTask *proto.Task, receiveErr [][]byte) ([]byte, error) {
->>>>>>> 5cc1c3b3
+func (h *flowHandle) ProcessErrFlow(ctx context.Context, handle dispatcher.TaskHandle, gTask *proto.Task, receiveErr [][]byte) ([]byte, error) {
 	logger := logutil.BgLogger().With(zap.String("component", "dispatcher"), zap.String("type", gTask.Type), zap.Int64("ID", gTask.ID))
 	logger.Info("process error flow", zap.ByteStrings("error message", receiveErr))
 	h.switchTiKV2NormalMode(ctx, logger)
@@ -171,10 +161,6 @@
 	return false
 }
 
-<<<<<<< HEAD
-// preProcess does the pre processing for the task.
-func preProcess(ctx context.Context, handle dispatcher.TaskHandle, gTask *proto.Task, logger *zap.Logger) error {
-=======
 func (h *flowHandle) switchTiKV2NormalMode(ctx context.Context, logger *zap.Logger) {
 	h.mu.Lock()
 	defer h.mu.Unlock()
@@ -190,9 +176,8 @@
 	h.lastSwitchTime.Store(time.Time{})
 }
 
-// postProcess does the post processing for the task.
-func postProcess(ctx context.Context, handle dispatcher.TaskHandle, gTask *proto.Task, logger *zap.Logger) error {
->>>>>>> 5cc1c3b3
+// preProcess does the pre processing for the task.
+func preProcess(ctx context.Context, handle dispatcher.TaskHandle, gTask *proto.Task, logger *zap.Logger) error {
 	taskMeta := &TaskMeta{}
 	err := json.Unmarshal(gTask.Meta, taskMeta)
 	if err != nil {
