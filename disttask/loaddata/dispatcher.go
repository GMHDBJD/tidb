--- conflicted
+++ resolved
@@ -36,12 +36,8 @@
 }
 
 // ProcessNormalFlow implements dispatcher.TaskFlowHandle interface.
-<<<<<<< HEAD
 func (*FlowHandle) ProcessNormalFlow(ctx context.Context, handle dispatcher.TaskHandle, gTask *proto.Task) ([][]byte, error) {
 	logger := logutil.BgLogger().With(zap.String("component", "dispatcher"), zap.String("type", gTask.Type), zap.Int64("ID", gTask.ID))
-=======
-func (h *FlowHandle) ProcessNormalFlow(ctx context.Context, handle dispatcher.TaskHandle, gTask *proto.Task) ([][]byte, error) {
->>>>>>> d9243db2
 	taskMeta := &TaskMeta{}
 	err := json.Unmarshal(gTask.Meta, taskMeta)
 	if err != nil {
@@ -51,11 +47,7 @@
 
 	switch gTask.Step {
 	case Import:
-<<<<<<< HEAD
 		if err := postProcess(ctx, handle, gTask, logger); err != nil {
-=======
-		if err := h.postProcess(ctx, handle, gTask); err != nil {
->>>>>>> d9243db2
 			return nil, err
 		}
 		gTask.State = proto.TaskStateSucceed
@@ -94,19 +86,12 @@
 
 // IsRetryableErr implements dispatcher.IsRetryableErr interface.
 func (*FlowHandle) IsRetryableErr(error) bool {
-<<<<<<< HEAD
-=======
 	// TODO: check whether the error is retryable.
->>>>>>> d9243db2
 	return false
 }
 
 // postProcess does the post processing for the task.
-<<<<<<< HEAD
 func postProcess(ctx context.Context, handle dispatcher.TaskHandle, gTask *proto.Task, logger *zap.Logger) error {
-=======
-func (*FlowHandle) postProcess(ctx context.Context, handle dispatcher.TaskHandle, gTask *proto.Task) error {
->>>>>>> d9243db2
 	taskMeta := &TaskMeta{}
 	err := json.Unmarshal(gTask.Meta, taskMeta)
 	if err != nil {
@@ -137,7 +122,6 @@
 		subtaskMetas = append(subtaskMetas, &subtaskMeta)
 	}
 
-<<<<<<< HEAD
 	logger.Info("post process", zap.Any("task_meta", taskMeta), zap.Any("subtask_metas", subtaskMetas))
 	if err := verifyChecksum(ctx, tableImporter, subtaskMetas, logger); err != nil {
 		return err
@@ -148,14 +132,6 @@
 }
 
 func verifyChecksum(ctx context.Context, tableImporter *importer.TableImporter, subtaskMetas []*SubtaskMeta, logger *zap.Logger) error {
-=======
-	logutil.BgLogger().Info("post process", zap.Any("task_meta", taskMeta), zap.Any("subtask_metas", subtaskMetas))
-
-	return verifyChecksum(ctx, tableImporter, subtaskMetas)
-}
-
-func verifyChecksum(ctx context.Context, tableImporter *importer.TableImporter, subtaskMetas []*SubtaskMeta) error {
->>>>>>> d9243db2
 	if tableImporter.Checksum == config.OpLevelOff {
 		return nil
 	}
@@ -164,7 +140,6 @@
 		checksum := verify.MakeKVChecksum(subtaskMeta.Checksum.Size, subtaskMeta.Checksum.KVs, subtaskMeta.Checksum.Sum)
 		localChecksum.Add(&checksum)
 	}
-<<<<<<< HEAD
 	logger.Info("local checksum", zap.Object("checksum", &localChecksum))
 	return tableImporter.VerifyChecksum(ctx, localChecksum)
 }
@@ -189,12 +164,6 @@
 	return nil
 }
 
-=======
-	logutil.BgLogger().Info("local checksum", zap.Object("checksum", &localChecksum))
-	return tableImporter.VerifyChecksum(ctx, localChecksum)
-}
-
->>>>>>> d9243db2
 func buildTableImporter(ctx context.Context, taskMeta *TaskMeta) (*importer.TableImporter, error) {
 	idAlloc := kv.NewPanickingAllocators(0)
 	tbl, err := tables.TableFromMeta(idAlloc, taskMeta.Plan.TableInfo)
