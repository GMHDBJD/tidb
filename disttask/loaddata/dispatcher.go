// Copyright 2023 PingCAP, Inc.
//
// Licensed under the Apache License, Version 2.0 (the "License");
// you may not use this file except in compliance with the License.
// You may obtain a copy of the License at
//
//     http://www.apache.org/licenses/LICENSE-2.0
//
// Unless required by applicable law or agreed to in writing, software
// distributed under the License is distributed on an "AS IS" BASIS,
// WITHOUT WARRANTIES OR CONDITIONS OF ANY KIND, either express or implied.
// See the License for the specific language governing permissions and
// limitations under the License.

package loaddata

import (
	"context"
	"encoding/json"

	"github.com/pingcap/tidb/disttask/framework/dispatcher"
	"github.com/pingcap/tidb/disttask/framework/proto"
	"github.com/pingcap/tidb/util/logutil"
	"go.uber.org/zap"
	"golang.org/x/exp/maps"
)

// FlowHandle is the dispatcher for load data.
type FlowHandle struct{}

// ProcessNormalFlow implements dispatcher.TaskFlowHandle interface.
func (*FlowHandle) ProcessNormalFlow(ctx context.Context, dispatch dispatcher.Handle, gTask *proto.Task) ([][]byte, error) {
	taskMeta := &TaskMeta{}
	err := json.Unmarshal(gTask.Meta, taskMeta)
	if err != nil {
		return nil, err
	}
	logutil.BgLogger().Info("process normal flow", zap.Any("task_meta", taskMeta), zap.Any("step", gTask.Step))

	switch gTask.Step {
	case Import:
		gTask.State = proto.TaskStateSucceed
		return nil, nil
	default:
	}

	instances, err := dispatch.GetTaskAllInstances(ctx, gTask.ID)
	if err != nil {
		return nil, err
	}
	subtaskMetas, err := generateSubtaskMetas(ctx, taskMeta, len(instances))
	if err != nil {
		return nil, err
	}
	logutil.BgLogger().Info("generate subtasks", zap.Any("subtask_metas", subtaskMetas))
	metaBytes := make([][]byte, 0, len(taskMeta.FileInfos))
	for _, subtaskMeta := range subtaskMetas {
		bs, err := json.Marshal(subtaskMeta)
		if err != nil {
			return nil, err
		}
		metaBytes = append(metaBytes, bs)
	}
	gTask.Step = Import
	return metaBytes, nil
}

// ProcessErrFlow implements dispatcher.ProcessErrFlow interface.
func (*FlowHandle) ProcessErrFlow(_ context.Context, _ dispatcher.Handle, _ *proto.Task, errMsg string) ([]byte, error) {
	logutil.BgLogger().Info("process error flow", zap.String("error message", errMsg))
	return nil, nil
}

func generateSubtaskMetas(ctx context.Context, task *TaskMeta, concurrency int) ([]*SubtaskMeta, error) {
	tableRegions, err := makeTableRegions(ctx, task, concurrency)
	if err != nil {
		return nil, err
	}

	subtaskMetaMap := make(map[int32]*SubtaskMeta)
	for _, region := range tableRegions {
		subtaskMeta, ok := subtaskMetaMap[region.EngineID]
		if !ok {
<<<<<<< HEAD
			idx = len(subtasks)
			engineMap[region.EngineID] = idx
			subtasks = append(subtasks, &SubtaskMeta{
				ID:     idx,
=======
			subtaskMeta = &SubtaskMeta{
>>>>>>> b7f372a6
				Table:  task.Table,
				Format: task.Format,
				Dir:    task.Dir,
			}
			subtaskMetaMap[region.EngineID] = subtaskMeta
		}
		subtaskMeta.Chunks = append(subtaskMeta.Chunks, Chunk{
			Path:         region.FileMeta.Path,
			Offset:       region.Chunk.Offset,
			EndOffset:    region.Chunk.EndOffset,
			RealOffset:   region.Chunk.RealOffset,
			PrevRowIDMax: region.Chunk.PrevRowIDMax,
			RowIDMax:     region.Chunk.RowIDMax,
		})
	}
	return maps.Values[map[int32]*SubtaskMeta](subtaskMetaMap), nil
}

func init() {
	dispatcher.RegisterTaskFlowHandle(proto.LoadData, &FlowHandle{})
}<|MERGE_RESOLUTION|>--- conflicted
+++ resolved
@@ -81,14 +81,7 @@
 	for _, region := range tableRegions {
 		subtaskMeta, ok := subtaskMetaMap[region.EngineID]
 		if !ok {
-<<<<<<< HEAD
-			idx = len(subtasks)
-			engineMap[region.EngineID] = idx
-			subtasks = append(subtasks, &SubtaskMeta{
-				ID:     idx,
-=======
 			subtaskMeta = &SubtaskMeta{
->>>>>>> b7f372a6
 				Table:  task.Table,
 				Format: task.Format,
 				Dir:    task.Dir,
