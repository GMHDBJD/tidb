// Copyright 2023 PingCAP, Inc.
//
// Licensed under the Apache License, Version 2.0 (the "License");
// you may not use this file except in compliance with the License.
// You may obtain a copy of the License at
//
//     http://www.apache.org/licenses/LICENSE-2.0
//
// Unless required by applicable law or agreed to in writing, software
// distributed under the License is distributed on an "AS IS" BASIS,
// WITHOUT WARRANTIES OR CONDITIONS OF ANY KIND, either express or implied.
// See the License for the specific language governing permissions and
// limitations under the License.

package loaddata

import (
	"context"
	"encoding/json"
	"strings"
	"sync"
	"time"

	dmysql "github.com/go-sql-driver/mysql"
	"github.com/pingcap/errors"
	"github.com/pingcap/tidb/br/pkg/lightning/backend/kv"
	"github.com/pingcap/tidb/br/pkg/lightning/common"
	"github.com/pingcap/tidb/br/pkg/lightning/config"
	verify "github.com/pingcap/tidb/br/pkg/lightning/verification"
	"github.com/pingcap/tidb/disttask/framework/dispatcher"
	"github.com/pingcap/tidb/disttask/framework/proto"
	"github.com/pingcap/tidb/domain/infosync"
	"github.com/pingcap/tidb/errno"
	"github.com/pingcap/tidb/executor/asyncloaddata"
	"github.com/pingcap/tidb/executor/importer"
	"github.com/pingcap/tidb/sessionctx"
	"github.com/pingcap/tidb/table/tables"
	"github.com/pingcap/tidb/util/logutil"
	"github.com/pingcap/tidb/util/sqlexec"
	"go.uber.org/atomic"
	"go.uber.org/multierr"
	"go.uber.org/zap"
)

type flowHandle struct {
	mu sync.RWMutex
	// the last time we switch TiKV into IMPORT mode, this is a global operation, do it for one task makes
	// no difference to do it for all tasks. So we do not need to record the switch time for each task.
	lastSwitchTime atomic.Time
}

var _ dispatcher.TaskFlowHandle = (*flowHandle)(nil)

func (h *flowHandle) OnTicker(ctx context.Context, task *proto.Task) {
	// only switch TiKV mode when task is running and reach the interval
	if task.State != proto.TaskStateRunning || time.Since(h.lastSwitchTime.Load()) < config.DefaultSwitchTiKVModeInterval {
		return
	}

	h.mu.Lock()
	defer h.mu.Unlock()
	if time.Since(h.lastSwitchTime.Load()) < config.DefaultSwitchTiKVModeInterval {
		return
	}

	logger := logutil.BgLogger().With(zap.Int64("task_id", task.ID))
	switcher, err := importer.GetTiKVModeSwitcher(logger)
	if err != nil {
		logger.Warn("get tikv mode switcher failed", zap.Error(err))
		return
	}
	switcher.ToImportMode(ctx)
	h.lastSwitchTime.Store(time.Now())
}

func (h *flowHandle) ProcessNormalFlow(ctx context.Context, handle dispatcher.TaskHandle, gTask *proto.Task) ([][]byte, error) {
	logger := logutil.BgLogger().With(zap.String("component", "dispatcher"), zap.String("type", gTask.Type), zap.Int64("ID", gTask.ID))
	taskMeta := &TaskMeta{}
	err := json.Unmarshal(gTask.Meta, taskMeta)
	if err != nil {
		return nil, err
	}
	logger.Info("process normal flow", zap.Any("task_meta", taskMeta), zap.Any("step", gTask.Step))

	switch gTask.Step {
	case Import:
		h.switchTiKV2NormalMode(ctx, logutil.BgLogger())
		if err := postProcess(ctx, handle, gTask, logger); err != nil {
			return nil, err
		}
		gTask.State = proto.TaskStateSucceed
		return nil, nil
	default:
	}

	if err := preProcess(ctx, handle, gTask, logger); err != nil {
		return nil, err
	}

	//	schedulers, err := dispatch.GetAllSchedulerIDs(ctx, gTask.ID)
	//	if err != nil {
	//		return nil, err
	//	}
	subtaskMetas, err := generateSubtaskMetas(ctx, gTask.ID, taskMeta)
	if err != nil {
		return nil, err
	}
	logger.Info("generate subtasks", zap.Any("subtask_metas", subtaskMetas))
	metaBytes := make([][]byte, 0, len(subtaskMetas))
	for _, subtaskMeta := range subtaskMetas {
		bs, err := json.Marshal(subtaskMeta)
		if err != nil {
			return nil, err
		}
		metaBytes = append(metaBytes, bs)
	}
	gTask.Step = Import
	return metaBytes, nil
}

// ProcessErrFlow implements dispatcher.ProcessErrFlow interface.
func (h *flowHandle) ProcessErrFlow(ctx context.Context, handle dispatcher.TaskHandle, gTask *proto.Task, receiveErr [][]byte) ([]byte, error) {
	logger := logutil.BgLogger().With(zap.String("component", "dispatcher"), zap.String("type", gTask.Type), zap.Int64("ID", gTask.ID))
	logger.Info("process error flow", zap.ByteStrings("error message", receiveErr))
	h.switchTiKV2NormalMode(ctx, logger)
	gTask.Error = receiveErr[0]

	errStr := string(receiveErr[0])
	// do nothing if the error is resumable
	if isResumableErr(errStr) {
		return nil, nil
	}

	// Actually, `processErrFlow` will only be called when there is a failure in the import step.
	if gTask.Step != Import {
		return nil, nil
	}

	err := rollback(ctx, handle, gTask, logger)
	if err != nil {
		// TODO: add error code according to spec.
		gTask.Error = []byte(errStr + ", " + err.Error())
	}
	return nil, err
}

func (*flowHandle) GetEligibleInstances(ctx context.Context, gTask *proto.Task) ([]*infosync.ServerInfo, error) {
	taskMeta := &TaskMeta{}
	err := json.Unmarshal(gTask.Meta, taskMeta)
	if err != nil {
		return nil, err
	}
	if len(taskMeta.EligibleInstances) > 0 {
		return taskMeta.EligibleInstances, nil
	}
	return dispatcher.GenerateSchedulerNodes(ctx)
}

func (*flowHandle) IsRetryableErr(error) bool {
	// TODO: check whether the error is retryable.
	return false
}

func (h *flowHandle) switchTiKV2NormalMode(ctx context.Context, logger *zap.Logger) {
	h.mu.Lock()
	defer h.mu.Unlock()

	switcher, err := importer.GetTiKVModeSwitcher(logger)
	if err != nil {
		logger.Warn("get tikv mode switcher failed", zap.Error(err))
		return
	}
	switcher.ToNormalMode(ctx)

	// clear it, so next task can switch TiKV mode again.
	h.lastSwitchTime.Store(time.Time{})
}

<<<<<<< HEAD
// preProcess does the pre processing for the task.
func preProcess(ctx context.Context, handle dispatcher.TaskHandle, gTask *proto.Task, logger *zap.Logger) error {
=======
// postProcess does the post-processing for the task.
func postProcess(ctx context.Context, handle dispatcher.TaskHandle, gTask *proto.Task, logger *zap.Logger) error {
>>>>>>> cb8d6f25
	taskMeta := &TaskMeta{}
	err := json.Unmarshal(gTask.Meta, taskMeta)
	if err != nil {
		return err
	}
<<<<<<< HEAD
	logger.Info("pre process", zap.Any("task_meta", taskMeta))
	if err := dropTableIndexes(ctx, handle, taskMeta, logger); err != nil {
		return err
	}
	return updateMeta(gTask, taskMeta)
}

// postProcess does the post processing for the task.
func postProcess(ctx context.Context, handle dispatcher.TaskHandle, gTask *proto.Task, logger *zap.Logger) (err error) {
	taskMeta := &TaskMeta{}
	err = json.Unmarshal(gTask.Meta, taskMeta)
	if err != nil {
		return err
	}

	// create table indexes even if the post process is failed.
	defer func() {
		err2 := createTableIndexes(ctx, handle, taskMeta, logger)
		err = multierr.Append(err, err2)
	}()

	tableImporter, err := buildTableImporter(ctx, taskMeta)
=======
	tableImporter, err := buildTableImporter(ctx, gTask.ID, taskMeta)
>>>>>>> cb8d6f25
	if err != nil {
		return err
	}
	defer func() {
		err2 := tableImporter.Close()
		if err == nil {
			err = err2
		}
	}()

	metas, err := handle.GetPreviousSubtaskMetas(gTask.ID, gTask.Step)
	if err != nil {
		return err
	}

	subtaskMetas := make([]*SubtaskMeta, 0, len(metas))
	for _, bs := range metas {
		var subtaskMeta SubtaskMeta
		if err := json.Unmarshal(bs, &subtaskMeta); err != nil {
			return err
		}
		subtaskMetas = append(subtaskMetas, &subtaskMeta)
	}

	logger.Info("post process", zap.Any("task_meta", taskMeta), zap.Any("subtask_metas", subtaskMetas))
	if err := verifyChecksum(ctx, tableImporter, subtaskMetas, logger); err != nil {
		return err
	}

	updateResult(taskMeta, subtaskMetas, logger)
	return updateMeta(gTask, taskMeta)
}

func verifyChecksum(ctx context.Context, tableImporter *importer.TableImporter, subtaskMetas []*SubtaskMeta, logger *zap.Logger) error {
	if tableImporter.Checksum == config.OpLevelOff {
		return nil
	}
	var localChecksum verify.KVChecksum
	for _, subtaskMeta := range subtaskMetas {
		checksum := verify.MakeKVChecksum(subtaskMeta.Checksum.Size, subtaskMeta.Checksum.KVs, subtaskMeta.Checksum.Sum)
		localChecksum.Add(&checksum)
	}
	logger.Info("local checksum", zap.Object("checksum", &localChecksum))
	return tableImporter.VerifyChecksum(ctx, localChecksum)
}

func dropTableIndexes(ctx context.Context, handle dispatcher.TaskHandle, taskMeta *TaskMeta, logger *zap.Logger) error {
	tblInfo := taskMeta.Plan.TableInfo
	tableName := common.UniqueTable(taskMeta.Plan.DBName, tblInfo.Name.L)

	remainIndexes, dropIndexes := common.GetDropIndexInfos(tblInfo)
	for _, idxInfo := range dropIndexes {
		sqlStr := common.BuildDropIndexSQL(tableName, idxInfo)
		if err := executeSQL(ctx, handle, logger, sqlStr); err != nil {
			if merr, ok := errors.Cause(err).(*dmysql.MySQLError); ok {
				switch merr.Number {
				case errno.ErrCantDropFieldOrKey, errno.ErrDropIndexNeededInForeignKey:
					remainIndexes = append(remainIndexes, idxInfo)
					logger.Info("can't drop index, skip", zap.String("index", idxInfo.Name.O), zap.Error(err))
					continue
				}
			}
			return err
		}
	}
	if len(remainIndexes) < len(tblInfo.Indices) {
		taskMeta.Plan.TableInfo = taskMeta.Plan.TableInfo.Clone()
		taskMeta.Plan.TableInfo.Indices = remainIndexes
	}
	return nil
}

func createTableIndexes(ctx context.Context, handle dispatcher.TaskHandle, taskMeta *TaskMeta, logger *zap.Logger) error {
	tableName := common.UniqueTable(taskMeta.Plan.DBName, taskMeta.Plan.TableInfo.Name.L)
	singleSQL, multiSQLs := common.BuildAddIndexSQL(tableName, taskMeta.Plan.TableInfo, taskMeta.Plan.DesiredTableInfo)
	logger.Info("build add index sql", zap.String("singleSQL", singleSQL), zap.Strings("multiSQLs", multiSQLs))
	if len(multiSQLs) == 0 {
		return nil
	}

	err := executeSQL(ctx, handle, logger, singleSQL)
	if err == nil {
		return nil
	}
	if !common.IsDupKeyError(err) {
		// TODO: refine err msg and error code according to spec.
		return errors.Errorf("Failed to create index: %v, please execute the SQL manually, sql: %s", err, singleSQL)
	}
	if len(multiSQLs) == 1 {
		return nil
	}
	logger.Warn("cannot add all indexes in one statement, try to add them one by one", zap.Strings("sqls", multiSQLs), zap.Error(err))

	for i, ddl := range multiSQLs {
		err := executeSQL(ctx, handle, logger, ddl)
		if err != nil && !common.IsDupKeyError(err) {
			// TODO: refine err msg and error code according to spec.
			return errors.Errorf("Failed to create index: %v, please execute the SQLs manually, sqls: %s", err, strings.Join(multiSQLs[i:], ";"))
		}
	}
	return nil
}

// TODO: return the result of sql.
func executeSQL(ctx context.Context, handle dispatcher.TaskHandle, logger *zap.Logger, sql string, args ...interface{}) (err error) {
	logger.Info("execute sql", zap.String("sql", sql), zap.Any("args", args))
	return handle.WithNewSession(func(se sessionctx.Context) error {
		_, err := se.(sqlexec.SQLExecutor).ExecuteInternal(ctx, sql, args...)
		return err
	})
}

func updateResult(taskMeta *TaskMeta, subtaskMetas []*SubtaskMeta, logger *zap.Logger) {
	for _, subtaskMeta := range subtaskMetas {
		taskMeta.Result.ReadRowCnt += subtaskMeta.Result.ReadRowCnt
		taskMeta.Result.LoadedRowCnt += subtaskMeta.Result.LoadedRowCnt
	}
	logger.Info("update result", zap.Any("task_meta", taskMeta))
}

func updateMeta(gTask *proto.Task, taskMeta *TaskMeta) error {
	bs, err := json.Marshal(taskMeta)
	if err != nil {
		return err
	}
	gTask.Meta = bs
	return nil
}

func buildTableImporter(ctx context.Context, taskID int64, taskMeta *TaskMeta) (*importer.TableImporter, error) {
	idAlloc := kv.NewPanickingAllocators(0)
	tbl, err := tables.TableFromMeta(idAlloc, taskMeta.Plan.TableInfo)
	if err != nil {
		return nil, err
	}

	astArgs, err := importer.ASTArgsFromStmt(taskMeta.Stmt)
	if err != nil {
		return nil, err
	}
	controller, err := importer.NewLoadDataController(&taskMeta.Plan, tbl, astArgs)
	if err != nil {
		return nil, err
	}
	if err := controller.InitDataFiles(ctx); err != nil {
		return nil, err
	}

	return importer.NewTableImporter(&importer.JobImportParam{
		GroupCtx: ctx,
		Progress: asyncloaddata.NewProgress(false),
		Job:      &asyncloaddata.Job{},
	}, controller, taskID)
}

func generateSubtaskMetas(ctx context.Context, taskID int64, taskMeta *TaskMeta) (subtaskMetas []*SubtaskMeta, err error) {
	tableImporter, err := buildTableImporter(ctx, taskID, taskMeta)
	if err != nil {
		return nil, err
	}
	defer func() {
		err2 := tableImporter.Close()
		if err == nil {
			err = err2
		}
	}()

	engineCheckpoints, err := tableImporter.PopulateChunks(ctx)
	if err != nil {
		return nil, err
	}
	for id, ecp := range engineCheckpoints {
		if id == common.IndexEngineID {
			continue
		}
		subtaskMeta := &SubtaskMeta{
			ID:   id,
			Plan: taskMeta.Plan,
		}
		for _, chunkCheckpoint := range ecp.Chunks {
			subtaskMeta.Chunks = append(subtaskMeta.Chunks, toChunk(*chunkCheckpoint))
		}
		subtaskMetas = append(subtaskMetas, subtaskMeta)
	}
	return subtaskMetas, nil
}

// isResumableErr checks whether it's possible to rely on checkpoint to re-import data after the error has been fixed.
func isResumableErr(string) bool {
	// TODO: add more cases
	return false
}

func rollback(ctx context.Context, handle dispatcher.TaskHandle, gTask *proto.Task, logger *zap.Logger) (err error) {
	taskMeta := &TaskMeta{}
	err = json.Unmarshal(gTask.Meta, taskMeta)
	if err != nil {
		return err
	}

	logger.Info("rollback", zap.Any("task_meta", taskMeta))

	// create table indexes even if the rollback is failed.
	defer func() {
		err2 := createTableIndexes(ctx, handle, taskMeta, logger)
		err = multierr.Append(err, err2)
	}()

	tableName := common.UniqueTable(taskMeta.Plan.DBName, taskMeta.Plan.TableInfo.Name.L)
	// truncate the table
	return executeSQL(ctx, handle, logger, "TRUNCATE "+tableName)
}

func init() {
	dispatcher.RegisterTaskFlowHandle(proto.LoadData, &flowHandle{})
}<|MERGE_RESOLUTION|>--- conflicted
+++ resolved
@@ -176,19 +176,13 @@
 	h.lastSwitchTime.Store(time.Time{})
 }
 
-<<<<<<< HEAD
 // preProcess does the pre processing for the task.
 func preProcess(ctx context.Context, handle dispatcher.TaskHandle, gTask *proto.Task, logger *zap.Logger) error {
-=======
-// postProcess does the post-processing for the task.
-func postProcess(ctx context.Context, handle dispatcher.TaskHandle, gTask *proto.Task, logger *zap.Logger) error {
->>>>>>> cb8d6f25
 	taskMeta := &TaskMeta{}
 	err := json.Unmarshal(gTask.Meta, taskMeta)
 	if err != nil {
 		return err
 	}
-<<<<<<< HEAD
 	logger.Info("pre process", zap.Any("task_meta", taskMeta))
 	if err := dropTableIndexes(ctx, handle, taskMeta, logger); err != nil {
 		return err
@@ -210,10 +204,7 @@
 		err = multierr.Append(err, err2)
 	}()
 
-	tableImporter, err := buildTableImporter(ctx, taskMeta)
-=======
 	tableImporter, err := buildTableImporter(ctx, gTask.ID, taskMeta)
->>>>>>> cb8d6f25
 	if err != nil {
 		return err
 	}
