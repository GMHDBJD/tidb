--- conflicted
+++ resolved
@@ -265,11 +265,7 @@
 		st = proto.TaskStateRevertPending
 	}
 
-<<<<<<< HEAD
-	_, err := stm.executeSQLWithNewSession(stm.ctx, "insert into mysql.tidb_background_subtask(task_key, step, exec_id, meta, state, type, checkpoint) values (%?, %?, %?, %?, %?, %?)", globalTaskID, step, designatedTiDBID, meta, st, proto.Type2Int(tp), []byte{})
-=======
 	_, err := stm.executeSQLWithNewSession(stm.ctx, "insert into mysql.tidb_background_subtask(task_key, step, exec_id, meta, state, type, checkpoint) values (%?, %?, %?, %?, %?, %?, %?)", globalTaskID, step, designatedTiDBID, meta, st, proto.Type2Int(tp), []byte{})
->>>>>>> 621fb159
 	if err != nil {
 		return err
 	}
@@ -292,15 +288,9 @@
 	return row2SubTask(rs[0]), nil
 }
 
-<<<<<<< HEAD
-// GetSucceedSubtasks gets the subtask in the success state.
-func (stm *TaskManager) GetSucceedSubtasks(taskID int64) ([]*proto.Subtask, error) {
-	rs, err := stm.executeSQLWithNewSession(stm.ctx, "select * from mysql.tidb_background_subtask where task_key = %? and state = %?", taskID, proto.TaskStateSucceed)
-=======
 // GetSucceedSubtasksByStep gets the subtask in the success state.
 func (stm *TaskManager) GetSucceedSubtasksByStep(taskID int64, step int64) ([]*proto.Subtask, error) {
 	rs, err := stm.executeSQLWithNewSession(stm.ctx, "select * from mysql.tidb_background_subtask where task_key = %? and state = %? and step = %?", taskID, proto.TaskStateSucceed, step)
->>>>>>> 621fb159
 	if err != nil {
 		return nil, err
 	}
