// Copyright 2023 PingCAP, Inc.
//
// Licensed under the Apache License, Version 2.0 (the "License");
// you may not use this file except in compliance with the License.
// You may obtain a copy of the License at
//
//     http://www.apache.org/licenses/LICENSE-2.0
//
// Unless required by applicable law or agreed to in writing, software
// distributed under the License is distributed on an "AS IS" BASIS,
// WITHOUT WARRANTIES OR CONDITIONS OF ANY KIND, either express or implied.
// See the License for the specific language governing permissions and
// limitations under the License.

package importinto

import (
	"context"
	"encoding/json"
	"strconv"
	"strings"
	"sync"
	"time"

	dmysql "github.com/go-sql-driver/mysql"
	"github.com/pingcap/errors"
	"github.com/pingcap/failpoint"
	"github.com/pingcap/tidb/br/pkg/lightning/backend/kv"
	"github.com/pingcap/tidb/br/pkg/lightning/checkpoints"
	"github.com/pingcap/tidb/br/pkg/lightning/common"
	"github.com/pingcap/tidb/br/pkg/lightning/config"
	verify "github.com/pingcap/tidb/br/pkg/lightning/verification"
	"github.com/pingcap/tidb/br/pkg/utils"
	"github.com/pingcap/tidb/disttask/framework/dispatcher"
	"github.com/pingcap/tidb/disttask/framework/proto"
	"github.com/pingcap/tidb/disttask/framework/storage"
	"github.com/pingcap/tidb/domain/infosync"
	"github.com/pingcap/tidb/errno"
	"github.com/pingcap/tidb/executor/importer"
	"github.com/pingcap/tidb/sessionctx"
	"github.com/pingcap/tidb/table/tables"
	"github.com/pingcap/tidb/util/etcd"
	"github.com/pingcap/tidb/util/logutil"
	"github.com/pingcap/tidb/util/sqlexec"
	"go.uber.org/atomic"
	"go.uber.org/multierr"
	"go.uber.org/zap"
)

const (
	registerTaskTTL        = 10 * time.Minute
	refreshTaskTTLInterval = 3 * time.Minute
	registerTimeout        = 5 * time.Second
)

// NewTaskRegisterWithTTL is the ctor for TaskRegister.
// It is exported for testing.
var NewTaskRegisterWithTTL = utils.NewTaskRegisterWithTTL

type taskInfo struct {
	taskID int64

	// operation on taskInfo is run inside detect-task goroutine, so no need to synchronize.
	lastRegisterTime time.Time

	// initialized lazily in register()
	etcdClient   *etcd.Client
	taskRegister utils.TaskRegister
}

func (t *taskInfo) register(ctx context.Context) {
	if time.Since(t.lastRegisterTime) < refreshTaskTTLInterval {
		return
	}

	if time.Since(t.lastRegisterTime) < refreshTaskTTLInterval {
		return
	}
	logger := logutil.BgLogger().With(zap.Int64("task_id", t.taskID))
	if t.taskRegister == nil {
		client, err := importer.GetEtcdClient()
		if err != nil {
			logger.Warn("get etcd client failed", zap.Error(err))
			return
		}
		t.etcdClient = client
		t.taskRegister = NewTaskRegisterWithTTL(client.GetClient(), registerTaskTTL,
			utils.RegisterImportInto, strconv.FormatInt(t.taskID, 10))
	}
	timeoutCtx, cancel := context.WithTimeout(ctx, registerTimeout)
	defer cancel()
	if err := t.taskRegister.RegisterTaskOnce(timeoutCtx); err != nil {
		logger.Warn("register task failed", zap.Error(err))
	} else {
		logger.Info("register task to pd or refresh lease success")
	}
	// we set it even if register failed, TTL is 10min, refresh interval is 3min,
	// we can try 2 times before the lease is expired.
	t.lastRegisterTime = time.Now()
}

func (t *taskInfo) close(ctx context.Context) {
	logger := logutil.BgLogger().With(zap.Int64("task_id", t.taskID))
	if t.taskRegister != nil {
		timeoutCtx, cancel := context.WithTimeout(ctx, registerTimeout)
		defer cancel()
		if err := t.taskRegister.Close(timeoutCtx); err != nil {
			logger.Warn("unregister task failed", zap.Error(err))
		} else {
			logger.Info("unregister task success")
		}
		t.taskRegister = nil
	}
	if t.etcdClient != nil {
		if err := t.etcdClient.Close(); err != nil {
			logger.Warn("close etcd client failed", zap.Error(err))
		}
		t.etcdClient = nil
	}
}

type flowHandle struct {
	mu sync.RWMutex
	// NOTE: there's no need to sync for below 2 fields actually, since we add a restriction that only one
	// task can be running at a time. but we might support task queuing in the future, leave it for now.
	// the last time we switch TiKV into IMPORT mode, this is a global operation, do it for one task makes
	// no difference to do it for all tasks. So we do not need to record the switch time for each task.
	lastSwitchTime atomic.Time
	// taskInfoMap is a map from taskID to taskInfo
	taskInfoMap sync.Map

	// currTaskID is the taskID of the current running task.
	// It may be changed when we switch to a new task or switch to a new owner.
	currTaskID            atomic.Int64
	disableTiKVImportMode atomic.Bool
}

var _ dispatcher.TaskFlowHandle = (*flowHandle)(nil)

func (h *flowHandle) OnTicker(ctx context.Context, task *proto.Task) {
	// only switch TiKV mode or register task when task is running
	if task.State != proto.TaskStateRunning {
		return
	}
	h.switchTiKVMode(ctx, task)
	h.registerTask(ctx, task)
}

func (h *flowHandle) switchTiKVMode(ctx context.Context, task *proto.Task) {
	h.updateCurrentTask(task)
	if h.disableTiKVImportMode.Load() {
		return
	}

	if time.Since(h.lastSwitchTime.Load()) < config.DefaultSwitchTiKVModeInterval {
		return
	}

	h.mu.Lock()
	defer h.mu.Unlock()
	if time.Since(h.lastSwitchTime.Load()) < config.DefaultSwitchTiKVModeInterval {
		return
	}

	logger := logutil.BgLogger().With(zap.Int64("task_id", task.ID))
	switcher, err := importer.GetTiKVModeSwitcher(logger)
	if err != nil {
		logger.Warn("get tikv mode switcher failed", zap.Error(err))
		return
	}
	switcher.ToImportMode(ctx)
	h.lastSwitchTime.Store(time.Now())
}

func (h *flowHandle) registerTask(ctx context.Context, task *proto.Task) {
	val, _ := h.taskInfoMap.LoadOrStore(task.ID, &taskInfo{taskID: task.ID})
	info := val.(*taskInfo)
	info.register(ctx)
}

func (h *flowHandle) unregisterTask(ctx context.Context, task *proto.Task) {
	if val, loaded := h.taskInfoMap.LoadAndDelete(task.ID); loaded {
		info := val.(*taskInfo)
		info.close(ctx)
	}
}

func (h *flowHandle) ProcessNormalFlow(ctx context.Context, handle dispatcher.TaskHandle, gTask *proto.Task) (_ [][]byte, err error) {
	logger := logutil.BgLogger().With(
		zap.String("component", "dispatcher"),
		zap.String("type", gTask.Type),
		zap.Int64("ID", gTask.ID),
		zap.String("step", stepStr(gTask.Step)),
	)
	taskMeta := &TaskMeta{}
	err = json.Unmarshal(gTask.Meta, taskMeta)
	if err != nil {
		return nil, err
	}
	logger.Info("process normal flow", zap.Any("task_meta", taskMeta))

	var taskFinished bool
	defer func() {
		if taskFinished {
			// todo: we're not running in a transaction with task update
			if err2 := h.finishJob(ctx, handle, gTask, taskMeta, logger); err2 != nil {
				err = err2
			}
		} else if err != nil && !h.IsRetryableErr(err) {
			if err2 := h.failJob(ctx, handle, gTask, taskMeta, logger, err.Error()); err2 != nil {
				// todo: we're not running in a transaction with task update, there might be case
				// failJob return error, but task update succeed.
				logger.Error("call failJob failed", zap.Error(err2))
			}
		}
	}()

	switch gTask.Step {
	case proto.StepInit:
		if err := preProcess(ctx, handle, gTask, taskMeta, logger); err != nil {
			return nil, err
		}
		if err = startJob(ctx, handle, taskMeta); err != nil {
			return nil, err
		}
		subtaskMetas, err := generateImportStepMetas(ctx, taskMeta)
		if err != nil {
			return nil, err
		}
		logger.Info("generate subtasks", zap.Any("subtask_metas", subtaskMetas))
		metaBytes := make([][]byte, 0, len(subtaskMetas))
		for _, subtaskMeta := range subtaskMetas {
			bs, err := json.Marshal(subtaskMeta)
			if err != nil {
				return nil, err
			}
			metaBytes = append(metaBytes, bs)
		}
		gTask.Step = StepImport
		return metaBytes, nil
<<<<<<< HEAD
	case Import:
		defer func() {
			if err == nil {
				err = finishJob(ctx, handle, taskMeta, &importer.JobSummary{ImportedRows: taskMeta.Result.LoadedRowCnt})
			} else {
				// todo: we're not running in a transaction with task update, there might be case
				// failJob return error, but task update succeed.
				if err2 := failJob(ctx, handle, taskMeta, err.Error()); err2 != nil {
					logger.Error("call failJob failed", zap.Error(err2))
				}
			}
		}()
		h.switchTiKV2NormalMode(ctx, gTask, logutil.BgLogger())
		defer h.unregisterTask(ctx, gTask)
		subtaskMetas, err2 := postProcess(ctx, handle, gTask, taskMeta, logger)
=======
	case StepImport:
		stepMeta, err2 := toPostProcessStep(handle, gTask, taskMeta)
>>>>>>> 51964b5a
		if err2 != nil {
			return nil, err2
		}
		if err = job2Step(ctx, taskMeta, importer.JobStepValidating); err != nil {
			return nil, err
		}
		logger.Info("move to post-process step ", zap.Any("result", taskMeta.Result),
			zap.Any("step_meta", stepMeta))
		bs, err := json.Marshal(stepMeta)
		if err != nil {
			return nil, err
		}
		failpoint.Inject("failWhenDispatchPostProcessSubtask", func() {
			failpoint.Return(nil, errors.New("injected error after StepImport"))
		})
		gTask.Step = StepPostProcess
		return [][]byte{bs}, nil
	case StepPostProcess:
		taskFinished = true
		return nil, nil
	default:
		return nil, errors.Errorf("unknown step %d", gTask.Step)
	}
}

func (h *flowHandle) ProcessErrFlow(ctx context.Context, handle dispatcher.TaskHandle, gTask *proto.Task, receiveErr [][]byte) ([]byte, error) {
	logger := logutil.BgLogger().With(zap.String("component", "dispatcher"), zap.String("type", gTask.Type), zap.Int64("ID", gTask.ID))
	logger.Info("process error flow", zap.ByteStrings("error message", receiveErr))
	taskMeta := &TaskMeta{}
	err := json.Unmarshal(gTask.Meta, taskMeta)
	if err != nil {
		return nil, err
	}
	errStrs := make([]string, 0, len(receiveErr))
	for _, errStr := range receiveErr {
		errStrs = append(errStrs, string(errStr))
	}
	if err = h.failJob(ctx, handle, gTask, taskMeta, logger, strings.Join(errStrs, "; ")); err != nil {
		return nil, err
	}
<<<<<<< HEAD
	h.switchTiKV2NormalMode(ctx, gTask, logger)
	h.unregisterTask(ctx, gTask)
=======
>>>>>>> 51964b5a

	gTask.Error = receiveErr[0]

	errStr := string(receiveErr[0])
	// do nothing if the error is resumable
	if isResumableErr(errStr) {
		return nil, nil
	}

	if gTask.Step == StepImport {
		err = rollback(ctx, handle, gTask, logger)
		if err != nil {
			// TODO: add error code according to spec.
			gTask.Error = []byte(errStr + ", " + err.Error())
		}
	}
	return nil, err
}

func (*flowHandle) GetEligibleInstances(ctx context.Context, gTask *proto.Task) ([]*infosync.ServerInfo, error) {
	taskMeta := &TaskMeta{}
	err := json.Unmarshal(gTask.Meta, taskMeta)
	if err != nil {
		return nil, err
	}
	if len(taskMeta.EligibleInstances) > 0 {
		return taskMeta.EligibleInstances, nil
	}
	return dispatcher.GenerateSchedulerNodes(ctx)
}

func (*flowHandle) IsRetryableErr(error) bool {
	// TODO: check whether the error is retryable.
	return false
}

func (h *flowHandle) switchTiKV2NormalMode(ctx context.Context, task *proto.Task, logger *zap.Logger) {
	h.updateCurrentTask(task)
	if h.disableTiKVImportMode.Load() {
		return
	}

	h.mu.Lock()
	defer h.mu.Unlock()

	switcher, err := importer.GetTiKVModeSwitcher(logger)
	if err != nil {
		logger.Warn("get tikv mode switcher failed", zap.Error(err))
		return
	}
	switcher.ToNormalMode(ctx)

	// clear it, so next task can switch TiKV mode again.
	h.lastSwitchTime.Store(time.Time{})
}

<<<<<<< HEAD
func (h *flowHandle) updateCurrentTask(task *proto.Task) {
	if h.currTaskID.Swap(task.ID) != task.ID {
		taskMeta := &TaskMeta{}
		if err := json.Unmarshal(task.Meta, taskMeta); err == nil {
			h.disableTiKVImportMode.Store(taskMeta.Plan.DisableTiKVImportMode)
		}
	}
}

// preProcess does the pre processing for the task.
func preProcess(ctx context.Context, handle dispatcher.TaskHandle, gTask *proto.Task, taskMeta *TaskMeta, logger *zap.Logger) error {
=======
// preProcess does the pre-processing for the task.
func preProcess(_ context.Context, _ dispatcher.TaskHandle, gTask *proto.Task, taskMeta *TaskMeta, logger *zap.Logger) error {
>>>>>>> 51964b5a
	logger.Info("pre process", zap.Any("table_info", taskMeta.Plan.TableInfo))
	// TODO: drop table indexes depends on the option.
	// if err := dropTableIndexes(ctx, handle, taskMeta, logger); err != nil {
	// 	return err
	// }
	return updateMeta(gTask, taskMeta)
}

// postProcess does the post-processing for the task.
func postProcess(ctx context.Context, taskMeta *TaskMeta, subtaskMeta *PostProcessStepMeta, logger *zap.Logger) (err error) {
	failpoint.Inject("syncBeforePostProcess", func() {
		TestSyncChan <- struct{}{}
		<-TestSyncChan
	})
	// TODO: create table indexes depends on the option.
	// globalTaskManager, err := storage.GetTaskManager()
	// if err != nil {
	// 	return err
	// }
	// create table indexes even if the post process is failed.
	// defer func() {
	// 	err2 := createTableIndexes(ctx, globalTaskManager, taskMeta, logger)
	// 	err = multierr.Append(err, err2)
	// }()

	controller, err := buildController(taskMeta)
	if err != nil {
		return err
	}
	// no need and should not call controller.InitDataFiles, files might not exist on this instance.

	logger.Info("post process")

	return verifyChecksum(ctx, controller, subtaskMeta.Checksum, logger)
}

func verifyChecksum(ctx context.Context, controller *importer.LoadDataController, checksum Checksum, logger *zap.Logger) error {
	if controller.Checksum == config.OpLevelOff {
		return nil
	}
	localChecksum := verify.MakeKVChecksum(checksum.Size, checksum.KVs, checksum.Sum)
	logger.Info("local checksum", zap.Object("checksum", &localChecksum))
	return controller.VerifyChecksum(ctx, localChecksum)
}

// nolint:unused
func dropTableIndexes(ctx context.Context, handle dispatcher.TaskHandle, taskMeta *TaskMeta, logger *zap.Logger) error {
	tblInfo := taskMeta.Plan.TableInfo
	tableName := common.UniqueTable(taskMeta.Plan.DBName, tblInfo.Name.L)

	remainIndexes, dropIndexes := common.GetDropIndexInfos(tblInfo)
	for _, idxInfo := range dropIndexes {
		sqlStr := common.BuildDropIndexSQL(tableName, idxInfo)
		if err := executeSQL(ctx, handle, logger, sqlStr); err != nil {
			if merr, ok := errors.Cause(err).(*dmysql.MySQLError); ok {
				switch merr.Number {
				case errno.ErrCantDropFieldOrKey, errno.ErrDropIndexNeededInForeignKey:
					remainIndexes = append(remainIndexes, idxInfo)
					logger.Warn("can't drop index, skip", zap.String("index", idxInfo.Name.O), zap.Error(err))
					continue
				}
			}
			return err
		}
	}
	if len(remainIndexes) < len(tblInfo.Indices) {
		taskMeta.Plan.TableInfo = taskMeta.Plan.TableInfo.Clone()
		taskMeta.Plan.TableInfo.Indices = remainIndexes
	}
	return nil
}

func createTableIndexes(ctx context.Context, executor storage.SessionExecutor, taskMeta *TaskMeta, logger *zap.Logger) error {
	tableName := common.UniqueTable(taskMeta.Plan.DBName, taskMeta.Plan.TableInfo.Name.L)
	singleSQL, multiSQLs := common.BuildAddIndexSQL(tableName, taskMeta.Plan.TableInfo, taskMeta.Plan.DesiredTableInfo)
	logger.Info("build add index sql", zap.String("singleSQL", singleSQL), zap.Strings("multiSQLs", multiSQLs))
	if len(multiSQLs) == 0 {
		return nil
	}

	err := executeSQL(ctx, executor, logger, singleSQL)
	if err == nil {
		return nil
	}
	if !common.IsDupKeyError(err) {
		// TODO: refine err msg and error code according to spec.
		return errors.Errorf("Failed to create index: %v, please execute the SQL manually, sql: %s", err, singleSQL)
	}
	if len(multiSQLs) == 1 {
		return nil
	}
	logger.Warn("cannot add all indexes in one statement, try to add them one by one", zap.Strings("sqls", multiSQLs), zap.Error(err))

	for i, ddl := range multiSQLs {
		err := executeSQL(ctx, executor, logger, ddl)
		if err != nil && !common.IsDupKeyError(err) {
			// TODO: refine err msg and error code according to spec.
			return errors.Errorf("Failed to create index: %v, please execute the SQLs manually, sqls: %s", err, strings.Join(multiSQLs[i:], ";"))
		}
	}
	return nil
}

// TODO: return the result of sql.
func executeSQL(ctx context.Context, executor storage.SessionExecutor, logger *zap.Logger, sql string, args ...interface{}) (err error) {
	logger.Info("execute sql", zap.String("sql", sql), zap.Any("args", args))
	return executor.WithNewSession(func(se sessionctx.Context) error {
		_, err := se.(sqlexec.SQLExecutor).ExecuteInternal(ctx, sql, args...)
		return err
	})
}

func updateMeta(gTask *proto.Task, taskMeta *TaskMeta) error {
	bs, err := json.Marshal(taskMeta)
	if err != nil {
		return err
	}
	gTask.Meta = bs
	return nil
}

func buildController(taskMeta *TaskMeta) (*importer.LoadDataController, error) {
	idAlloc := kv.NewPanickingAllocators(0)
	tbl, err := tables.TableFromMeta(idAlloc, taskMeta.Plan.TableInfo)
	if err != nil {
		return nil, err
	}

	astArgs, err := importer.ASTArgsFromStmt(taskMeta.Stmt)
	if err != nil {
		return nil, err
	}
	controller, err := importer.NewLoadDataController(&taskMeta.Plan, tbl, astArgs)
	if err != nil {
		return nil, err
	}
	return controller, nil
}

// todo: converting back and forth, we should unify struct and remove this function later.
func toChunkMap(engineCheckpoints map[int32]*checkpoints.EngineCheckpoint) map[int32][]Chunk {
	chunkMap := make(map[int32][]Chunk, len(engineCheckpoints))
	for id, ecp := range engineCheckpoints {
		chunkMap[id] = make([]Chunk, 0, len(ecp.Chunks))
		for _, chunkCheckpoint := range ecp.Chunks {
			chunkMap[id] = append(chunkMap[id], toChunk(*chunkCheckpoint))
		}
	}
	return chunkMap
}

func generateImportStepMetas(ctx context.Context, taskMeta *TaskMeta) (subtaskMetas []*ImportStepMeta, err error) {
	var chunkMap map[int32][]Chunk
	if len(taskMeta.ChunkMap) > 0 {
		chunkMap = taskMeta.ChunkMap
	} else {
		controller, err2 := buildController(taskMeta)
		if err2 != nil {
			return nil, err2
		}
		if err2 = controller.InitDataFiles(ctx); err2 != nil {
			return nil, err2
		}

		engineCheckpoints, err2 := controller.PopulateChunks(ctx)
		if err2 != nil {
			return nil, err2
		}
		chunkMap = toChunkMap(engineCheckpoints)
	}
	for id := range chunkMap {
		if id == common.IndexEngineID {
			continue
		}
		subtaskMeta := &ImportStepMeta{
			ID:     id,
			Plan:   taskMeta.Plan,
			Chunks: chunkMap[id],
		}
		subtaskMetas = append(subtaskMetas, subtaskMeta)
	}
	return subtaskMetas, nil
}

// we will update taskMeta in place and make gTask.Meta point to the new taskMeta.
func toPostProcessStep(handle dispatcher.TaskHandle, gTask *proto.Task, taskMeta *TaskMeta) (*PostProcessStepMeta, error) {
	metas, err := handle.GetPreviousSubtaskMetas(gTask.ID, gTask.Step)
	if err != nil {
		return nil, err
	}

	subtaskMetas := make([]*ImportStepMeta, 0, len(metas))
	for _, bs := range metas {
		var subtaskMeta ImportStepMeta
		if err := json.Unmarshal(bs, &subtaskMeta); err != nil {
			return nil, err
		}
		subtaskMetas = append(subtaskMetas, &subtaskMeta)
	}
	var localChecksum verify.KVChecksum
	columnSizeMap := make(map[int64]int64)
	for _, subtaskMeta := range subtaskMetas {
		checksum := verify.MakeKVChecksum(subtaskMeta.Checksum.Size, subtaskMeta.Checksum.KVs, subtaskMeta.Checksum.Sum)
		localChecksum.Add(&checksum)

		taskMeta.Result.ReadRowCnt += subtaskMeta.Result.ReadRowCnt
		taskMeta.Result.LoadedRowCnt += subtaskMeta.Result.LoadedRowCnt
		for key, val := range subtaskMeta.Result.ColSizeMap {
			columnSizeMap[key] += val
		}
	}
	taskMeta.Result.ColSizeMap = columnSizeMap
	if err2 := updateMeta(gTask, taskMeta); err2 != nil {
		return nil, err2
	}
	return &PostProcessStepMeta{
		Checksum: Checksum{
			Size: localChecksum.SumSize(),
			KVs:  localChecksum.SumKVS(),
			Sum:  localChecksum.Sum(),
		},
	}, nil
}

func startJob(ctx context.Context, handle dispatcher.TaskHandle, taskMeta *TaskMeta) error {
	failpoint.Inject("syncBeforeJobStarted", func() {
		TestSyncChan <- struct{}{}
		<-TestSyncChan
	})
	err := handle.WithNewSession(func(se sessionctx.Context) error {
		exec := se.(sqlexec.SQLExecutor)
		return importer.StartJob(ctx, exec, taskMeta.JobID)
	})
	failpoint.Inject("syncAfterJobStarted", func() {
		TestSyncChan <- struct{}{}
	})
	return err
}

func job2Step(ctx context.Context, taskMeta *TaskMeta, step string) error {
	globalTaskManager, err := storage.GetTaskManager()
	if err != nil {
		return err
	}
	// todo: use dispatcher.TaskHandle
	// we might call this in scheduler later, there's no dispatcher.TaskHandle, so we use globalTaskManager here.
	return globalTaskManager.WithNewSession(func(se sessionctx.Context) error {
		exec := se.(sqlexec.SQLExecutor)
		return importer.Job2Step(ctx, exec, taskMeta.JobID, step)
	})
}

func (h *flowHandle) finishJob(ctx context.Context, handle dispatcher.TaskHandle, gTask *proto.Task,
	taskMeta *TaskMeta, logger *zap.Logger) error {
	h.switchTiKV2NormalMode(ctx, logger)
	h.unregisterTask(ctx, gTask)
	summary := &importer.JobSummary{ImportedRows: taskMeta.Result.LoadedRowCnt}
	return handle.WithNewSession(func(se sessionctx.Context) error {
		exec := se.(sqlexec.SQLExecutor)
		return importer.FinishJob(ctx, exec, taskMeta.JobID, summary)
	})
}

func (h *flowHandle) failJob(ctx context.Context, handle dispatcher.TaskHandle, gTask *proto.Task,
	taskMeta *TaskMeta, logger *zap.Logger, errorMsg string) error {
	h.switchTiKV2NormalMode(ctx, logger)
	h.unregisterTask(ctx, gTask)
	return handle.WithNewSession(func(se sessionctx.Context) error {
		exec := se.(sqlexec.SQLExecutor)
		return importer.FailJob(ctx, exec, taskMeta.JobID, errorMsg)
	})
}

// isResumableErr checks whether it's possible to rely on checkpoint to re-import data after the error has been fixed.
func isResumableErr(string) bool {
	// TODO: add more cases
	return false
}

func rollback(ctx context.Context, handle dispatcher.TaskHandle, gTask *proto.Task, logger *zap.Logger) (err error) {
	taskMeta := &TaskMeta{}
	err = json.Unmarshal(gTask.Meta, taskMeta)
	if err != nil {
		return err
	}

	logger.Info("rollback", zap.Any("task_meta", taskMeta))

	// create table indexes even if the rollback is failed.
	defer func() {
		err2 := createTableIndexes(ctx, handle, taskMeta, logger)
		err = multierr.Append(err, err2)
	}()

	tableName := common.UniqueTable(taskMeta.Plan.DBName, taskMeta.Plan.TableInfo.Name.L)
	// truncate the table
	return executeSQL(ctx, handle, logger, "TRUNCATE "+tableName)
}

func stepStr(step int64) string {
	switch step {
	case proto.StepInit:
		return "init"
	case StepImport:
		return "import"
	case StepPostProcess:
		return "postprocess"
	default:
		return "unknown"
	}
}

func init() {
	dispatcher.RegisterTaskFlowHandle(proto.ImportInto, &flowHandle{})
}<|MERGE_RESOLUTION|>--- conflicted
+++ resolved
@@ -238,26 +238,8 @@
 		}
 		gTask.Step = StepImport
 		return metaBytes, nil
-<<<<<<< HEAD
-	case Import:
-		defer func() {
-			if err == nil {
-				err = finishJob(ctx, handle, taskMeta, &importer.JobSummary{ImportedRows: taskMeta.Result.LoadedRowCnt})
-			} else {
-				// todo: we're not running in a transaction with task update, there might be case
-				// failJob return error, but task update succeed.
-				if err2 := failJob(ctx, handle, taskMeta, err.Error()); err2 != nil {
-					logger.Error("call failJob failed", zap.Error(err2))
-				}
-			}
-		}()
-		h.switchTiKV2NormalMode(ctx, gTask, logutil.BgLogger())
-		defer h.unregisterTask(ctx, gTask)
-		subtaskMetas, err2 := postProcess(ctx, handle, gTask, taskMeta, logger)
-=======
 	case StepImport:
 		stepMeta, err2 := toPostProcessStep(handle, gTask, taskMeta)
->>>>>>> 51964b5a
 		if err2 != nil {
 			return nil, err2
 		}
@@ -298,11 +280,6 @@
 	if err = h.failJob(ctx, handle, gTask, taskMeta, logger, strings.Join(errStrs, "; ")); err != nil {
 		return nil, err
 	}
-<<<<<<< HEAD
-	h.switchTiKV2NormalMode(ctx, gTask, logger)
-	h.unregisterTask(ctx, gTask)
-=======
->>>>>>> 51964b5a
 
 	gTask.Error = receiveErr[0]
 
@@ -359,7 +336,6 @@
 	h.lastSwitchTime.Store(time.Time{})
 }
 
-<<<<<<< HEAD
 func (h *flowHandle) updateCurrentTask(task *proto.Task) {
 	if h.currTaskID.Swap(task.ID) != task.ID {
 		taskMeta := &TaskMeta{}
@@ -369,12 +345,8 @@
 	}
 }
 
-// preProcess does the pre processing for the task.
-func preProcess(ctx context.Context, handle dispatcher.TaskHandle, gTask *proto.Task, taskMeta *TaskMeta, logger *zap.Logger) error {
-=======
 // preProcess does the pre-processing for the task.
 func preProcess(_ context.Context, _ dispatcher.TaskHandle, gTask *proto.Task, taskMeta *TaskMeta, logger *zap.Logger) error {
->>>>>>> 51964b5a
 	logger.Info("pre process", zap.Any("table_info", taskMeta.Plan.TableInfo))
 	// TODO: drop table indexes depends on the option.
 	// if err := dropTableIndexes(ctx, handle, taskMeta, logger); err != nil {
@@ -629,7 +601,7 @@
 
 func (h *flowHandle) finishJob(ctx context.Context, handle dispatcher.TaskHandle, gTask *proto.Task,
 	taskMeta *TaskMeta, logger *zap.Logger) error {
-	h.switchTiKV2NormalMode(ctx, logger)
+	h.switchTiKV2NormalMode(ctx, gTask, logger)
 	h.unregisterTask(ctx, gTask)
 	summary := &importer.JobSummary{ImportedRows: taskMeta.Result.LoadedRowCnt}
 	return handle.WithNewSession(func(se sessionctx.Context) error {
@@ -640,7 +612,7 @@
 
 func (h *flowHandle) failJob(ctx context.Context, handle dispatcher.TaskHandle, gTask *proto.Task,
 	taskMeta *TaskMeta, logger *zap.Logger, errorMsg string) error {
-	h.switchTiKV2NormalMode(ctx, logger)
+	h.switchTiKV2NormalMode(ctx, gTask, logger)
 	h.unregisterTask(ctx, gTask)
 	return handle.WithNewSession(func(se sessionctx.Context) error {
 		exec := se.(sqlexec.SQLExecutor)
