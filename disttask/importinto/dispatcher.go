// Copyright 2023 PingCAP, Inc.
//
// Licensed under the Apache License, Version 2.0 (the "License");
// you may not use this file except in compliance with the License.
// You may obtain a copy of the License at
//
//     http://www.apache.org/licenses/LICENSE-2.0
//
// Unless required by applicable law or agreed to in writing, software
// distributed under the License is distributed on an "AS IS" BASIS,
// WITHOUT WARRANTIES OR CONDITIONS OF ANY KIND, either express or implied.
// See the License for the specific language governing permissions and
// limitations under the License.

package importinto

import (
	"context"
	"encoding/json"
	"strconv"
	"strings"
	"sync"
	"time"

	dmysql "github.com/go-sql-driver/mysql"
	"github.com/pingcap/errors"
	"github.com/pingcap/failpoint"
	"github.com/pingcap/tidb/br/pkg/lightning/backend/kv"
	"github.com/pingcap/tidb/br/pkg/lightning/checkpoints"
	"github.com/pingcap/tidb/br/pkg/lightning/common"
	"github.com/pingcap/tidb/br/pkg/lightning/config"
	verify "github.com/pingcap/tidb/br/pkg/lightning/verification"
	"github.com/pingcap/tidb/br/pkg/utils"
	"github.com/pingcap/tidb/disttask/framework/dispatcher"
	"github.com/pingcap/tidb/disttask/framework/proto"
	"github.com/pingcap/tidb/disttask/framework/storage"
	"github.com/pingcap/tidb/domain/infosync"
	"github.com/pingcap/tidb/errno"
	"github.com/pingcap/tidb/executor/importer"
	"github.com/pingcap/tidb/sessionctx"
	"github.com/pingcap/tidb/table/tables"
	"github.com/pingcap/tidb/util/etcd"
	"github.com/pingcap/tidb/util/logutil"
	"github.com/pingcap/tidb/util/sqlexec"
	"go.uber.org/atomic"
	"go.uber.org/multierr"
	"go.uber.org/zap"
)

const (
	registerTaskTTL        = 10 * time.Minute
	refreshTaskTTLInterval = 3 * time.Minute
	registerTimeout        = 5 * time.Second
)

// NewTaskRegisterWithTTL is the ctor for TaskRegister.
// It is exported for testing.
var NewTaskRegisterWithTTL = utils.NewTaskRegisterWithTTL

type taskInfo struct {
	taskID int64

	// operation on taskInfo is run inside detect-task goroutine, so no need to synchronize.
	lastRegisterTime time.Time

	// initialized lazily in register()
	etcdClient   *etcd.Client
	taskRegister utils.TaskRegister
}

func (t *taskInfo) register(ctx context.Context) {
	if time.Since(t.lastRegisterTime) < refreshTaskTTLInterval {
		return
	}

	if time.Since(t.lastRegisterTime) < refreshTaskTTLInterval {
		return
	}
	logger := logutil.BgLogger().With(zap.Int64("task_id", t.taskID))
	if t.taskRegister == nil {
		client, err := importer.GetEtcdClient()
		if err != nil {
			logger.Warn("get etcd client failed", zap.Error(err))
			return
		}
		t.etcdClient = client
		t.taskRegister = NewTaskRegisterWithTTL(client.GetClient(), registerTaskTTL,
			utils.RegisterImportInto, strconv.FormatInt(t.taskID, 10))
	}
	timeoutCtx, cancel := context.WithTimeout(ctx, registerTimeout)
	defer cancel()
	if err := t.taskRegister.RegisterTaskOnce(timeoutCtx); err != nil {
		logger.Warn("register task failed", zap.Error(err))
	} else {
		logger.Info("register task to pd or refresh lease success")
	}
	// we set it even if register failed, TTL is 10min, refresh interval is 3min,
	// we can try 2 times before the lease is expired.
	t.lastRegisterTime = time.Now()
}

func (t *taskInfo) close(ctx context.Context) {
	logger := logutil.BgLogger().With(zap.Int64("task_id", t.taskID))
	if t.taskRegister != nil {
		timeoutCtx, cancel := context.WithTimeout(ctx, registerTimeout)
		defer cancel()
		if err := t.taskRegister.Close(timeoutCtx); err != nil {
			logger.Warn("unregister task failed", zap.Error(err))
		} else {
			logger.Info("unregister task success")
		}
		t.taskRegister = nil
	}
	if t.etcdClient != nil {
		if err := t.etcdClient.Close(); err != nil {
			logger.Warn("close etcd client failed", zap.Error(err))
		}
		t.etcdClient = nil
	}
}

type flowHandle struct {
	mu sync.RWMutex
	// NOTE: there's no need to sync for below 2 fields actually, since we add a restriction that only one
	// task can be running at a time. but we might support task queuing in the future, leave it for now.
	// the last time we switch TiKV into IMPORT mode, this is a global operation, do it for one task makes
	// no difference to do it for all tasks. So we do not need to record the switch time for each task.
	lastSwitchTime atomic.Time
	// taskInfoMap is a map from taskID to taskInfo
	taskInfoMap sync.Map
}

var _ dispatcher.TaskFlowHandle = (*flowHandle)(nil)

func (h *flowHandle) OnTicker(ctx context.Context, task *proto.Task) {
	// only switch TiKV mode or register task when task is running
	if task.State != proto.TaskStateRunning {
		return
	}
	h.switchTiKVMode(ctx, task)
	h.registerTask(ctx, task)
}

func (h *flowHandle) switchTiKVMode(ctx context.Context, task *proto.Task) {
	if time.Since(h.lastSwitchTime.Load()) < config.DefaultSwitchTiKVModeInterval {
		return
	}

	h.mu.Lock()
	defer h.mu.Unlock()
	if time.Since(h.lastSwitchTime.Load()) < config.DefaultSwitchTiKVModeInterval {
		return
	}

	logger := logutil.BgLogger().With(zap.Int64("task_id", task.ID))
	switcher, err := importer.GetTiKVModeSwitcher(logger)
	if err != nil {
		logger.Warn("get tikv mode switcher failed", zap.Error(err))
		return
	}
	switcher.ToImportMode(ctx)
	h.lastSwitchTime.Store(time.Now())
}

func (h *flowHandle) registerTask(ctx context.Context, task *proto.Task) {
	val, _ := h.taskInfoMap.LoadOrStore(task.ID, &taskInfo{taskID: task.ID})
	info := val.(*taskInfo)
	info.register(ctx)
}

func (h *flowHandle) unregisterTask(ctx context.Context, task *proto.Task) {
	if val, loaded := h.taskInfoMap.LoadAndDelete(task.ID); loaded {
		info := val.(*taskInfo)
		info.close(ctx)
	}
}

func (h *flowHandle) ProcessNormalFlow(ctx context.Context, handle dispatcher.TaskHandle, gTask *proto.Task) (_ [][]byte, err error) {
	logger := logutil.BgLogger().With(
		zap.String("component", "dispatcher"),
		zap.String("type", gTask.Type),
		zap.Int64("ID", gTask.ID),
		zap.String("step", stepStr(gTask.Step)),
	)
	taskMeta := &TaskMeta{}
	err = json.Unmarshal(gTask.Meta, taskMeta)
	if err != nil {
		return nil, err
	}
	logger.Info("process normal flow", zap.Any("task_meta", taskMeta))

	var taskFinished bool
	defer func() {
		if taskFinished {
			// todo: we're not running in a transaction with task update
			if err2 := h.finishJob(ctx, handle, gTask, taskMeta, logger); err2 != nil {
				err = err2
			}
		} else if err != nil && !h.IsRetryableErr(err) {
			if err2 := h.failJob(ctx, handle, gTask, taskMeta, logger, err.Error()); err2 != nil {
				// todo: we're not running in a transaction with task update, there might be case
				// failJob return error, but task update succeed.
				logger.Error("call failJob failed", zap.Error(err2))
			}
		}
	}()

	switch gTask.Step {
	case proto.StepInit:
		if err := preProcess(ctx, handle, gTask, taskMeta, logger); err != nil {
			return nil, err
		}
		if err = startJob(ctx, handle, taskMeta); err != nil {
			return nil, err
		}
		subtaskMetas, err := generateImportStepMetas(ctx, taskMeta)
		if err != nil {
			return nil, err
		}
		logger.Info("generate subtasks", zap.Any("subtask_metas", subtaskMetas))
		metaBytes := make([][]byte, 0, len(subtaskMetas))
		for _, subtaskMeta := range subtaskMetas {
			bs, err := json.Marshal(subtaskMeta)
			if err != nil {
				return nil, err
			}
			metaBytes = append(metaBytes, bs)
		}
		gTask.Step = StepImport
		return metaBytes, nil
	case StepImport:
		stepMeta, err2 := toPostProcessStep(handle, gTask, taskMeta)
		if err2 != nil {
			return nil, err2
		}
		if err = job2Step(ctx, taskMeta, importer.JobStepValidating); err != nil {
			return nil, err
		}
		logger.Info("move to post-process step ", zap.Any("result", taskMeta.Result),
			zap.Any("step_meta", stepMeta))
		bs, err := json.Marshal(stepMeta)
		if err != nil {
			return nil, err
		}
		failpoint.Inject("failWhenDispatchPostProcessSubtask", func() {
			failpoint.Return(nil, errors.New("injected error after StepImport"))
		})
		gTask.Step = StepPostProcess
		return [][]byte{bs}, nil
	case StepPostProcess:
		taskFinished = true
		return nil, nil
	default:
		return nil, errors.Errorf("unknown step %d", gTask.Step)
	}
}

func (h *flowHandle) ProcessErrFlow(ctx context.Context, handle dispatcher.TaskHandle, gTask *proto.Task, receiveErr [][]byte) ([]byte, error) {
	logger := logutil.BgLogger().With(zap.String("component", "dispatcher"), zap.String("type", gTask.Type), zap.Int64("ID", gTask.ID))
	logger.Info("process error flow", zap.ByteStrings("error message", receiveErr))
	taskMeta := &TaskMeta{}
	err := json.Unmarshal(gTask.Meta, taskMeta)
	if err != nil {
		return nil, err
	}
	errStrs := make([]string, 0, len(receiveErr))
	for _, errStr := range receiveErr {
		errStrs = append(errStrs, string(errStr))
	}
	if err = h.failJob(ctx, handle, gTask, taskMeta, logger, strings.Join(errStrs, "; ")); err != nil {
		return nil, err
	}

	gTask.Error = receiveErr[0]

	errStr := string(receiveErr[0])
	// do nothing if the error is resumable
	if isResumableErr(errStr) {
		return nil, nil
	}

	if gTask.Step == StepImport {
		err = rollback(ctx, handle, gTask, logger)
		if err != nil {
			// TODO: add error code according to spec.
			gTask.Error = []byte(errStr + ", " + err.Error())
		}
	}
	return nil, err
}

func (*flowHandle) GetEligibleInstances(ctx context.Context, gTask *proto.Task) ([]*infosync.ServerInfo, error) {
	taskMeta := &TaskMeta{}
	err := json.Unmarshal(gTask.Meta, taskMeta)
	if err != nil {
		return nil, err
	}
	if len(taskMeta.EligibleInstances) > 0 {
		return taskMeta.EligibleInstances, nil
	}
	return dispatcher.GenerateSchedulerNodes(ctx)
}

func (*flowHandle) IsRetryableErr(error) bool {
	// TODO: check whether the error is retryable.
	return false
}

func (h *flowHandle) switchTiKV2NormalMode(ctx context.Context, logger *zap.Logger) {
	h.mu.Lock()
	defer h.mu.Unlock()

	switcher, err := importer.GetTiKVModeSwitcher(logger)
	if err != nil {
		logger.Warn("get tikv mode switcher failed", zap.Error(err))
		return
	}
	switcher.ToNormalMode(ctx)

	// clear it, so next task can switch TiKV mode again.
	h.lastSwitchTime.Store(time.Time{})
}

<<<<<<< HEAD
// preProcess does the pre processing for the task.
func preProcess(_ context.Context, _ dispatcher.TaskHandle, gTask *proto.Task, taskMeta *TaskMeta, logger *zap.Logger) error {
=======
// preProcess does the pre-processing for the task.
func preProcess(ctx context.Context, handle dispatcher.TaskHandle, gTask *proto.Task, taskMeta *TaskMeta, logger *zap.Logger) error {
>>>>>>> 62c93cff
	logger.Info("pre process", zap.Any("table_info", taskMeta.Plan.TableInfo))
	// TODO: drop table indexes depends on the option.
	// if err := dropTableIndexes(ctx, handle, taskMeta, logger); err != nil {
	// 	return err
	// }
	return updateMeta(gTask, taskMeta)
}

// postProcess does the post-processing for the task.
<<<<<<< HEAD
func postProcess(ctx context.Context, handle dispatcher.TaskHandle, gTask *proto.Task, taskMeta *TaskMeta, logger *zap.Logger) (_ []*SubtaskMeta, err error) {
	// TODO: create table indexes depends on the option.
	// create table indexes even if the post process is failed.
	// defer func() {
	//	err2 := createTableIndexes(ctx, handle, taskMeta, logger)
	//	err = multierr.Append(err, err2)
	// }()
	if err = job2Step(ctx, taskMeta, importer.JobStepValidating); err != nil {
		return nil, err
	}
=======
func postProcess(ctx context.Context, taskMeta *TaskMeta, subtaskMeta *PostProcessStepMeta, logger *zap.Logger) (err error) {
	failpoint.Inject("syncBeforePostProcess", func() {
		TestSyncChan <- struct{}{}
		<-TestSyncChan
	})
	globalTaskManager, err := storage.GetTaskManager()
	if err != nil {
		return err
	}
	// create table indexes even if the post process is failed.
	defer func() {
		err2 := createTableIndexes(ctx, globalTaskManager, taskMeta, logger)
		err = multierr.Append(err, err2)
	}()
>>>>>>> 62c93cff

	controller, err := buildController(taskMeta)
	if err != nil {
		return err
	}
	// no need and should not call controller.InitDataFiles, files might not exist on this instance.

	logger.Info("post process")

	return verifyChecksum(ctx, controller, subtaskMeta.Checksum, logger)
}

func verifyChecksum(ctx context.Context, controller *importer.LoadDataController, checksum Checksum, logger *zap.Logger) error {
	if controller.Checksum == config.OpLevelOff {
		return nil
	}
	localChecksum := verify.MakeKVChecksum(checksum.Size, checksum.KVs, checksum.Sum)
	logger.Info("local checksum", zap.Object("checksum", &localChecksum))
	return controller.VerifyChecksum(ctx, localChecksum)
}

// nolint:unused
func dropTableIndexes(ctx context.Context, handle dispatcher.TaskHandle, taskMeta *TaskMeta, logger *zap.Logger) error {
	tblInfo := taskMeta.Plan.TableInfo
	tableName := common.UniqueTable(taskMeta.Plan.DBName, tblInfo.Name.L)

	remainIndexes, dropIndexes := common.GetDropIndexInfos(tblInfo)
	for _, idxInfo := range dropIndexes {
		sqlStr := common.BuildDropIndexSQL(tableName, idxInfo)
		if err := executeSQL(ctx, handle, logger, sqlStr); err != nil {
			if merr, ok := errors.Cause(err).(*dmysql.MySQLError); ok {
				switch merr.Number {
				case errno.ErrCantDropFieldOrKey, errno.ErrDropIndexNeededInForeignKey:
					remainIndexes = append(remainIndexes, idxInfo)
					logger.Warn("can't drop index, skip", zap.String("index", idxInfo.Name.O), zap.Error(err))
					continue
				}
			}
			return err
		}
	}
	if len(remainIndexes) < len(tblInfo.Indices) {
		taskMeta.Plan.TableInfo = taskMeta.Plan.TableInfo.Clone()
		taskMeta.Plan.TableInfo.Indices = remainIndexes
	}
	return nil
}

<<<<<<< HEAD
// nolint:unused
func createTableIndexes(ctx context.Context, handle dispatcher.TaskHandle, taskMeta *TaskMeta, logger *zap.Logger) error {
=======
func createTableIndexes(ctx context.Context, executor storage.SessionExecutor, taskMeta *TaskMeta, logger *zap.Logger) error {
>>>>>>> 62c93cff
	tableName := common.UniqueTable(taskMeta.Plan.DBName, taskMeta.Plan.TableInfo.Name.L)
	singleSQL, multiSQLs := common.BuildAddIndexSQL(tableName, taskMeta.Plan.TableInfo, taskMeta.Plan.DesiredTableInfo)
	logger.Info("build add index sql", zap.String("singleSQL", singleSQL), zap.Strings("multiSQLs", multiSQLs))
	if len(multiSQLs) == 0 {
		return nil
	}

	err := executeSQL(ctx, executor, logger, singleSQL)
	if err == nil {
		return nil
	}
	if !common.IsDupKeyError(err) {
		// TODO: refine err msg and error code according to spec.
		return errors.Errorf("Failed to create index: %v, please execute the SQL manually, sql: %s", err, singleSQL)
	}
	if len(multiSQLs) == 1 {
		return nil
	}
	logger.Warn("cannot add all indexes in one statement, try to add them one by one", zap.Strings("sqls", multiSQLs), zap.Error(err))

	for i, ddl := range multiSQLs {
		err := executeSQL(ctx, executor, logger, ddl)
		if err != nil && !common.IsDupKeyError(err) {
			// TODO: refine err msg and error code according to spec.
			return errors.Errorf("Failed to create index: %v, please execute the SQLs manually, sqls: %s", err, strings.Join(multiSQLs[i:], ";"))
		}
	}
	return nil
}

// TODO: return the result of sql.
func executeSQL(ctx context.Context, executor storage.SessionExecutor, logger *zap.Logger, sql string, args ...interface{}) (err error) {
	logger.Info("execute sql", zap.String("sql", sql), zap.Any("args", args))
	return executor.WithNewSession(func(se sessionctx.Context) error {
		_, err := se.(sqlexec.SQLExecutor).ExecuteInternal(ctx, sql, args...)
		return err
	})
}

func updateMeta(gTask *proto.Task, taskMeta *TaskMeta) error {
	bs, err := json.Marshal(taskMeta)
	if err != nil {
		return err
	}
	gTask.Meta = bs
	return nil
}

func buildController(taskMeta *TaskMeta) (*importer.LoadDataController, error) {
	idAlloc := kv.NewPanickingAllocators(0)
	tbl, err := tables.TableFromMeta(idAlloc, taskMeta.Plan.TableInfo)
	if err != nil {
		return nil, err
	}

	astArgs, err := importer.ASTArgsFromStmt(taskMeta.Stmt)
	if err != nil {
		return nil, err
	}
	controller, err := importer.NewLoadDataController(&taskMeta.Plan, tbl, astArgs)
	if err != nil {
		return nil, err
	}
	return controller, nil
}

// todo: converting back and forth, we should unify struct and remove this function later.
func toChunkMap(engineCheckpoints map[int32]*checkpoints.EngineCheckpoint) map[int32][]Chunk {
	chunkMap := make(map[int32][]Chunk, len(engineCheckpoints))
	for id, ecp := range engineCheckpoints {
		chunkMap[id] = make([]Chunk, 0, len(ecp.Chunks))
		for _, chunkCheckpoint := range ecp.Chunks {
			chunkMap[id] = append(chunkMap[id], toChunk(*chunkCheckpoint))
		}
	}
	return chunkMap
}

func generateImportStepMetas(ctx context.Context, taskMeta *TaskMeta) (subtaskMetas []*ImportStepMeta, err error) {
	var chunkMap map[int32][]Chunk
	if len(taskMeta.ChunkMap) > 0 {
		chunkMap = taskMeta.ChunkMap
	} else {
		controller, err2 := buildController(taskMeta)
		if err2 != nil {
			return nil, err2
		}
		if err2 = controller.InitDataFiles(ctx); err2 != nil {
			return nil, err2
		}

		engineCheckpoints, err2 := controller.PopulateChunks(ctx)
		if err2 != nil {
			return nil, err2
		}
		chunkMap = toChunkMap(engineCheckpoints)
	}
	for id := range chunkMap {
		if id == common.IndexEngineID {
			continue
		}
		subtaskMeta := &ImportStepMeta{
			ID:     id,
			Plan:   taskMeta.Plan,
			Chunks: chunkMap[id],
		}
		subtaskMetas = append(subtaskMetas, subtaskMeta)
	}
	return subtaskMetas, nil
}

// we will update taskMeta in place and make gTask.Meta point to the new taskMeta.
func toPostProcessStep(handle dispatcher.TaskHandle, gTask *proto.Task, taskMeta *TaskMeta) (*PostProcessStepMeta, error) {
	metas, err := handle.GetPreviousSubtaskMetas(gTask.ID, gTask.Step)
	if err != nil {
		return nil, err
	}

	subtaskMetas := make([]*ImportStepMeta, 0, len(metas))
	for _, bs := range metas {
		var subtaskMeta ImportStepMeta
		if err := json.Unmarshal(bs, &subtaskMeta); err != nil {
			return nil, err
		}
		subtaskMetas = append(subtaskMetas, &subtaskMeta)
	}
	var localChecksum verify.KVChecksum
	columnSizeMap := make(map[int64]int64)
	for _, subtaskMeta := range subtaskMetas {
		checksum := verify.MakeKVChecksum(subtaskMeta.Checksum.Size, subtaskMeta.Checksum.KVs, subtaskMeta.Checksum.Sum)
		localChecksum.Add(&checksum)

		taskMeta.Result.ReadRowCnt += subtaskMeta.Result.ReadRowCnt
		taskMeta.Result.LoadedRowCnt += subtaskMeta.Result.LoadedRowCnt
		for key, val := range subtaskMeta.Result.ColSizeMap {
			columnSizeMap[key] += val
		}
	}
	taskMeta.Result.ColSizeMap = columnSizeMap
	if err2 := updateMeta(gTask, taskMeta); err2 != nil {
		return nil, err2
	}
	return &PostProcessStepMeta{
		Checksum: Checksum{
			Size: localChecksum.SumSize(),
			KVs:  localChecksum.SumKVS(),
			Sum:  localChecksum.Sum(),
		},
	}, nil
}

func startJob(ctx context.Context, handle dispatcher.TaskHandle, taskMeta *TaskMeta) error {
	failpoint.Inject("syncBeforeJobStarted", func() {
		TestSyncChan <- struct{}{}
		<-TestSyncChan
	})
	err := handle.WithNewSession(func(se sessionctx.Context) error {
		exec := se.(sqlexec.SQLExecutor)
		return importer.StartJob(ctx, exec, taskMeta.JobID)
	})
	failpoint.Inject("syncAfterJobStarted", func() {
		TestSyncChan <- struct{}{}
	})
	return err
}

func job2Step(ctx context.Context, taskMeta *TaskMeta, step string) error {
	globalTaskManager, err := storage.GetTaskManager()
	if err != nil {
		return err
	}
	// todo: use dispatcher.TaskHandle
	// we might call this in scheduler later, there's no dispatcher.TaskHandle, so we use globalTaskManager here.
	return globalTaskManager.WithNewSession(func(se sessionctx.Context) error {
		exec := se.(sqlexec.SQLExecutor)
		return importer.Job2Step(ctx, exec, taskMeta.JobID, step)
	})
}

func (h *flowHandle) finishJob(ctx context.Context, handle dispatcher.TaskHandle, gTask *proto.Task,
	taskMeta *TaskMeta, logger *zap.Logger) error {
	h.switchTiKV2NormalMode(ctx, logger)
	h.unregisterTask(ctx, gTask)
	summary := &importer.JobSummary{ImportedRows: taskMeta.Result.LoadedRowCnt}
	return handle.WithNewSession(func(se sessionctx.Context) error {
		exec := se.(sqlexec.SQLExecutor)
		return importer.FinishJob(ctx, exec, taskMeta.JobID, summary)
	})
}

func (h *flowHandle) failJob(ctx context.Context, handle dispatcher.TaskHandle, gTask *proto.Task,
	taskMeta *TaskMeta, logger *zap.Logger, errorMsg string) error {
	h.switchTiKV2NormalMode(ctx, logger)
	h.unregisterTask(ctx, gTask)
	return handle.WithNewSession(func(se sessionctx.Context) error {
		exec := se.(sqlexec.SQLExecutor)
		return importer.FailJob(ctx, exec, taskMeta.JobID, errorMsg)
	})
}

// isResumableErr checks whether it's possible to rely on checkpoint to re-import data after the error has been fixed.
func isResumableErr(string) bool {
	// TODO: add more cases
	return false
}

func rollback(ctx context.Context, handle dispatcher.TaskHandle, gTask *proto.Task, logger *zap.Logger) (err error) {
	taskMeta := &TaskMeta{}
	err = json.Unmarshal(gTask.Meta, taskMeta)
	if err != nil {
		return err
	}

	logger.Info("rollback", zap.Any("task_meta", taskMeta))

	// create table indexes even if the rollback is failed.
	defer func() {
		err2 := createTableIndexes(ctx, handle, taskMeta, logger)
		err = multierr.Append(err, err2)
	}()

	tableName := common.UniqueTable(taskMeta.Plan.DBName, taskMeta.Plan.TableInfo.Name.L)
	// truncate the table
	return executeSQL(ctx, handle, logger, "TRUNCATE "+tableName)
}

func stepStr(step int64) string {
	switch step {
	case proto.StepInit:
		return "init"
	case StepImport:
		return "import"
	case StepPostProcess:
		return "postprocess"
	default:
		return "unknown"
	}
}

func init() {
	dispatcher.RegisterTaskFlowHandle(proto.ImportInto, &flowHandle{})
}<|MERGE_RESOLUTION|>--- conflicted
+++ resolved
@@ -321,13 +321,8 @@
 	h.lastSwitchTime.Store(time.Time{})
 }
 
-<<<<<<< HEAD
-// preProcess does the pre processing for the task.
+// preProcess does the pre-processing for the task.
 func preProcess(_ context.Context, _ dispatcher.TaskHandle, gTask *proto.Task, taskMeta *TaskMeta, logger *zap.Logger) error {
-=======
-// preProcess does the pre-processing for the task.
-func preProcess(ctx context.Context, handle dispatcher.TaskHandle, gTask *proto.Task, taskMeta *TaskMeta, logger *zap.Logger) error {
->>>>>>> 62c93cff
 	logger.Info("pre process", zap.Any("table_info", taskMeta.Plan.TableInfo))
 	// TODO: drop table indexes depends on the option.
 	// if err := dropTableIndexes(ctx, handle, taskMeta, logger); err != nil {
@@ -337,33 +332,21 @@
 }
 
 // postProcess does the post-processing for the task.
-<<<<<<< HEAD
-func postProcess(ctx context.Context, handle dispatcher.TaskHandle, gTask *proto.Task, taskMeta *TaskMeta, logger *zap.Logger) (_ []*SubtaskMeta, err error) {
-	// TODO: create table indexes depends on the option.
-	// create table indexes even if the post process is failed.
-	// defer func() {
-	//	err2 := createTableIndexes(ctx, handle, taskMeta, logger)
-	//	err = multierr.Append(err, err2)
-	// }()
-	if err = job2Step(ctx, taskMeta, importer.JobStepValidating); err != nil {
-		return nil, err
-	}
-=======
 func postProcess(ctx context.Context, taskMeta *TaskMeta, subtaskMeta *PostProcessStepMeta, logger *zap.Logger) (err error) {
 	failpoint.Inject("syncBeforePostProcess", func() {
 		TestSyncChan <- struct{}{}
 		<-TestSyncChan
 	})
-	globalTaskManager, err := storage.GetTaskManager()
-	if err != nil {
-		return err
-	}
+	// TODO: create table indexes depends on the option.
+	// globalTaskManager, err := storage.GetTaskManager()
+	// if err != nil {
+	// 	return err
+	// }
 	// create table indexes even if the post process is failed.
-	defer func() {
-		err2 := createTableIndexes(ctx, globalTaskManager, taskMeta, logger)
-		err = multierr.Append(err, err2)
-	}()
->>>>>>> 62c93cff
+	// defer func() {
+	// 	err2 := createTableIndexes(ctx, globalTaskManager, taskMeta, logger)
+	// 	err = multierr.Append(err, err2)
+	// }()
 
 	controller, err := buildController(taskMeta)
 	if err != nil {
@@ -412,12 +395,7 @@
 	return nil
 }
 
-<<<<<<< HEAD
-// nolint:unused
-func createTableIndexes(ctx context.Context, handle dispatcher.TaskHandle, taskMeta *TaskMeta, logger *zap.Logger) error {
-=======
 func createTableIndexes(ctx context.Context, executor storage.SessionExecutor, taskMeta *TaskMeta, logger *zap.Logger) error {
->>>>>>> 62c93cff
 	tableName := common.UniqueTable(taskMeta.Plan.DBName, taskMeta.Plan.TableInfo.Name.L)
 	singleSQL, multiSQLs := common.BuildAddIndexSQL(tableName, taskMeta.Plan.TableInfo, taskMeta.Plan.DesiredTableInfo)
 	logger.Info("build add index sql", zap.String("singleSQL", singleSQL), zap.Strings("multiSQLs", multiSQLs))
