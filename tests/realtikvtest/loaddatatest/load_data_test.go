--- conflicted
+++ resolved
@@ -22,6 +22,7 @@
 	"time"
 
 	"github.com/fsouza/fake-gcs-server/fakestorage"
+	"github.com/pingcap/tidb/br/pkg/lightning/common"
 	"github.com/pingcap/tidb/br/pkg/lightning/config"
 	"github.com/pingcap/tidb/executor/importer"
 	"github.com/pingcap/tidb/testkit"
@@ -807,18 +808,12 @@
 	loadDataSQL := adjustOptions(fmt.Sprintf(`LOAD DATA INFILE 'gs://test-multi-load/duplicate-pk-*.csv?endpoint=%s'
 		INTO TABLE t fields terminated by ',' with thread=1, import_mode='physical'`, gcsEndpoint), distributed)
 	err := s.tk.ExecToErr(loadDataSQL)
-<<<<<<< HEAD
-	// TODO(gmhdbjd): get real error
-	// require.ErrorIs(s.T(), err, common.ErrChecksumMismatch)
-	require.Error(s.T(), err)
-=======
 	if !distributed {
 		require.ErrorIs(s.T(), err, common.ErrChecksumMismatch)
 	} else {
 		// TODO(gmhdbjd): get real error
 		require.Error(s.T(), err)
 	}
->>>>>>> d9243db2
 	// for this case, we keep KV in memory and write in batch, and in each batch only first key is written.
 	s.tk.MustQuery("SELECT * FROM t;").Sort().Check(testkit.Rows([]string{
 		"1 test1 11", "2 test2 22", "4 test4 44", "6 test6 66",
