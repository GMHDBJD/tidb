// Copyright 2019 PingCAP, Inc.
//
// Licensed under the Apache License, Version 2.0 (the "License");
// you may not use this file except in compliance with the License.
// You may obtain a copy of the License at
//
//     http://www.apache.org/licenses/LICENSE-2.0
//
// Unless required by applicable law or agreed to in writing, software
// distributed under the License is distributed on an "AS IS" BASIS,
// WITHOUT WARRANTIES OR CONDITIONS OF ANY KIND, either express or implied.
// See the License for the specific language governing permissions and
// limitations under the License.

package mydump

import (
	"bytes"
	"context"
	"fmt"
	"io"
	"regexp"
	"strconv"
	"strings"
	"sync"
	"time"

	"github.com/pingcap/errors"
	"github.com/pingcap/tidb/br/pkg/lightning/config"
	"github.com/pingcap/tidb/br/pkg/lightning/log"
	"github.com/pingcap/tidb/br/pkg/lightning/metric"
	"github.com/pingcap/tidb/br/pkg/lightning/worker"
	"github.com/pingcap/tidb/br/pkg/storage"
<<<<<<< HEAD
	"github.com/pingcap/tidb/parser/model"
=======
>>>>>>> 9e353e54
	"github.com/pingcap/tidb/parser/mysql"
	"github.com/pingcap/tidb/types"
	"github.com/spkg/bom"
	"go.uber.org/zap"
	"go.uber.org/zap/zapcore"
)

type blockParser struct {
	// states for the lexer
	reader      PooledReader
	buf         []byte
	blockBuf    []byte
	isLastChunk bool

	// The list of column names of the last INSERT statement.
	columns []string

	rowPool *sync.Pool
	lastRow Row
	// Current file offset.
	pos int64

	// cache
	remainBuf *bytes.Buffer
	appendBuf *bytes.Buffer

	// the Logger associated with this parser for reporting failure
	Logger  log.Logger
	metrics *metric.Metrics
}

func makeBlockParser(
	reader ReadSeekCloser,
	blockBufSize int64,
	ioWorkers *worker.Pool,
	metrics *metric.Metrics,
	logger log.Logger,
) blockParser {
	return blockParser{
		reader:    MakePooledReader(reader, ioWorkers),
		blockBuf:  make([]byte, blockBufSize*config.BufferSizeScale),
		remainBuf: &bytes.Buffer{},
		appendBuf: &bytes.Buffer{},
		Logger:    logger,
		rowPool: &sync.Pool{
			New: func() interface{} {
				return make([]types.Datum, 0, 16)
			},
		},
		metrics: metrics,
	}
}

// ChunkParser is a parser of the data files (the file containing only INSERT
// statements).
type ChunkParser struct {
	blockParser

	escFlavor escapeFlavor
}

// Chunk represents a portion of the data file.
type Chunk struct {
	Offset     int64
	EndOffset  int64
	RealOffset int64
	// we estimate row-id range of the chunk using file-size divided by some factor(depends on column count)
	// after estimation, we will rebase them for all chunks of this table in this instance,
	// then it's rebased again based on all instances of parallel import.
	// allocatable row-id is in range [PrevRowIDMax, RowIDMax).
	// PrevRowIDMax will be increased during local encoding
	PrevRowIDMax int64
	RowIDMax     int64
	// only assigned when using strict-mode for CSV files and the file contains header
	Columns []string
}

// Row is the content of a row.
type Row struct {
	RowID  int64
	Row    []types.Datum
	Length int
}

// MarshalLogArray implements the zapcore.ArrayMarshaler interface
func (row Row) MarshalLogArray(encoder zapcore.ArrayEncoder) error {
	for _, r := range row.Row {
		encoder.AppendString(r.String())
	}
	return nil
}

type escapeFlavor uint8

const (
	escapeFlavorNone escapeFlavor = iota
	escapeFlavorMySQL
	escapeFlavorMySQLWithNull
)

// Parser provides some methods to parse a source data file.
type Parser interface {
	// Pos returns means the position that parser have already handled. It's mainly used for checkpoint.
	// For normal files it's the file offset we handled.
	// For parquet files it's the row count we handled.
	// For compressed files it's the uncompressed file offset we handled.
	// TODO: replace pos with a new structure to specify position offset and rows offset
	Pos() (pos int64, rowID int64)
	SetPos(pos int64, rowID int64) error
	// ScannedPos always returns the current file reader pointer's location
	ScannedPos() (int64, error)
	Close() error
	ReadRow() error
	LastRow() Row
	RecycleRow(row Row)

	// Columns returns the _lower-case_ column names corresponding to values in
	// the LastRow.
	Columns() []string
	// SetColumns set restored column names to parser
	SetColumns([]string)

	SetLogger(log.Logger)

	SetRowID(rowID int64)
}

// NewChunkParser creates a new parser which can read chunks out of a file.
func NewChunkParser(
	ctx context.Context,
	sqlMode mysql.SQLMode,
	reader ReadSeekCloser,
	blockBufSize int64,
	ioWorkers *worker.Pool,
) *ChunkParser {
	escFlavor := escapeFlavorMySQL
	if sqlMode.HasNoBackslashEscapesMode() {
		escFlavor = escapeFlavorNone
	}
	metrics, _ := metric.FromContext(ctx)
	return &ChunkParser{
		blockParser: makeBlockParser(reader, blockBufSize, ioWorkers, metrics, log.FromContext(ctx)),
		escFlavor:   escFlavor,
	}
}

// SetPos changes the reported position and row ID.
func (parser *blockParser) SetPos(pos int64, rowID int64) error {
	p, err := parser.reader.Seek(pos, io.SeekStart)
	if err != nil {
		return errors.Trace(err)
	}
	if p != pos {
		return errors.Errorf("set pos failed, required position: %d, got: %d", pos, p)
	}
	parser.pos = pos
	parser.lastRow.RowID = rowID
	return nil
}

// ScannedPos gets the read position of current reader.
func (parser *blockParser) ScannedPos() (int64, error) {
	return parser.reader.Seek(0, io.SeekCurrent)
}

// Pos returns the current file offset.
// Attention: for compressed sql/csv files, pos is the position in uncompressed files
func (parser *blockParser) Pos() (pos int64, lastRowID int64) {
	return parser.pos, parser.lastRow.RowID
}

func (parser *blockParser) Close() error {
	return parser.reader.Close()
}

func (parser *blockParser) Columns() []string {
	return parser.columns
}

func (parser *blockParser) SetColumns(columns []string) {
	parser.columns = columns
}

func (parser *blockParser) logSyntaxError() {
	content := parser.buf
	if len(content) > 256 {
		content = content[:256]
	}
	parser.Logger.Error("syntax error",
		zap.Int64("pos", parser.pos),
		zap.ByteString("content", content),
	)
}

func (parser *blockParser) SetLogger(logger log.Logger) {
	parser.Logger = logger
}

// SetRowID changes the reported row ID when we firstly read compressed files.
func (parser *blockParser) SetRowID(rowID int64) {
	parser.lastRow.RowID = rowID
}

type token byte

const (
	tokNil token = iota
	tokRowBegin
	tokRowEnd
	tokValues
	tokNull
	tokTrue
	tokFalse
	tokHexString
	tokBinString
	tokInteger
	tokSingleQuoted
	tokDoubleQuoted
	tokBackQuoted
	tokUnquoted
)

var tokenDescriptions = [...]string{
	tokNil:          "<Nil>",
	tokRowBegin:     "RowBegin",
	tokRowEnd:       "RowEnd",
	tokValues:       "Values",
	tokNull:         "Null",
	tokTrue:         "True",
	tokFalse:        "False",
	tokHexString:    "HexString",
	tokBinString:    "BinString",
	tokInteger:      "Integer",
	tokSingleQuoted: "SingleQuoted",
	tokDoubleQuoted: "DoubleQuoted",
	tokBackQuoted:   "BackQuoted",
	tokUnquoted:     "Unquoted",
}

// String implements the fmt.Stringer interface
//
// Mainly used for debugging a token.
func (tok token) String() string {
	t := int(tok)
	if t >= 0 && t < len(tokenDescriptions) {
		if description := tokenDescriptions[t]; description != "" {
			return description
		}
	}
	return fmt.Sprintf("<Unknown(%d)>", t)
}

func (parser *blockParser) readBlock() error {
	startTime := time.Now()

	n, err := parser.reader.ReadFull(parser.blockBuf)

	switch err {
	case io.ErrUnexpectedEOF, io.EOF:
		parser.isLastChunk = true
		fallthrough
	case nil:
		// `parser.buf` reference to `appendBuf.Bytes`, so should use remainBuf to
		// hold the `parser.buf` rest data to prevent slice overlap
		parser.remainBuf.Reset()
		parser.remainBuf.Write(parser.buf)
		parser.appendBuf.Reset()
		parser.appendBuf.Write(parser.remainBuf.Bytes())
		blockData := parser.blockBuf[:n]
		if parser.pos == 0 {
			bomCleanedData := bom.Clean(blockData)
			parser.pos += int64(n - len(bomCleanedData))
			blockData = bomCleanedData
		}
		parser.appendBuf.Write(blockData)
		parser.buf = parser.appendBuf.Bytes()
		if parser.metrics != nil {
			parser.metrics.ChunkParserReadBlockSecondsHistogram.Observe(time.Since(startTime).Seconds())
		}
		return nil
	default:
		return errors.Trace(err)
	}
}

var chunkParserUnescapeRegexp = regexp.MustCompile(`(?s)\\.`)

func unescape(
	input string,
	delim string,
	escFlavor escapeFlavor,
	escChar byte,
	unescapeRegexp *regexp.Regexp,
) string {
	if len(delim) > 0 {
		delim2 := delim + delim
		if strings.Contains(input, delim2) {
			input = strings.ReplaceAll(input, delim2, delim)
		}
	}
	if escFlavor != escapeFlavorNone && strings.IndexByte(input, escChar) != -1 {
		input = unescapeRegexp.ReplaceAllStringFunc(input, func(substr string) string {
			switch substr[1] {
			case '0':
				return "\x00"
			case 'b':
				return "\b"
			case 'n':
				return "\n"
			case 'r':
				return "\r"
			case 't':
				return "\t"
			case 'Z':
				return "\x1a"
			default:
				return substr[1:]
			}
		})
	}
	return input
}

func (parser *ChunkParser) unescapeString(input string) string {
	if len(input) >= 2 {
		switch input[0] {
		case '\'', '"':
			return unescape(input[1:len(input)-1], input[:1], parser.escFlavor, '\\', chunkParserUnescapeRegexp)
		case '`':
			return unescape(input[1:len(input)-1], "`", escapeFlavorNone, '\\', chunkParserUnescapeRegexp)
		}
	}
	return input
}

// ReadRow reads a row from the datafile.
func (parser *ChunkParser) ReadRow() error {
	// This parser will recognize contents like:
	//
	// 		`tableName` (...) VALUES (...) (...) (...)
	//
	// Keywords like INSERT, INTO and separators like ',' and ';' are treated
	// like comments and ignored. Therefore, this parser will accept some
	// nonsense input. The advantage is the parser becomes extremely simple,
	// suitable for us where we just want to quickly and accurately split the
	// file apart, not to validate the content.

	type state byte

	const (
		// the state after "INSERT INTO" before the column names or "VALUES"
		stateTableName state = iota

		// the state while reading the column names
		stateColumns

		// the state after reading "VALUES"
		stateValues

		// the state while reading row values
		stateRow
	)

	// Dry-run sample of the state machine, first row:
	//
	//              Input         Token             State
	//              ~~~~~         ~~~~~             ~~~~~
	//
	//                                              stateValues
	//              INSERT
	//              INTO
	//              `tableName`   tokBackQuoted
	//                                              stateTableName (reset columns)
	//              (             tokRowBegin
	//                                              stateColumns
	//              `a`           tokBackQuoted
	//                                              stateColumns (append column)
	//              ,
	//              `b`           tokBackQuoted
	//                                              stateColumns (append column)
	//              )             tokRowEnd
	//                                              stateValues
	//              VALUES
	//                                              stateValues (no-op)
	//              (             tokRowBegin
	//                                              stateRow (reset row)
	//              1             tokInteger
	//                                              stateRow (append value)
	//              ,
	//              2             tokInteger
	//                                              stateRow (append value)
	//              )             tokRowEnd
	//                                              return
	//
	//
	// Second row:
	//
	//              Input         Token             State
	//              ~~~~~         ~~~~~             ~~~~~
	//
	//                                              stateValues
	//              ,
	//              (             tokRowBegin
	//                                              stateRow (reset row)
	//              3             tokInteger
	//                                              stateRow (append value)
	//              )             tokRowEnd
	//                                              return
	//
	// Third row:
	//
	//              Input         Token             State
	//              ~~~~~         ~~~~~             ~~~~~
	//
	//              ;
	//              INSERT
	//              INTO
	//              `database`    tokBackQuoted
	//                                              stateTableName (reset columns)
	//              .
	//              `tableName`   tokBackQuoted
	//                                              stateTableName (no-op)
	//              VALUES
	//                                              stateValues
	//              (             tokRowBegin
	//                                              stateRow (reset row)
	//              4             tokInteger
	//                                              stateRow (append value)
	//              )             tokRowEnd
	//                                              return

	row := &parser.lastRow
	st := stateValues
	row.Length = 0

	for {
		tok, content, err := parser.lex()
		if err != nil {
			if err == io.EOF && st != stateValues {
				return errors.Errorf("syntax error: premature EOF at offset %d", parser.pos)
			}
			return errors.Trace(err)
		}
		row.Length += len(content)
		switch st {
		case stateTableName:
			switch tok {
			case tokRowBegin:
				st = stateColumns
			case tokValues:
				st = stateValues
			case tokUnquoted, tokDoubleQuoted, tokBackQuoted:
			default:
				return errors.Errorf(
					"syntax error: unexpected %s (%s) at offset %d, expecting %s",
					tok, content, parser.pos, "table name",
				)
			}
		case stateColumns:
			switch tok {
			case tokRowEnd:
				st = stateValues
			case tokUnquoted, tokDoubleQuoted, tokBackQuoted:
				columnName := strings.ToLower(parser.unescapeString(string(content)))
				parser.columns = append(parser.columns, columnName)
			default:
				return errors.Errorf(
					"syntax error: unexpected %s (%s) at offset %d, expecting %s",
					tok, content, parser.pos, "column list",
				)
			}
		case stateValues:
			switch tok {
			case tokRowBegin:
				row.RowID++
				row.Row = parser.acquireDatumSlice()
				st = stateRow
			case tokUnquoted, tokDoubleQuoted, tokBackQuoted:
				parser.columns = nil
				st = stateTableName
			case tokValues:
			default:
				return errors.Errorf(
					"syntax error: unexpected %s (%s) at offset %d, expecting %s",
					tok, content, parser.pos, "start of row",
				)
			}
		case stateRow:
			var value types.Datum
			switch tok {
			case tokRowEnd:
				return nil
			case tokNull:
				value.SetNull()
			case tokTrue:
				value.SetInt64(1)
			case tokFalse:
				value.SetInt64(0)
			case tokInteger:
				c := string(content)
				if strings.HasPrefix(c, "-") {
					i, err := strconv.ParseInt(c, 10, 64)
					if err == nil {
						value.SetInt64(i)
						break
					}
				} else {
					u, err := strconv.ParseUint(c, 10, 64)
					if err == nil {
						value.SetUint64(u)
						break
					}
				}
				// if the integer is too long, fallback to treating it as a
				// string (all types that treats integer specially like BIT
				// can't handle integers more than 64 bits anyway)
				fallthrough
			case tokUnquoted, tokSingleQuoted, tokDoubleQuoted:
				value.SetString(parser.unescapeString(string(content)), "utf8mb4_bin")
			case tokHexString:
				hexLit, err := types.ParseHexStr(string(content))
				if err != nil {
					return errors.Trace(err)
				}
				value.SetBinaryLiteral(hexLit)
			case tokBinString:
				binLit, err := types.ParseBitStr(string(content))
				if err != nil {
					return errors.Trace(err)
				}
				value.SetBinaryLiteral(binLit)
			default:
				return errors.Errorf(
					"syntax error: unexpected %s (%s) at offset %d, expecting %s",
					tok, content, parser.pos, "data literal",
				)
			}
			row.Row = append(row.Row, value)
		}
	}
}

// LastRow is the copy of the row parsed by the last call to ReadRow().
func (parser *blockParser) LastRow() Row {
	return parser.lastRow
}

// RecycleRow places the row object back into the allocation pool.
func (parser *blockParser) RecycleRow(row Row) {
	// We need farther benchmarking to make sure whether send a pointer
	// (instead of a slice) here can improve performance.
	//nolint:staticcheck
	parser.rowPool.Put(row.Row[:0])
}

// acquireDatumSlice allocates an empty []types.Datum
func (parser *blockParser) acquireDatumSlice() []types.Datum {
	datum, ok := parser.rowPool.Get().([]types.Datum)
	if !ok {
		return []types.Datum{}
	}
	return datum
}

// ReadChunks parses the entire file and splits it into continuous chunks of
// size >= minSize.
func ReadChunks(parser Parser, minSize int64) ([]Chunk, error) {
	var chunks []Chunk

	pos, lastRowID := parser.Pos()
	cur := Chunk{
		Offset:       pos,
		EndOffset:    pos,
		PrevRowIDMax: lastRowID,
		RowIDMax:     lastRowID,
	}

	for {
		switch err := parser.ReadRow(); errors.Cause(err) {
		case nil:
			cur.EndOffset, cur.RowIDMax = parser.Pos()
			if cur.EndOffset-cur.Offset >= minSize {
				chunks = append(chunks, cur)
				cur.Offset = cur.EndOffset
				cur.PrevRowIDMax = cur.RowIDMax
			}

		case io.EOF:
			if cur.Offset < cur.EndOffset {
				chunks = append(chunks, cur)
			}
			return chunks, nil

		default:
			return nil, errors.Trace(err)
		}
	}
}

// ReadUntil parses the entire file and splits it into continuous chunks of
// size >= minSize.
func ReadUntil(parser Parser, pos int64) error {
	var curOffset int64
	for curOffset < pos {
		switch err := parser.ReadRow(); errors.Cause(err) {
		case nil:
			curOffset, _ = parser.Pos()

		case io.EOF:
			return nil

		default:
			return errors.Trace(err)
		}
	}
	return nil
}

<<<<<<< HEAD
=======
// OpenReader opens a reader for the given file and storage.
>>>>>>> 9e353e54
func OpenReader(ctx context.Context, fileMeta SourceFileMeta, store storage.ExternalStorage) (
	reader storage.ReadSeekCloser, err error) {
	switch {
	case fileMeta.Type == SourceTypeParquet:
		reader, err = OpenParquetReader(ctx, store, fileMeta.Path, fileMeta.FileSize)
	case fileMeta.Compression != CompressionNone:
		compressType, err2 := ToStorageCompressType(fileMeta.Compression)
		if err2 != nil {
			return nil, err2
		}
		reader, err = storage.WithCompression(store, compressType).Open(ctx, fileMeta.Path)
	default:
		reader, err = store.Open(ctx, fileMeta.Path)
	}
	return
<<<<<<< HEAD
}

func GetColumnNames(tableInfo *model.TableInfo, permutation []int) []string {
	colIndexes := make([]int, 0, len(permutation))
	for i := 0; i < len(permutation); i++ {
		colIndexes = append(colIndexes, -1)
	}
	colCnt := 0
	for i, p := range permutation {
		if p >= 0 {
			colIndexes[p] = i
			colCnt++
		}
	}

	names := make([]string, 0, colCnt)
	for _, idx := range colIndexes {
		// skip columns with index -1
		if idx >= 0 {
			// original fields contains _tidb_rowid field
			if idx == len(tableInfo.Columns) {
				names = append(names, model.ExtraHandleName.O)
			} else {
				names = append(names, tableInfo.Columns[idx].Name.O)
			}
		}
	}
	return names
}

func BuildParser(
	ctx context.Context,
	cfg *config.Config,
	fileMeta SourceFileMeta,
	chunk Chunk,
	permutation []int,
	ioWorkers *worker.Pool,
	store storage.ExternalStorage,
	tableInfo *model.TableInfo,
) (Parser, error) {
	blockBufSize := int64(cfg.Mydumper.ReadBlockSize)

	reader, err := OpenReader(ctx, fileMeta, store)
	if err != nil {
		return nil, errors.Trace(err)
	}

	var parser Parser
	switch fileMeta.Type {
	case SourceTypeCSV:
		hasHeader := cfg.Mydumper.CSV.Header && chunk.Offset == 0
		// Create a utf8mb4 convertor to encode and decode data with the charset of CSV files.
		charsetConvertor, err := NewCharsetConvertor(cfg.Mydumper.DataCharacterSet, cfg.Mydumper.DataInvalidCharReplace)
		if err != nil {
			return nil, err
		}
		parser, err = NewCSVParser(ctx, &cfg.Mydumper.CSV, reader, blockBufSize, ioWorkers, hasHeader, charsetConvertor)
		if err != nil {
			return nil, errors.Trace(err)
		}
	case SourceTypeSQL:
		parser = NewChunkParser(ctx, cfg.TiDB.SQLMode, reader, blockBufSize, ioWorkers)
	case SourceTypeParquet:
		parser, err = NewParquetParser(ctx, store, reader, fileMeta.Path)
		if err != nil {
			return nil, errors.Trace(err)
		}
	default:
		panic(fmt.Sprintf("file '%s' with unknown source type '%s'", fileMeta.Path, fileMeta.Type.String()))
	}

	if fileMeta.Compression == CompressionNone {
		if err = parser.SetPos(chunk.Offset, chunk.PrevRowIDMax); err != nil {
			return nil, errors.Trace(err)
		}
	} else {
		if err = ReadUntil(parser, chunk.Offset); err != nil {
			return nil, errors.Trace(err)
		}
		parser.SetRowID(chunk.PrevRowIDMax)
	}
	if len(permutation) > 0 {
		parser.SetColumns(GetColumnNames(tableInfo, permutation))
	}
	return parser, nil
=======
>>>>>>> 9e353e54
}<|MERGE_RESOLUTION|>--- conflicted
+++ resolved
@@ -31,10 +31,7 @@
 	"github.com/pingcap/tidb/br/pkg/lightning/metric"
 	"github.com/pingcap/tidb/br/pkg/lightning/worker"
 	"github.com/pingcap/tidb/br/pkg/storage"
-<<<<<<< HEAD
 	"github.com/pingcap/tidb/parser/model"
-=======
->>>>>>> 9e353e54
 	"github.com/pingcap/tidb/parser/mysql"
 	"github.com/pingcap/tidb/types"
 	"github.com/spkg/bom"
@@ -653,10 +650,7 @@
 	return nil
 }
 
-<<<<<<< HEAD
-=======
 // OpenReader opens a reader for the given file and storage.
->>>>>>> 9e353e54
 func OpenReader(ctx context.Context, fileMeta SourceFileMeta, store storage.ExternalStorage) (
 	reader storage.ReadSeekCloser, err error) {
 	switch {
@@ -672,7 +666,6 @@
 		reader, err = store.Open(ctx, fileMeta.Path)
 	}
 	return
-<<<<<<< HEAD
 }
 
 func GetColumnNames(tableInfo *model.TableInfo, permutation []int) []string {
@@ -758,6 +751,4 @@
 		parser.SetColumns(GetColumnNames(tableInfo, permutation))
 	}
 	return parser, nil
-=======
->>>>>>> 9e353e54
 }