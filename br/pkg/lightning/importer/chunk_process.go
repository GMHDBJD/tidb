--- conflicted
+++ resolved
@@ -56,13 +56,7 @@
 	store storage.ExternalStorage,
 	tableInfo *checkpoints.TidbTableInfo,
 ) (*chunkProcessor, error) {
-<<<<<<< HEAD
 	parser, err := mydump.BuildParser(ctx, cfg, chunk.FileMeta, chunk.Chunk, chunk.ColumnPermutation, ioWorkers, store, tableInfo.Core)
-=======
-	blockBufSize := int64(cfg.Mydumper.ReadBlockSize)
-
-	reader, err := mydump.OpenReader(ctx, chunk.FileMeta, store)
->>>>>>> 9e353e54
 	if err != nil {
 		return nil, err
 	}
